# Copyright (c) OpenMMLab. All rights reserved.
cmake_minimum_required(VERSION 3.14)
project(mmdeploy_core)

#[==[
Refer to: https://cmake.org/cmake/help/latest/command/file.html
Note We do not recommend using GLOB to collect a list of source files from your source tree.
If no CMakeLists.txt file changes when a source is added or removed then the generated build
system cannot know when to ask CMake to regenerate. The CONFIGURE_DEPENDS flag may not work
reliably on all generators, or if a new generator is added in the future that cannot support it,
projects using it will be stuck. Even if CONFIGURE_DEPENDS works reliably, there is still a cost
to perform the check on every rebuild.
#]==]
set(SPDLOG_LIB)
find_package(spdlog QUIET)
if (spdlog_FOUND)
    message(STATUS "spdlog is found")
    set(SPDLOG_LIB spdlog::spdlog)
endif ()

include(${CMAKE_SOURCE_DIR}/cmake/MMDeploy.cmake)

set(SRCS
        device_impl.cpp
        logger.cpp
        graph.cpp
        mat.cpp
        model.cpp
        module.cpp
        net.cpp
        operator.cpp
        status_code.cpp
        tensor.cpp
        registry.cpp
        utils/device_utils.cpp
        utils/formatter.cpp
        utils/stacktrace.cpp)

mmdeploy_add_library(${PROJECT_NAME} ${SRCS})
target_compile_definitions(${PROJECT_NAME} PUBLIC -DMMDEPLOY_STATUS_USE_SOURCE_LOCATION=1)

target_include_directories(${PROJECT_NAME}
        PUBLIC
        $<BUILD_INTERFACE:${CMAKE_SOURCE_DIR}/csrc>
        $<BUILD_INTERFACE:${CMAKE_SOURCE_DIR}/third_party/outcome>
        # TODO: remove dependency of `json`
        $<BUILD_INTERFACE:${CMAKE_SOURCE_DIR}/third_party/json>
        $<INSTALL_INTERFACE:include/cpp>
        )
<<<<<<< HEAD
if (CMAKE_SYSTEM_NAME MATCHES "Android")
        target_link_libraries(${PROJECT_NAME} PUBLIC ${SPDLOG_LIB})
elseif(CMAKE_SYSTEM_NAME MATCHES "Linux")
        target_link_libraries(${PROJECT_NAME} PUBLIC ${SPDLOG_LIB} stdc++fs)
endif()
=======
target_link_libraries(${PROJECT_NAME} PUBLIC ${SPDLOG_LIB})
if (NOT MSVC)
    target_link_libraries(${PROJECT_NAME} PUBLIC stdc++fs)
endif ()
>>>>>>> 640aa035
add_library(mmdeploy::core ALIAS ${PROJECT_NAME})

install(DIRECTORY ${CMAKE_SOURCE_DIR}/csrc/core
        DESTINATION include/cpp
        FILES_MATCHING PATTERN "*.h")
install(FILES ${CMAKE_SOURCE_DIR}/third_party/outcome/outcome-experimental.hpp
        DESTINATION include/cpp/core)

install(DIRECTORY ${CMAKE_SOURCE_DIR}/csrc/experimental
        DESTINATION include/cpp
        FILES_MATCHING PATTERN "*.h")<|MERGE_RESOLUTION|>--- conflicted
+++ resolved
@@ -47,18 +47,10 @@
         $<BUILD_INTERFACE:${CMAKE_SOURCE_DIR}/third_party/json>
         $<INSTALL_INTERFACE:include/cpp>
         )
-<<<<<<< HEAD
-if (CMAKE_SYSTEM_NAME MATCHES "Android")
-        target_link_libraries(${PROJECT_NAME} PUBLIC ${SPDLOG_LIB})
-elseif(CMAKE_SYSTEM_NAME MATCHES "Linux")
-        target_link_libraries(${PROJECT_NAME} PUBLIC ${SPDLOG_LIB} stdc++fs)
-endif()
-=======
 target_link_libraries(${PROJECT_NAME} PUBLIC ${SPDLOG_LIB})
-if (NOT MSVC)
+if (NOT (MSVC OR ANDROID))
     target_link_libraries(${PROJECT_NAME} PUBLIC stdc++fs)
 endif ()
->>>>>>> 640aa035
 add_library(mmdeploy::core ALIAS ${PROJECT_NAME})
 
 install(DIRECTORY ${CMAKE_SOURCE_DIR}/csrc/core
