--- conflicted
+++ resolved
@@ -13,7 +13,7 @@
 ResizeBBox::ResizeBBox(const Value& cfg) : MMDetection(cfg) {
   if (cfg.contains("params")) {
 #ifdef EVAL_MODE
-    INFO("EVAL_MODE, SDK uses postprocessing score_thr for evaluating performance.");
+    MMDEPLOY_INFO("EVAL_MODE, SDK uses postprocessing score_thr for evaluating performance.");
     if (cfg["params"].contains("conf_thr")) {
       // for mobilev2yolov3
       score_thr_ = cfg["params"].value("conf_thr", 0.f);
@@ -21,7 +21,7 @@
       score_thr_ = cfg["params"].value("score_thr", 0.f);
     }
 #else
-    INFO("inference mode, SDK uses fixed 0.3 score_thr_ for inferencing.");
+    MMDEPLOY_INFO("inference mode, SDK uses fixed 0.3 score_thr_ for inferencing.");
     score_thr_ = 0.3;
 #endif
     min_bbox_size_ = cfg["params"].value("min_bbox_size", 0.f);
@@ -73,28 +73,19 @@
     results.push_back(labels);
     return results;
   } else {
-    ERROR("No support for another key of detection results!");
+    MMDEPLOY_ERROR("No support for another key of detection results!");
     return results;
   }
 }
 Result<Value> ResizeBBox::operator()(const Value& prep_res, const Value& infer_res) {
   MMDEPLOY_DEBUG("prep_res: {}\ninfer_res: {}", prep_res, infer_res);
   try {
-<<<<<<< HEAD
     Tensor dets, labels;
     vector<Tensor> outputs = GetDetsLabels(prep_res, infer_res);
     dets = outputs[0];
     labels = outputs[1];
-    DEBUG("dets.shape: {}", dets.shape());
-    DEBUG("labels.shape: {}", labels.shape());
-=======
-    auto dets = infer_res["dets"].get<Tensor>();
-    auto labels = infer_res["labels"].get<Tensor>();
-
     MMDEPLOY_DEBUG("dets.shape: {}", dets.shape());
     MMDEPLOY_DEBUG("labels.shape: {}", labels.shape());
->>>>>>> 640aa035
-
     // `dets` is supposed to have 3 dims. They are 'batch', 'bboxes_number'
     // and 'channels' respectively
     if (!(dets.shape().size() == 3 && dets.data_type() == DataType::kFLOAT)) {
