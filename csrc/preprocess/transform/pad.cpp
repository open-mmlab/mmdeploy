// Copyright (c) OpenMMLab. All rights reserved.

#include "pad.h"

#include "archive/json_archive.h"

using namespace std;

namespace mmdeploy {

PadImpl::PadImpl(const Value& args) : TransformImpl(args) {
  arg_.size[0] = arg_.size[1] = 0;
  if (args.contains("size") && args["size"].is_number_integer()) {
    arg_.size[0] = arg_.size[1] = (args["size"].get<int>());
  }
  if (args.contains("size") && args["size"].is_array()) {
    if (args["size"].size() != 2) {
      throw std::invalid_argument("the length of size should be 2");
    }
    arg_.size[0] = args["size"][0].get<int>();
    arg_.size[1] = args["size"][1].get<int>();
  }

  arg_.size_divisor = args.value("size_divisor", 1);
  if (args.contains("pad_val")) {
    if (args["pad_val"].is_number()) {
      arg_.pad_val = args["pad_val"].get<float>();
    } else if (args["pad_val"].contains("img")) {
      arg_.pad_val = args["pad_val"]["img"][0].get<float>();
    } else {
      throw std::invalid_argument("args must be number or img dict");
    }
  } else {
    arg_.pad_val = 0.0f;
  }
  arg_.pad_to_square = args.value("pad_to_square", false);
  arg_.padding_mode = args.value("padding_mode", std::string("constant"));
}

Result<Value> PadImpl::Process(const Value& input) {
  MMDEPLOY_DEBUG("input: {}", to_json(input).dump(2));
  Value output = input;
  auto img_fields = GetImageFields(input);
  for (auto& key : img_fields) {
    Tensor output_tensor;
    auto tensor = input[key].get<Tensor>();
    assert(tensor.desc().shape.size() == 4);
    assert(tensor.desc().shape[0] == 1);
    assert(tensor.desc().shape[3] == 3 || tensor.desc().shape[3] == 1);

<<<<<<< HEAD
    int height = tensor.shape(1);
    int width = tensor.shape(2);

    std::array<int, 4> padding{0, 0, 0, 0};

    if (arg_.pad_to_square) {
      int max_size = std::max(tensor.shape(1), tensor.shape(2));

      padding = {0, 0, max_size - width, max_size - height};

=======
    int height = tensor.desc().shape[1];
    int width = tensor.desc().shape[2];
    if (arg_.pad_to_square) {
      int max_size = std::max(tensor.desc().shape[1], tensor.desc().shape[2]);
      std::array padding{0, 0, max_size - width, max_size - height};
      OUTCOME_TRY(output_tensor, PadImage(tensor, padding));
>>>>>>> 6948e3d0
      output["pad_fixed_size"].push_back(max_size);
      output["pad_fixed_size"].push_back(max_size);
    } else if (arg_.size[0] != 0 && arg_.size[1] != 0) {
      output_tensor = tensor;
      std::array padding{0, 0, arg_.size[1] - width, arg_.size[0] - height};
      OUTCOME_TRY(output_tensor, PadImage(tensor, padding));
      output["pad_fixed_size"].push_back(arg_.size[0]);
      output["pad_fixed_size"].push_back(arg_.size[1]);
    } else if (arg_.size_divisor != 1) {
      auto pad_h = (height + arg_.size_divisor - 1) / arg_.size_divisor * arg_.size_divisor;
      auto pad_w = (width + arg_.size_divisor - 1) / arg_.size_divisor * arg_.size_divisor;
<<<<<<< HEAD

      padding = {0, 0, pad_w - width, pad_h - height};

=======
      std::array padding{0, 0, pad_w - width, pad_h - height};
      OUTCOME_TRY(output_tensor, PadImage(tensor, padding));
>>>>>>> 6948e3d0
      output["pad_size_divisor"] = arg_.size_divisor;
      output["pad_fixed_size"].push_back(pad_h);
      output["pad_fixed_size"].push_back(pad_w);
    } else {
<<<<<<< HEAD
      padding = {0, 0, arg_.size[1] - width, arg_.size[0] - height};

      output["pad_fixed_size"].push_back(arg_.size[0]);
      output["pad_fixed_size"].push_back(arg_.size[1]);
=======
      output_tensor = tensor;
      output["pad_fixed_size"].push_back(height);
      output["pad_fixed_size"].push_back(width);
>>>>>>> 6948e3d0
    }

    if (std::count(begin(padding), end(padding), 0) != 4) {
      OUTCOME_TRY(output_tensor, PadImage(tensor, padding));
    } else {
      output_tensor = tensor;
    }

    for (auto& v : output_tensor.shape()) {
      output["pad_shape"].push_back(v);
    }

    SetTransformData(output, key, std::move(output_tensor));
  }

  MMDEPLOY_DEBUG("output: {}", to_json(output).dump(2));
  return output;
}

Pad::Pad(const Value& args, int version) : Transform(args) {
  auto impl_creator = Registry<PadImpl>::Get().GetCreator(specified_platform_, version);
  if (nullptr == impl_creator) {
    MMDEPLOY_ERROR("'Pad' is not supported on '{}' platform", specified_platform_);
    throw std::domain_error("'Pad' is not supported on specified platform");
  }
  impl_ = impl_creator->Create(args);
}

class PadCreator : public Creator<Transform> {
 public:
  const char* GetName() const override { return "Pad"; }
  int GetVersion() const override { return version_; }
  ReturnType Create(const Value& args) override { return make_unique<Pad>(args, version_); }

 private:
  int version_{1};
};

REGISTER_MODULE(Transform, PadCreator);

MMDEPLOY_DEFINE_REGISTRY(PadImpl);

}  // namespace mmdeploy<|MERGE_RESOLUTION|>--- conflicted
+++ resolved
@@ -48,58 +48,33 @@
     assert(tensor.desc().shape[0] == 1);
     assert(tensor.desc().shape[3] == 3 || tensor.desc().shape[3] == 1);
 
-<<<<<<< HEAD
     int height = tensor.shape(1);
     int width = tensor.shape(2);
 
     std::array<int, 4> padding{0, 0, 0, 0};
-
     if (arg_.pad_to_square) {
       int max_size = std::max(tensor.shape(1), tensor.shape(2));
 
       padding = {0, 0, max_size - width, max_size - height};
-
-=======
-    int height = tensor.desc().shape[1];
-    int width = tensor.desc().shape[2];
-    if (arg_.pad_to_square) {
-      int max_size = std::max(tensor.desc().shape[1], tensor.desc().shape[2]);
-      std::array padding{0, 0, max_size - width, max_size - height};
-      OUTCOME_TRY(output_tensor, PadImage(tensor, padding));
->>>>>>> 6948e3d0
       output["pad_fixed_size"].push_back(max_size);
       output["pad_fixed_size"].push_back(max_size);
     } else if (arg_.size[0] != 0 && arg_.size[1] != 0) {
       output_tensor = tensor;
-      std::array padding{0, 0, arg_.size[1] - width, arg_.size[0] - height};
-      OUTCOME_TRY(output_tensor, PadImage(tensor, padding));
+      padding = {0, 0, arg_.size[1] - width, arg_.size[0] - height};
       output["pad_fixed_size"].push_back(arg_.size[0]);
       output["pad_fixed_size"].push_back(arg_.size[1]);
     } else if (arg_.size_divisor != 1) {
       auto pad_h = (height + arg_.size_divisor - 1) / arg_.size_divisor * arg_.size_divisor;
       auto pad_w = (width + arg_.size_divisor - 1) / arg_.size_divisor * arg_.size_divisor;
-<<<<<<< HEAD
 
       padding = {0, 0, pad_w - width, pad_h - height};
-
-=======
-      std::array padding{0, 0, pad_w - width, pad_h - height};
-      OUTCOME_TRY(output_tensor, PadImage(tensor, padding));
->>>>>>> 6948e3d0
       output["pad_size_divisor"] = arg_.size_divisor;
       output["pad_fixed_size"].push_back(pad_h);
       output["pad_fixed_size"].push_back(pad_w);
     } else {
-<<<<<<< HEAD
-      padding = {0, 0, arg_.size[1] - width, arg_.size[0] - height};
-
-      output["pad_fixed_size"].push_back(arg_.size[0]);
-      output["pad_fixed_size"].push_back(arg_.size[1]);
-=======
       output_tensor = tensor;
       output["pad_fixed_size"].push_back(height);
       output["pad_fixed_size"].push_back(width);
->>>>>>> 6948e3d0
     }
 
     if (std::count(begin(padding), end(padding), 0) != 4) {
