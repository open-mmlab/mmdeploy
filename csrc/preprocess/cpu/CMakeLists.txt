--- conflicted
+++ resolved
@@ -15,13 +15,6 @@
         resize_impl.cpp)
 mmdeploy_add_module(${PROJECT_NAME} "${SRCS}")
 target_link_libraries(${PROJECT_NAME}
-<<<<<<< HEAD
-        PUBLIC opencv_imgproc opencv_core
-        PRIVATE mmdeploy::core mmdeploy::transform)
-add_library(mmdeploy::transform_impl::cpu ALIAS ${PROJECT_NAME})
-export_module(${PROJECT_NAME})
-=======
         PRIVATE mmdeploy::transform
         mmdeploy_opencv_utils)
-add_library(mmdeploy::transform_impl::cpu ALIAS ${PROJECT_NAME})
->>>>>>> 640aa035
+add_library(mmdeploy::transform_impl::cpu ALIAS ${PROJECT_NAME})