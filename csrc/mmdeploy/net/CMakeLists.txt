# Copyright (c) OpenMMLab. All rights reserved.

project(mmdeploy_net_module)

if ("trt" IN_LIST MMDEPLOY_TARGET_BACKENDS)
    add_subdirectory(trt)
endif ()

if ("pplnn" IN_LIST MMDEPLOY_TARGET_BACKENDS)
    add_subdirectory(ppl)
endif ()

if ("ort" IN_LIST MMDEPLOY_TARGET_BACKENDS)
    add_subdirectory(ort)
endif ()

if ("ncnn" IN_LIST MMDEPLOY_TARGET_BACKENDS)
    add_subdirectory(ncnn)
endif ()

if ("openvino" IN_LIST MMDEPLOY_TARGET_BACKENDS)
    add_subdirectory(openvino)
endif ()

if ("snpe" IN_LIST MMDEPLOY_TARGET_BACKENDS)
    add_subdirectory(snpe)
endif ()

if ("acl" IN_LIST MMDEPLOY_TARGET_BACKENDS)
    add_subdirectory(acl)
endif ()

if ("torchscript" IN_LIST MMDEPLOY_TARGET_BACKENDS)
    add_subdirectory(torchscript)
endif ()

if ("coreml" IN_LIST MMDEPLOY_TARGET_BACKENDS)
    add_subdirectory(coreml)
endif ()

<<<<<<< HEAD
if ("tvm" IN_LIST MMDEPLOY_TARGET_BACKENDS)
    add_subdirectory(tvm)
=======
if ("rknn" IN_LIST MMDEPLOY_TARGET_BACKENDS)
    add_subdirectory(rknn)
>>>>>>> 09add48a
endif ()

mmdeploy_add_module(${PROJECT_NAME} net_module.cpp)
add_library(mmdeploy::net_module ALIAS ${PROJECT_NAME})<|MERGE_RESOLUTION|>--- conflicted
+++ resolved
@@ -38,13 +38,12 @@
     add_subdirectory(coreml)
 endif ()
 
-<<<<<<< HEAD
 if ("tvm" IN_LIST MMDEPLOY_TARGET_BACKENDS)
     add_subdirectory(tvm)
-=======
+endif ()
+
 if ("rknn" IN_LIST MMDEPLOY_TARGET_BACKENDS)
     add_subdirectory(rknn)
->>>>>>> 09add48a
 endif ()
 
 mmdeploy_add_module(${PROJECT_NAME} net_module.cpp)
