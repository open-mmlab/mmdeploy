--- conflicted
+++ resolved
@@ -26,13 +26,13 @@
     add_subdirectory(snpe)
 endif ()
 
-<<<<<<< HEAD
-add_subdirectory(acl)
-=======
+if ("acl" IN_LIST MMDEPLOY_TARGET_BACKENDS)
+    add_subdirectory(acl)
+endif ()
+
 if ("torchscript" IN_LIST MMDEPLOY_TARGET_BACKENDS)
     add_subdirectory(torchscript)
 endif ()
->>>>>>> 6c2dde1c
 
 mmdeploy_add_module(${PROJECT_NAME} net_module.cpp)
 add_library(mmdeploy::net_module ALIAS ${PROJECT_NAME})