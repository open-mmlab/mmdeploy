--- conflicted
+++ resolved
@@ -22,13 +22,11 @@
     add_subdirectory(openvino)
 endif ()
 
-<<<<<<< HEAD
-add_subdirectory(acl)
-=======
 if ("snpe" IN_LIST MMDEPLOY_TARGET_BACKENDS)
     add_subdirectory(snpe)
 endif ()
->>>>>>> f957284d
+
+add_subdirectory(acl)
 
 mmdeploy_add_module(${PROJECT_NAME} net_module.cpp)
 add_library(mmdeploy::net_module ALIAS ${PROJECT_NAME})