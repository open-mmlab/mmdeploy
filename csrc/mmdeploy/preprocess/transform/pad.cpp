--- conflicted
+++ resolved
@@ -41,47 +41,6 @@
     } else {
       pad_val_ = 0.0f;
     }
-<<<<<<< HEAD
-  } else {
-    arg_.pad_val = 0.0f;
-  }
-
-  // logical_or mode support.
-  arg_.logical_or_val = args.value("logical_or_val", 0);
-  arg_.add_pix_val = args.value("add_pix_val", 0);
-
-  arg_.pad_to_square = args.value("pad_to_square", false);
-  arg_.padding_mode = args.value("padding_mode", std::string("constant"));
-  arg_.orientation_agnostic = args.value("orientation_agnostic", false);
-}
-
-Result<Value> PadImpl::Process(const Value& input) {
-  MMDEPLOY_DEBUG("input: {}", to_json(input).dump(2));
-  Value output = input;
-  auto img_fields = GetImageFields(input);
-  for (auto& key : img_fields) {
-    Tensor output_tensor;
-    auto tensor = input[key].get<Tensor>();
-    assert(tensor.desc().shape.size() == 4);
-    assert(tensor.desc().shape[0] == 1);
-    assert(tensor.desc().shape[3] == 3 || tensor.desc().shape[3] == 1);
-
-    int height = tensor.shape(1);
-    int width = tensor.shape(2);
-
-    std::array<int, 4> padding{0, 0, 0, 0};
-    if (arg_.pad_to_square) {
-      int max_size = std::max(tensor.shape(1), tensor.shape(2));
-      padding = {0, 0, max_size - width, max_size - height};
-      output["pad_fixed_size"].push_back(max_size);
-      output["pad_fixed_size"].push_back(max_size);
-    } else if (arg_.size[0] != 0 && arg_.size[1] != 0) {
-      if (arg_.orientation_agnostic) {
-        auto size_min = min(arg_.size[0], arg_.size[1]);
-        auto size_max = max(arg_.size[0], arg_.size[1]);
-        auto pad_h = width < height ? size_max : size_min;
-        auto pad_w = width < height ? size_min : size_max;
-=======
     pad_to_square_ = args.value("pad_to_square", false);
     padding_mode_ = args.value("padding_mode", std::string("constant"));
     orientation_agnostic_ = args.value("orientation_agnostic", false);
@@ -126,7 +85,6 @@
       } else if (size_divisor_ != 1) {
         auto pad_h = (height + size_divisor_ - 1) / size_divisor_ * size_divisor_;
         auto pad_w = (width + size_divisor_ - 1) / size_divisor_ * size_divisor_;
->>>>>>> 0b6b9ee6
         padding = {0, 0, pad_w - width, pad_h - height};
         data["pad_size_divisor"] = size_divisor_;
         data["pad_fixed_size"].push_back(pad_h);
