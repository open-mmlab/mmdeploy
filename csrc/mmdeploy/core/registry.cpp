// Copyright (c) OpenMMLab. All rights reserved.

#include "mmdeploy/core/registry.h"

#include <algorithm>
#include <cassert>

#include "mmdeploy/core/logger.h"

namespace mmdeploy {

namespace _registry {

struct Registry<void>::Impl {
  template <typename It>
  auto convert(It u, It v) {
    return std::pair{creators_.begin() + (u - names_.begin()),
                     creators_.begin() + (v - names_.begin())};
  }

<<<<<<< HEAD
  entries_.insert(std::make_pair(key, &creator));
  return true;
}

Creator<void>* Registry<void>::GetCreator(const std::string& type, int version) {
  auto iter = entries_.find(type);
  if (iter == entries_.end()) {
    MMDEPLOY_INFO("getting creator: type {} not found", type);
=======
  Creator<void>* Get(const string_view& name, int version) {
    const auto& [u, v] = std::equal_range(names_.begin(), names_.end(), name);
    const auto& [i, j] = convert(u, v);
    if (version == -1) {
      if (auto n = j - i; n == 1) {
        return *i;
      }
      return nullptr;
    }
    for (const auto& creator : iterator_range(i, j)) {
      if (creator->version() == version) {
        return creator;
      }
    }
>>>>>>> 938ef537
    return nullptr;
  }

  bool Add(Creator<void>& creator) {
    const auto& [u, v] = std::equal_range(names_.begin(), names_.end(), creator.name());
    const auto& [i, j] = convert(u, v);
    if (i != j) {
      for (const auto& other : iterator_range(i, j)) {
        if (creator.version() == other->version()) {
          MMDEPLOY_WARN("Adding duplicated creator ({}, {}).", creator.name(), creator.version());
          return false;
        }
      }
    }
    names_.insert(v, creator.name());
    creators_.insert(j, &creator);
    return true;
  }
<<<<<<< HEAD
  MMDEPLOY_INFO("getting creator: version {} not found of type {}", version, type);
  return nullptr;
=======

  Span<Creator<void>*> Creators() { return creators_; }

  std::vector<Creator<void>*> creators_;
  std::vector<string_view> names_;
};

Registry<void>::Registry() : impl_(std::make_unique<Impl>()) {}

Registry<void>::~Registry() = default;

bool Registry<void>::AddCreator(Creator<void>& creator) {
  assert(impl_);
  return impl_->Add(creator);
>>>>>>> 938ef537
}

Creator<void>* Registry<void>::GetCreator(const std::string_view& name, int version) {
  assert(impl_);
  return impl_->Get(name, version);
}

Span<Creator<void>*> Registry<void>::Creators() {
  assert(impl_);
  return impl_->Creators();
}

}  // namespace _registry

}  // namespace mmdeploy<|MERGE_RESOLUTION|>--- conflicted
+++ resolved
@@ -18,16 +18,6 @@
                      creators_.begin() + (v - names_.begin())};
   }
 
-<<<<<<< HEAD
-  entries_.insert(std::make_pair(key, &creator));
-  return true;
-}
-
-Creator<void>* Registry<void>::GetCreator(const std::string& type, int version) {
-  auto iter = entries_.find(type);
-  if (iter == entries_.end()) {
-    MMDEPLOY_INFO("getting creator: type {} not found", type);
-=======
   Creator<void>* Get(const string_view& name, int version) {
     const auto& [u, v] = std::equal_range(names_.begin(), names_.end(), name);
     const auto& [i, j] = convert(u, v);
@@ -42,7 +32,6 @@
         return creator;
       }
     }
->>>>>>> 938ef537
     return nullptr;
   }
 
@@ -61,10 +50,6 @@
     creators_.insert(j, &creator);
     return true;
   }
-<<<<<<< HEAD
-  MMDEPLOY_INFO("getting creator: version {} not found of type {}", version, type);
-  return nullptr;
-=======
 
   Span<Creator<void>*> Creators() { return creators_; }
 
@@ -72,14 +57,9 @@
   std::vector<string_view> names_;
 };
 
-Registry<void>::Registry() : impl_(std::make_unique<Impl>()) {}
-
-Registry<void>::~Registry() = default;
-
 bool Registry<void>::AddCreator(Creator<void>& creator) {
   assert(impl_);
   return impl_->Add(creator);
->>>>>>> 938ef537
 }
 
 Creator<void>* Registry<void>::GetCreator(const std::string_view& name, int version) {
@@ -90,7 +70,6 @@
 Span<Creator<void>*> Registry<void>::Creators() {
   assert(impl_);
   return impl_->Creators();
-}
 
 }  // namespace _registry
 
