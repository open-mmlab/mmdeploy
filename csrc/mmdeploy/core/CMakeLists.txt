--- conflicted
+++ resolved
@@ -71,15 +71,10 @@
 endif ()
 
 target_link_libraries(${PROJECT_NAME} PUBLIC ${SPDLOG_LIB})
-<<<<<<< HEAD
-if (NOT (MSVC OR ANDROID OR APPLE OR (CMAKE_C_COMPILER MATCHES "aarch64")))
-    target_link_libraries(${PROJECT_NAME} PUBLIC stdc++fs)
-=======
 
 include(${CMAKE_SOURCE_DIR}/cmake/filesystem.cmake)
 if (STD_FS_LIB)
     target_link_libraries(${PROJECT_NAME} PUBLIC ${STD_FS_LIB})
->>>>>>> 8c164ab3
 endif ()
 
 add_library(mmdeploy::core ALIAS ${PROJECT_NAME})
