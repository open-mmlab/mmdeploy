--- conflicted
+++ resolved
@@ -28,197 +28,6 @@
             warp_affine_ = operation::Managed<operation::WarpAffine>::Create("bilinear");
             permute_     = operation::Managed<::mmdeploy::operation::Permute>::Create();
         }
-<<<<<<< HEAD
-
-        // TODO: remove duplication
-        Result<Value> operator()(const Value& prep_res, const Value& infer_res)
-        {
-            MMDEPLOY_DEBUG("prep_res: {}\ninfer_res: {}", prep_res, infer_res);
-            try
-            {
-                DeviceGuard guard(device_);
-                auto        dets   = infer_res["dets"].get<Tensor>();
-                auto        labels = infer_res["labels"].get<Tensor>();
-                auto        masks  = infer_res["masks"].get<Tensor>();
-
-                MMDEPLOY_DEBUG("dets.shape: {}", dets.shape());
-                MMDEPLOY_DEBUG("labels.shape: {}", labels.shape());
-                MMDEPLOY_DEBUG("masks.shape: {}", masks.shape());
-
-                // `dets` is supposed to have 3 dims. They are 'batch', 'bboxes_number'
-                // and 'channels' respectively
-                if (!(dets.shape().size() == 3 && dets.data_type() == DataType::kFLOAT))
-                {
-                    MMDEPLOY_ERROR("unsupported `dets` tensor, shape: {}, dtype: {}", dets.shape(), (int)dets.data_type());
-                    return Status(eNotSupported);
-                }
-
-                // `labels` is supposed to have 2 dims, which are 'batch' and
-                // 'bboxes_number'
-                if (labels.shape().size() != 2)
-                {
-                    MMDEPLOY_ERROR("unsupported `labels`, tensor, shape: {}, dtype: {}", labels.shape(), (int)labels.data_type());
-                    return Status(eNotSupported);
-                }
-
-                if (!(masks.shape().size() == 4 && masks.data_type() == DataType::kFLOAT))
-                {
-                    MMDEPLOY_ERROR("unsupported `mask` tensor, shape: {}, dtype: {}", masks.shape(), (int)masks.data_type());
-                    return Status(eNotSupported);
-                }
-
-                OUTCOME_TRY(auto _dets, MakeAvailableOnDevice(dets, kHost, stream()));
-                OUTCOME_TRY(auto _labels, MakeAvailableOnDevice(labels, kHost, stream()));
-                // Note: `masks` are kept on device to avoid data copy overhead from device to host.
-                // refer to https://github.com/open-mmlab/mmdeploy/issues/1849
-                // OUTCOME_TRY(auto _masks, MakeAvailableOnDevice(masks, kHost, stream()));
-                // OUTCOME_TRY(stream().Wait());
-
-                OUTCOME_TRY(auto result, DispatchGetBBoxes(prep_res["img_metas"], _dets, _labels));
-                auto ori_w = prep_res["img_metas"]["ori_shape"][2].get<int>();
-                auto ori_h = prep_res["img_metas"]["ori_shape"][1].get<int>();
-                from_value(prep_res["img_metas"]["scale_factor"], scale_factor_);
-
-                ProcessMasks(result, masks, _dets, ori_w, ori_h);
-
-                return to_value(result);
-            }
-            catch (const std::exception& e)
-            {
-                MMDEPLOY_ERROR("{}", e.what());
-                return Status(eFail);
-            }
-        }
-
-      protected:
-        Result<void> ProcessMasks(Detections& result, Tensor d_mask, Tensor cpu_dets, int img_w, int img_h)
-        {
-            d_mask.Squeeze(0);
-            cpu_dets.Squeeze(0);
-
-            ::mmdeploy::operation::Context ctx(device_, stream_);
-
-            std::vector<Tensor>            warped_masks;
-            warped_masks.reserve(result.size());
-
-            std::vector<Tensor> h_warped_masks;
-            h_warped_masks.reserve(result.size());
-
-            if (is_rcnn_)
-            {  // mask r-cnn
-                for (auto& det : result)
-                {
-                    auto mask        = d_mask.Slice(det.index);
-                    auto mask_height = (int)mask.shape(1);
-                    auto mask_width  = (int)mask.shape(2);
-                    mask.Reshape({1, mask_height, mask_width, 1});
-                    // resize masks to origin image shape instead of input image shape
-                    // default is true
-                    if (is_resize_mask_)
-                    {
-                        auto& bbox   = det.bbox;
-                        // same as mmdet with skip_empty = True
-                        auto  x0     = std::max(std::floor(bbox[0]) - 1, 0.f);
-                        auto  y0     = std::max(std::floor(bbox[1]) - 1, 0.f);
-                        auto  x1     = std::min(std::ceil(bbox[2]) + 1, (float)img_w);
-                        auto  y1     = std::min(std::ceil(bbox[3]) + 1, (float)img_h);
-                        auto  width  = static_cast<int>(x1 - x0);
-                        auto  height = static_cast<int>(y1 - y0);
-                        // params align_corners = False
-                        float fx;
-                        float fy;
-                        float tx;
-                        float ty;
-                        fx = (float)mask_width / (bbox[2] - bbox[0]);
-                        fy = (float)mask_height / (bbox[3] - bbox[1]);
-                        tx = (x0 + .5f - bbox[0]) * fx - .5f;
-                        ty = (y0 + .5f - bbox[1]) * fy - .5f;
-
-                        float           affine_matrix[] = {fx, 0, tx, 0, fy, ty};
-
-                        cv::Mat_<float> m(2, 3, affine_matrix);
-                        cv::invertAffineTransform(m, m);
-                        Tensor& warped_mask = warped_masks.emplace_back();
-                        OUTCOME_TRY(warp_affine_.Apply(mask, warped_mask, affine_matrix, height, width));
-                        OUTCOME_TRY(CopyToHost(warped_mask, h_warped_masks.emplace_back()));
-                    }
-                    else
-                    {
-                        OUTCOME_TRY(CopyToHost(mask, h_warped_masks.emplace_back()));
-                    }
-                }
-            }
-            else
-            {  // rtmdet-inst
-                auto             mask_channel = (int)d_mask.shape(0);
-                auto             mask_height  = (int)d_mask.shape(1);
-                auto             mask_width   = (int)d_mask.shape(2);
-                // (C, H, W) -> (H, W, C)
-                std::vector<int> axes         = {1, 2, 0};
-                OUTCOME_TRY(permute_.Apply(d_mask, d_mask, axes));
-                Device host{"cpu"};
-                OUTCOME_TRY(auto cpu_mask, MakeAvailableOnDevice(d_mask, host, stream_));
-                OUTCOME_TRY(stream().Wait());
-                cv::Mat mask_mat(mask_height, mask_width, CV_32FC(mask_channel), cpu_mask.data());
-                int     resize_height = int(mask_height / scale_factor_[0] + 0.5);
-                int     resize_width  = int(mask_width / scale_factor_[1] + 0.5);
-                // skip resize if scale_factor is 1.0
-                if (resize_height != mask_height || resize_width != mask_width)
-                {
-                    cv::resize(mask_mat, mask_mat, cv::Size(resize_width, resize_height), cv::INTER_LINEAR);
-                }
-                // crop masks
-                mask_mat = mask_mat(cv::Range(0, img_h), cv::Range(0, img_w)).clone();
-
-                for (int i = 0; i < (int)result.size(); i++)
-                {
-                    cv::Mat mask_;
-                    cv::extractChannel(mask_mat, mask_, i);
-                    Tensor mask_t = cpu::CVMat2Tensor(mask_);
-                    h_warped_masks.emplace_back(mask_t);
-                }
-            }
-
-            OUTCOME_TRY(stream_.Wait());
-
-            for (size_t i = 0; i < h_warped_masks.size(); ++i)
-            {
-                result[i].mask = ThresholdMask(h_warped_masks[i]);
-            }
-
-            return success();
-        }
-
-        Result<void> CopyToHost(const Tensor& src, Tensor& dst)
-        {
-            if (src.device() == kHost)
-            {
-                dst = src;
-                return success();
-            }
-            dst = TensorDesc{kHost, src.data_type(), src.shape()};
-            OUTCOME_TRY(stream_.Copy(src.buffer(), dst.buffer(), dst.byte_size()));
-            return success();
-        }
-
-        Mat ThresholdMask(const Tensor& h_mask) const
-        {
-            cv::Mat warped_mat = cpu::Tensor2CVMat(h_mask);
-            warped_mat         = warped_mat > mask_thr_binary_;
-            return {warped_mat.rows, warped_mat.cols, PixelFormat::kGRAYSCALE, DataType::kINT8, std::shared_ptr<void>(warped_mat.data, [mat = warped_mat](void*) {})};
-        }
-
-      private:
-        operation::Managed<operation::WarpAffine>                      warp_affine_;
-        ::mmdeploy::operation::Managed<::mmdeploy::operation::Permute> permute_;
-        float                                                          mask_thr_binary_{.5f};
-        bool                                                           is_rcnn_{true};
-        bool                                                           is_resize_mask_{true};
-        std::vector<float>                                             scale_factor_{1.0, 1.0, 1.0, 1.0};
-    };
-
-    MMDEPLOY_REGISTER_CODEBASE_COMPONENT(MMDetection, ResizeInstanceMask);
-=======
       }
 
     } else {  // rtmdet-inst
@@ -285,6 +94,5 @@
 };
 
 MMDEPLOY_REGISTER_CODEBASE_COMPONENT(MMDetection, ResizeInstanceMask);
->>>>>>> bc75c9d6
 
 }  // namespace mmdeploy::mmdet