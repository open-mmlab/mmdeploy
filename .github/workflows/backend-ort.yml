--- conflicted
+++ resolved
@@ -42,21 +42,6 @@
       - name: Build mmdeploy with onnxruntime
         run: |
           python3 tools/scripts/build_ubuntu_x64_ort.py
-<<<<<<< HEAD
           python3 -c "import onnxruntime"
           ls -lah build/install/lib/libmmdeploy_ort_net.*
-          ls -lah mmdeploy/lib/libmmdeploy_onnxruntime_ops.so
-=======
-          python3 -m pip install torch==1.8.2 torchvision==0.9.2 --extra-index-url https://download.pytorch.org/whl/lts/1.8/cpu
-          python3 -m pip install mmcv-full==1.5.1  -f https://download.openmmlab.com/mmcv/dist/cpu/torch1.8.0/index.html
-          python3 -c 'import mmdeploy.apis.onnxruntime as ort_api; assert ort_api.is_available(with_custom_ops=True)'
-      - name: test mmcls full pipeline
-        run: |
-          pip install openmim
-          mim install mmcls
-          git clone  --depth 1 --single-branch --branch master https://github.com/open-mmlab/mmclassification.git ../mmclassification
-          export MMDEPLOY_DIR=$(pwd)
-          export ONNXRUNTIME_DIR=$MMDEPLOY_DIR/../mmdeploy-dep/onnxruntime-linux-x64-1.8.1
-          export LD_LIBRARY_PATH=$ONNXRUNTIME_DIR/lib:$MMDEPLOY_DIR/build/install/lib:$LD_LIBRARY_PATH
-          bash .github/scripts/test_mmcls_full_pipeline.sh
->>>>>>> c3986ceb
+          ls -lah mmdeploy/lib/libmmdeploy_onnxruntime_ops.so