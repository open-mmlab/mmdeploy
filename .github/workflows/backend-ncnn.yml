name: backend-ncnn

on:
  push:
    paths:
      - "cmake"
      - "csrc"
      - ".github/workflows/backend-ncnn.yml"
      - "CMakeLists.txt"
      - "tools/scripts/build_ubuntu_x64_ncnn.py"

  pull_request:
    paths:
      - "cmake"
      - "csrc"
      - ".github/workflows/backend-ncnn.yml"
      - "CMakeLists.txt"
      - "tools/scripts/build_ubuntu_x64_ncnn.py"

concurrency:
  group: ${{ github.workflow }}-${{ github.ref }}
  cancel-in-progress: true

permissions:
  contents: read

jobs:
  build_ncnn:
    runs-on: ubuntu-18.04
    strategy:
      matrix:
        python-version: [3.7]
    steps:
      - name: Checkout repository
        uses: actions/checkout@v3
        with:
          submodules: recursive
      - name: Set up Python ${{ matrix.python-version }}
        uses: actions/setup-python@v2
        with:
          python-version: ${{ matrix.python-version }}
      - name: Build mmdeploy with ncnn
        run: |
          python3 tools/scripts/build_ubuntu_x64_ncnn.py
<<<<<<< HEAD
          python3 -c "import ncnn"
          ls -lah build/install/lib/libmmdeploy_ncnn_net.*
          ls -lah mmdeploy/lib/libmmdeploy_ncnn_ops.so
          ls -lah mmdeploy/backend/ncnn/mmdeploy_onnx2ncnn
          ls -lah mmdeploy/backend/ncnn/ncnn_ext.*.so
=======
          python3 -m pip install torch==1.8.2 torchvision==0.9.2 --extra-index-url https://download.pytorch.org/whl/lts/1.8/cpu
          python3 -m pip install mmcv-full==1.5.1  -f https://download.openmmlab.com/mmcv/dist/cpu/torch1.8.0/index.html
          python3 -c 'import mmdeploy.apis.ncnn as ncnn_api; assert ncnn_api.is_available(with_custom_ops=True)'
>>>>>>> c3986ceb
<|MERGE_RESOLUTION|>--- conflicted
+++ resolved
@@ -42,14 +42,8 @@
       - name: Build mmdeploy with ncnn
         run: |
           python3 tools/scripts/build_ubuntu_x64_ncnn.py
-<<<<<<< HEAD
           python3 -c "import ncnn"
           ls -lah build/install/lib/libmmdeploy_ncnn_net.*
           ls -lah mmdeploy/lib/libmmdeploy_ncnn_ops.so
           ls -lah mmdeploy/backend/ncnn/mmdeploy_onnx2ncnn
-          ls -lah mmdeploy/backend/ncnn/ncnn_ext.*.so
-=======
-          python3 -m pip install torch==1.8.2 torchvision==0.9.2 --extra-index-url https://download.pytorch.org/whl/lts/1.8/cpu
-          python3 -m pip install mmcv-full==1.5.1  -f https://download.openmmlab.com/mmcv/dist/cpu/torch1.8.0/index.html
-          python3 -c 'import mmdeploy.apis.ncnn as ncnn_api; assert ncnn_api.is_available(with_custom_ops=True)'
->>>>>>> c3986ceb
+          ls -lah mmdeploy/backend/ncnn/ncnn_ext.*.so