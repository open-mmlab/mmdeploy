--- conflicted
+++ resolved
@@ -376,12 +376,10 @@
           conda activate $env:TEMP_ENV
           $env:path = "$pwd\build\bin\Release;" + $env:path
           .github\scripts\windows\test_full_pipeline.ps1 -Backend trt -Device cuda
-<<<<<<< HEAD
       - name: Clear temp env
         if: always()
         run: |
           conda env remove --prefix "$env:TEMP_ENV"
-=======
 
   badge_build_cuda113_windows:
     needs: build_cuda113_windows
@@ -395,5 +393,4 @@
           LABEL: 'build'
           STATUS: ${{ needs.build_cuda113_windows.result == 'success' && 'passing' || needs.build_cuda113_windows.result }}
           COLOR: ${{ needs.build_cuda113_windows.result == 'success' && 'green' || 'red' }}
-          GITHUB_TOKEN: ${{ secrets.GITHUB_TOKEN }}
->>>>>>> 8e658cd1
+          GITHUB_TOKEN: ${{ secrets.GITHUB_TOKEN }}