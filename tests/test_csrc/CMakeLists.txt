--- conflicted
+++ resolved
@@ -78,9 +78,5 @@
 target_link_libraries(mmdeploy_tests PRIVATE
     MMDeployLibs
     mmdeploy_transform
-<<<<<<< HEAD
-    mmdeploy_opencv_utils)
-=======
     mmdeploy_operation
     mmdeploy_opencv_utils)
->>>>>>> c1ca5a3d
