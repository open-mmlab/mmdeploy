# Copyright (c) OpenMMLab. All rights reserved.
import os.path as osp

import mmcv
import numpy as np
import pytest
import torch
import torch.nn.functional as F
from packaging.version import parse

from mmdeploy.utils import Backend
from mmdeploy.utils.test import (WrapFunction, backend_checker,
                                 get_rewrite_outputs)

deploy_cfg_ncnn = mmcv.Config(
    dict(
        onnx_config=dict(input_shape=None),
        backend_config=dict(type='ncnn', model_inputs=None, use_vulkan=False),
        codebase_config=dict(type='mmdet', task='ObjectDetection')))


def get_trt_config(output_names, shape):
    deploy_cfg_tensorrt = mmcv.Config(
        dict(
            onnx_config=dict(input_shape=None, output_names=output_names),
            backend_config=dict(
                type='tensorrt',
                common_config=dict(
                    fp16_mode=False, max_workspace_size=1 << 20),
                model_inputs=[
                    dict(
                        input_shapes=dict(
                            input=dict(
                                min_shape=shape,
                                opt_shape=shape,
                                max_shape=shape)))
                ]),
            codebase_config=dict(type='mmdet', task='ObjectDetection')))
    return deploy_cfg_tensorrt


@backend_checker(Backend.NCNN)
def test_get_attribute():

    def model_func(tensor):
        x = tensor.size()
        assert isinstance(x[0], int) and not isinstance(x[0], torch.Tensor)
        return torch.tensor(x)

    input = torch.zeros([1, 2, 3, 4])
    wrapped_func = WrapFunction(model_func)
    rewrite_outputs, _ = get_rewrite_outputs(
        wrapped_func,
        model_inputs={'tensor': input},
        deploy_cfg=deploy_cfg_ncnn,
        run_with_backend=True)

    assert rewrite_outputs is not None, 'Got unexpected rewrite '
    'outputs: {}'.format(rewrite_outputs)


@backend_checker(Backend.NCNN)
def test_group_norm_ncnn():
    input = torch.rand([1, 2, 2, 2])
    weight = torch.rand([2])
    bias = torch.rand([2])
    model_output = F.group_norm(input, 1, weight, bias, 1e-05)

    def group_norm_caller(input):
        return F.group_norm(input, 1, weight, bias)

    wrapped_func = WrapFunction(group_norm_caller)
    rewrite_output, _ = get_rewrite_outputs(
        wrapped_func,
        model_inputs={'input': input},
        deploy_cfg=deploy_cfg_ncnn,
        run_with_backend=True)

    assert np.allclose(model_output, rewrite_output[0], rtol=1e-03, atol=1e-05)


@backend_checker(Backend.NCNN)
def test_chunk_ncnn():
    input = torch.rand(1, 16, 16, 16)

    model_output = input.chunk(2, dim=1)

    def chunk_caller(input):
        return input.chunk(2, dim=1)

    wrapped_func = WrapFunction(chunk_caller)
    rewrite_output, _ = get_rewrite_outputs(
        wrapped_func,
        model_inputs={'input': input},
        deploy_cfg=deploy_cfg_ncnn,
        run_with_backend=True)

    assert len(model_output) == len(rewrite_output)
    for i in range(len(model_output)):
        assert np.allclose(
            model_output[i], rewrite_output[i], rtol=1e-03, atol=1e-05)


@backend_checker(Backend.NCNN)
def test_interpolate_static():
    input = torch.rand([1, 2, 2, 2])
    model_output = F.interpolate(input, scale_factor=[2, 2])

    def interpolate_caller(*arg, **kwargs):
        return F.interpolate(*arg, **kwargs)

    wrapped_func = WrapFunction(interpolate_caller, size=[4, 4])
    rewrite_output, _ = get_rewrite_outputs(
        wrapped_func,
        model_inputs={'input': input},
        deploy_cfg=deploy_cfg_ncnn,
        run_with_backend=True)

    assert np.allclose(model_output, rewrite_output[0], rtol=1e-03, atol=1e-05)


@backend_checker(Backend.NCNN)
def test_linear_ncnn():
    input = torch.rand([1, 2, 2])
    weight = torch.rand([2, 2])
    bias = torch.rand([2])
    model_output = F.linear(input, weight=weight, bias=bias)

    def linear_caller(*arg, **kwargs):
        return F.linear(*arg, **kwargs)

    wrapped_func = WrapFunction(linear_caller, weight=weight, bias=bias)
    rewrite_output, _ = get_rewrite_outputs(
        wrapped_func,
        model_inputs={'input': input},
        deploy_cfg=deploy_cfg_ncnn,
        run_with_backend=True)

    assert np.allclose(model_output, rewrite_output[0], rtol=1e-03, atol=1e-05)


@backend_checker(Backend.TENSORRT)
def test_repeat_static():
    input = torch.rand([1])

    def model_func(input):
        return torch.Tensor.repeat(input, 4)

    wrapped_func = WrapFunction(model_func)

    model_output = model_func(input)

    deploy_cfg = get_trt_config(['output'], [1])

    rewrite_output, is_backend_output = get_rewrite_outputs(
        wrapped_func, model_inputs={'input': input}, deploy_cfg=deploy_cfg)

    if is_backend_output:
        rewrite_output = rewrite_output[0].detach().cpu()

        assert np.allclose(
            model_output, rewrite_output, rtol=1e-03, atol=1e-05)
    else:
        assert rewrite_output is not None


@backend_checker(Backend.NCNN)
def test_size_of_tensor_static():

    def model_func(input):
        x = torch.Tensor.size(input)
        assert isinstance(x[0], int) and not isinstance(x[0], torch.Tensor)
        return torch.tensor(x)

    input = torch.zeros([1, 2, 3, 4])
    wrapped_func = WrapFunction(model_func)
    rewrite_outputs, _ = get_rewrite_outputs(
        wrapped_func,
        model_inputs={'input': input},
        deploy_cfg=deploy_cfg_ncnn,
        run_with_backend=True)

    assert rewrite_outputs is not None, 'Got unexpected rewrite '
    'outputs: {}'.format(rewrite_outputs)


@backend_checker(Backend.ASCEND)
def test_size__ascend():

    def model_func(input):
        x = torch.Tensor.size(input, -1)
        return torch.tensor(x)

    input = torch.zeros([1, 2, 3, 4])
    deploy_cfg_ascend = mmcv.Config(
        dict(
            onnx_config=dict(input_shape=None),
            backend_config=dict(
                type='ascend',
                model_inputs=[dict(input_shapes=dict(input=input.shape))]),
            codebase_config=dict(type='mmdet', task='ObjectDetection')))
    wrapped_func = WrapFunction(model_func)
    rewrite_outputs, _ = get_rewrite_outputs(
        wrapped_func,
        model_inputs={'input': input},
        deploy_cfg=deploy_cfg_ascend,
        run_with_backend=True)

    assert rewrite_outputs is not None, 'Got unexpected rewrite '
    'outputs: {}'.format(rewrite_outputs)


class TestTopk:

    input = torch.rand(1, 5, 5, 5)

    @backend_checker(Backend.NCNN)
    @pytest.mark.parametrize('k', [1, 3, 4])
    @pytest.mark.parametrize('dim', [1, 2, 3])
    def test_topk_ncnn(self, dim, k):

        model_output = torch.Tensor.topk(TestTopk.input, k, dim).values

        def model_func(input):
            x = input.topk(k, dim)
            return x.indices, x.values

        wrapped_func = WrapFunction(model_func)

        # mmdeploy.pytorch.functions.topk.topk_dynamic
        output, _ = get_rewrite_outputs(
            wrapped_func,
            model_inputs={'input': TestTopk.input},
            deploy_cfg=deploy_cfg_ncnn,
            run_with_backend=True)
        assert np.allclose(model_output, output[0], rtol=1e-03, atol=1e-05)

    @backend_checker(Backend.TENSORRT)
    @pytest.mark.parametrize('k', [1, 3, 4])
    @pytest.mark.parametrize('dim', [1, 2, 3])
    def test_topk_tensorrt(self, dim, k):
        model_output = torch.Tensor.topk(TestTopk.input, k, dim).values

        def model_func(input):
            x = input.topk(k, dim)
            return x.indices, x.values

        wrapped_func = WrapFunction(model_func)

        # mmdeploy.pytorch.functions.topk.topk_static
        deploy_cfg_tensorrt = get_trt_config(['indices', 'values'],
                                             [1, 5, 5, 5])
        output, is_backend_output = get_rewrite_outputs(
            wrapped_func,
            model_inputs={'input': TestTopk.input},
            deploy_cfg=deploy_cfg_tensorrt)

        if is_backend_output:
            output = output[1].detach().cpu()

            assert np.allclose(model_output, output, rtol=1e-03, atol=1e-05)
        else:
            assert output is not None


@backend_checker(Backend.TENSORRT)
@pytest.mark.parametrize('shape', [[2, 2], [4, 2], [2, 4], [2, 4, 2]])
@pytest.mark.parametrize('diagonal', [0, 1, -1])
def test_triu_trt(shape, diagonal):

    input = torch.rand(shape)
    model_output = torch.triu(input=input, diagonal=diagonal)

    def triu_caller(*arg, **kwargs):
        return torch.triu(*arg, **kwargs)

    wrapped_func = WrapFunction(triu_caller, diagonal=diagonal)
    rewrite_outputs, is_backend_output = get_rewrite_outputs(
        wrapped_func,
        model_inputs={'input': input},
        deploy_cfg=get_trt_config(['output'], shape=shape),
        run_with_backend=True)
    if is_backend_output:
        rewrite_outputs = rewrite_outputs[0].detach().cpu()

        assert np.allclose(
            model_output, rewrite_outputs, rtol=1e-03, atol=1e-05)
    else:
        assert rewrite_outputs is not None


@backend_checker(Backend.NCNN)
@pytest.mark.parametrize(
    'input',
    [torch.rand(1, 16, 16), torch.rand(1, 3, 16, 16)])
@pytest.mark.parametrize('dim', [1, 2])
def test_normalize_ncnn(input, dim):
    import mmdeploy.apis.ncnn as ncnn_apis
    from mmdeploy.utils.test import get_onnx_model

    def norm_func(input, dim):
        return F.normalize(input, p=2, dim=dim)

    wrapped_func = WrapFunction(norm_func, dim=dim)
    model_inputs = {'input': input}
    ir_file_path = get_onnx_model(wrapped_func, model_inputs, deploy_cfg_ncnn)
    assert osp.exists(ir_file_path)
    ncnn_files_prefix = osp.splitext(ir_file_path)[0]
    ncnn_apis.from_onnx(ir_file_path, ncnn_files_prefix)
    param_path, bin_path = ncnn_apis.get_output_model_file(ir_file_path)
    assert osp.exists(param_path)
    assert osp.exists(bin_path)


<<<<<<< HEAD
@backend_checker(Backend.ASCEND)
def test_getitem__ascend():

    input = torch.rand(1, 2, 3)

    def tensor_getitem(x):
        return x[..., -1]

    # create wrapped model
    wrapped_func = WrapFunction(tensor_getitem)
    import tempfile

    import onnx

    from mmdeploy.core import RewriterContext
    onnx_file = tempfile.NamedTemporaryFile(suffix='onnx').name

    # convert model
    with RewriterContext(
            cfg={}, backend=Backend.ASCEND.value, opset=11), torch.no_grad():
        torch.onnx.export(wrapped_func, input, onnx_file, opset_version=11)
    onnx_model = onnx.load(onnx_file)
    nodes = onnx_model.graph.node
    assert nodes is not None
=======
@backend_checker(Backend.ONNXRUNTIME)
@pytest.mark.parametrize(
    'input',
    [torch.rand(1, 16, 16), torch.rand(1, 3, 16, 16)])
def test_masked_fill_onnxruntime(input):
    mask = input > 0
    value = float('-inf')

    def masked_fill_caller(*arg, **kwargs):
        return torch.masked_fill(*arg, **kwargs)

    deploy_cfg_ort = mmcv.Config(
        dict(
            onnx_config=dict(input_shape=None),
            backend_config=dict(type='onnxruntime'),
            codebase_config=dict(type='mmdet', task='ObjectDetection')))

    wrapped_func = WrapFunction(masked_fill_caller, mask=mask, value=value)
    rewrite_output, _ = get_rewrite_outputs(
        wrapped_func,
        model_inputs={'input': input},
        deploy_cfg=deploy_cfg_ort,
        run_with_backend=True)
    assert rewrite_output is not None


@backend_checker(Backend.ONNXRUNTIME)
@pytest.mark.skipif(
    parse(torch.__version__) < parse('1.9.0'), reason='requires torch>1.8.0')
@pytest.mark.parametrize('x', [torch.rand(1, 3, 16, 16)])
@pytest.mark.parametrize('y', [torch.rand(1, 3, 4, 4)])
def test_tensor_setitem(x, y):
    import onnx

    from mmdeploy.utils.test import get_onnx_model

    def setitem_slice(x, y):
        H, W = y.shape[2:]
        x[:, :, 2:H + 2, 2:W + 2] = y
        return x

    wrapped_func = WrapFunction(setitem_slice)
    model_inputs = {'x': x, 'y': y}

    deploy_cfg = mmcv.Config(
        dict(
            onnx_config=dict(input_shape=None),
            backend_config=dict(type='onnxruntime'),
            codebase_config=dict(type='mmdet', task='ObjectDetection')))
    ir_file_path = get_onnx_model(wrapped_func, model_inputs, deploy_cfg)

    onnx_model = onnx.load(ir_file_path)
    nodes = onnx_model.graph.node
    for node in nodes:
        assert node.op_type != 'ScatterND'
>>>>>>> f957284d
<|MERGE_RESOLUTION|>--- conflicted
+++ resolved
@@ -312,7 +312,6 @@
     assert osp.exists(bin_path)
 
 
-<<<<<<< HEAD
 @backend_checker(Backend.ASCEND)
 def test_getitem__ascend():
 
@@ -337,7 +336,8 @@
     onnx_model = onnx.load(onnx_file)
     nodes = onnx_model.graph.node
     assert nodes is not None
-=======
+
+
 @backend_checker(Backend.ONNXRUNTIME)
 @pytest.mark.parametrize(
     'input',
@@ -392,5 +392,4 @@
     onnx_model = onnx.load(ir_file_path)
     nodes = onnx_model.graph.node
     for node in nodes:
-        assert node.op_type != 'ScatterND'
->>>>>>> f957284d
+        assert node.op_type != 'ScatterND'