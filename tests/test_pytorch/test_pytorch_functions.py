# Copyright (c) OpenMMLab. All rights reserved.
import os.path as osp

import numpy as np
import pytest
import torch
import torch.nn.functional as F
from mmengine import Config
from packaging.version import parse

from mmdeploy.utils import Backend
from mmdeploy.utils.test import (WrapFunction, backend_checker,
                                 get_rewrite_outputs)

deploy_cfg_ncnn = Config(
    dict(
        onnx_config=dict(input_shape=None),
        backend_config=dict(type='ncnn', model_inputs=None, use_vulkan=False),
        codebase_config=dict(type='mmdet', task='ObjectDetection')))


def get_trt_config(output_names, shape):
    deploy_cfg_tensorrt = Config(
        dict(
            onnx_config=dict(input_shape=None, output_names=output_names),
            backend_config=dict(
                type='tensorrt',
                common_config=dict(
                    fp16_mode=False, max_workspace_size=1 << 20),
                model_inputs=[
                    dict(
                        input_shapes=dict(
                            input=dict(
                                min_shape=shape,
                                opt_shape=shape,
                                max_shape=shape)))
                ]),
            codebase_config=dict(type='mmdet', task='ObjectDetection')))
    return deploy_cfg_tensorrt


@backend_checker(Backend.NCNN)
def test_get_attribute():

    def model_func(tensor):
        x = tensor.size()
        assert isinstance(x[0], int) and not isinstance(x[0], torch.Tensor)
        return torch.tensor(x)

    input = torch.zeros([1, 2, 3, 4])
    wrapped_func = WrapFunction(model_func)
    rewrite_outputs, _ = get_rewrite_outputs(
        wrapped_func,
        model_inputs={'tensor': input},
        deploy_cfg=deploy_cfg_ncnn,
        run_with_backend=True)

    assert rewrite_outputs is not None, 'Got unexpected rewrite '
    'outputs: {}'.format(rewrite_outputs)


@backend_checker(Backend.NCNN)
def test_group_norm_ncnn():
    input = torch.rand([1, 2, 2, 2])
    weight = torch.rand([2])
    bias = torch.rand([2])
    model_output = F.group_norm(input, 1, weight, bias, 1e-05)

    def group_norm_caller(input):
        return F.group_norm(input, 1, weight, bias)

    wrapped_func = WrapFunction(group_norm_caller)
    rewrite_output, _ = get_rewrite_outputs(
        wrapped_func,
        model_inputs={'input': input},
        deploy_cfg=deploy_cfg_ncnn,
        run_with_backend=True)

    assert np.allclose(model_output, rewrite_output[0], rtol=1e-03, atol=1e-05)


@backend_checker(Backend.NCNN)
def test_chunk_ncnn():
    input = torch.rand(1, 16, 16, 16)

    model_output = input.chunk(2, dim=1)

    def chunk_caller(input):
        return input.chunk(2, dim=1)

    wrapped_func = WrapFunction(chunk_caller)
    rewrite_output, _ = get_rewrite_outputs(
        wrapped_func,
        model_inputs={'input': input},
        deploy_cfg=deploy_cfg_ncnn,
        run_with_backend=True)

    assert len(model_output) == len(rewrite_output)
    for i in range(len(model_output)):
        assert np.allclose(
            model_output[i], rewrite_output[i], rtol=1e-03, atol=1e-05)


@backend_checker(Backend.NCNN)
def test_interpolate_static():
    input = torch.rand([1, 2, 2, 2])
    model_output = F.interpolate(input, scale_factor=[2, 2])

    def interpolate_caller(*arg, **kwargs):
        return F.interpolate(*arg, **kwargs)

    wrapped_func = WrapFunction(interpolate_caller, size=[4, 4])
    rewrite_output, _ = get_rewrite_outputs(
        wrapped_func,
        model_inputs={'input': input},
        deploy_cfg=deploy_cfg_ncnn,
        run_with_backend=True)

    assert np.allclose(model_output, rewrite_output[0], rtol=1e-03, atol=1e-05)


@backend_checker(Backend.RKNN)
def test_interpolate__rknn():
    input = torch.rand([1, 2, 2, 2])
    model_output = F.interpolate(input, scale_factor=[2, 2])

    def interpolate_caller(*arg, **kwargs):
        return F.interpolate(*arg, **kwargs)

    deploy_cfg = Config(
        dict(
            onnx_config=dict(input_shape=None),
            backend_config=dict(type='rknn', model_inputs=None),
            codebase_config=dict(type='mmdet', task='ObjectDetection')))

    wrapped_func = WrapFunction(interpolate_caller, size=[4, 4])
    rewrite_output, _ = get_rewrite_outputs(
        wrapped_func,
        model_inputs={'input': input},
        deploy_cfg=deploy_cfg,
        run_with_backend=False)

    assert np.allclose(model_output, rewrite_output[0], rtol=1e-03, atol=1e-05)


@backend_checker(Backend.NCNN)
def test_linear_ncnn():
    input = torch.rand([1, 2, 2])
    weight = torch.rand([2, 2])
    bias = torch.rand([2])
    model_output = F.linear(input, weight=weight, bias=bias)

    def linear_caller(*arg, **kwargs):
        return F.linear(*arg, **kwargs)

    wrapped_func = WrapFunction(linear_caller, weight=weight, bias=bias)
    rewrite_output, _ = get_rewrite_outputs(
        wrapped_func,
        model_inputs={'input': input},
        deploy_cfg=deploy_cfg_ncnn,
        run_with_backend=True)

    assert np.allclose(model_output, rewrite_output[0], rtol=1e-03, atol=1e-05)


@backend_checker(Backend.TENSORRT)
def test_repeat_static():
    input = torch.rand([1])

    def model_func(input):
        return torch.Tensor.repeat(input, 4)

    wrapped_func = WrapFunction(model_func)

    model_output = model_func(input)

    deploy_cfg = get_trt_config(['output'], [1])

    rewrite_output, is_backend_output = get_rewrite_outputs(
        wrapped_func, model_inputs={'input': input}, deploy_cfg=deploy_cfg)

    if is_backend_output:
        rewrite_output = rewrite_output[0].detach().cpu()

        assert np.allclose(
            model_output, rewrite_output, rtol=1e-03, atol=1e-05)
    else:
        assert rewrite_output is not None


@backend_checker(Backend.NCNN)
def test_size_of_tensor_static():

    def model_func(input):
        x = torch.Tensor.size(input)
        assert isinstance(x[0], int) and not isinstance(x[0], torch.Tensor)
        return torch.tensor(x)

    input = torch.zeros([1, 2, 3, 4])
    wrapped_func = WrapFunction(model_func)
    rewrite_outputs, _ = get_rewrite_outputs(
        wrapped_func,
        model_inputs={'input': input},
        deploy_cfg=deploy_cfg_ncnn,
        run_with_backend=True)

    assert rewrite_outputs is not None, 'Got unexpected rewrite '
    'outputs: {}'.format(rewrite_outputs)


@backend_checker(Backend.ASCEND)
def test_size__ascend():

    def model_func(input):
        x = torch.Tensor.size(input, -1)
        return torch.tensor(x)

    input = torch.zeros([1, 2, 3, 4])
    deploy_cfg_ascend = Config(
        dict(
            onnx_config=dict(input_shape=None),
            backend_config=dict(
                type='ascend',
                model_inputs=[dict(input_shapes=dict(input=input.shape))]),
            codebase_config=dict(type='mmdet', task='ObjectDetection')))
    wrapped_func = WrapFunction(model_func)
    rewrite_outputs, _ = get_rewrite_outputs(
        wrapped_func,
        model_inputs={'input': input},
        deploy_cfg=deploy_cfg_ascend,
        run_with_backend=True)

    assert rewrite_outputs is not None, 'Got unexpected rewrite '
    'outputs: {}'.format(rewrite_outputs)


class TestTopk:

    input = torch.rand(1, 5, 5, 5)

    @backend_checker(Backend.NCNN)
    @pytest.mark.parametrize('k', [1, 3, 4])
    @pytest.mark.parametrize('dim', [1, 2, 3])
    def test_topk_ncnn(self, dim, k):

        model_output = torch.Tensor.topk(TestTopk.input, k, dim).values

        def model_func(input):
            x = input.topk(k, dim)
            return x.indices, x.values

        wrapped_func = WrapFunction(model_func)

        # mmdeploy.pytorch.functions.topk.topk_dynamic
        output, _ = get_rewrite_outputs(
            wrapped_func,
            model_inputs={'input': TestTopk.input},
            deploy_cfg=deploy_cfg_ncnn,
            run_with_backend=True)
        assert np.allclose(model_output, output[0], rtol=1e-03, atol=1e-05)

    @backend_checker(Backend.TENSORRT)
    @pytest.mark.parametrize('k', [1, 3, 4])
    @pytest.mark.parametrize('dim', [1, 2, 3])
    def test_topk_tensorrt(self, dim, k):
        model_output = torch.Tensor.topk(TestTopk.input, k, dim).values

        def model_func(input):
            x = input.topk(k, dim)
            return x.indices, x.values

        wrapped_func = WrapFunction(model_func)

        # mmdeploy.pytorch.functions.topk.topk_static
        deploy_cfg_tensorrt = get_trt_config(['indices', 'values'],
                                             [1, 5, 5, 5])
        output, is_backend_output = get_rewrite_outputs(
            wrapped_func,
            model_inputs={'input': TestTopk.input},
            deploy_cfg=deploy_cfg_tensorrt)

        if is_backend_output:
            output = output[1].detach().cpu()

            assert np.allclose(model_output, output, rtol=1e-03, atol=1e-05)
        else:
            assert output is not None


@backend_checker(Backend.TENSORRT)
@pytest.mark.parametrize('shape', [[2, 2], [4, 2], [2, 4], [2, 4, 2]])
@pytest.mark.parametrize('diagonal', [0, 1, -1])
def test_triu_trt(shape, diagonal):

    input = torch.rand(shape)
    model_output = torch.triu(input=input, diagonal=diagonal)

    def triu_caller(*arg, **kwargs):
        return torch.triu(*arg, **kwargs)

    wrapped_func = WrapFunction(triu_caller, diagonal=diagonal)
    rewrite_outputs, is_backend_output = get_rewrite_outputs(
        wrapped_func,
        model_inputs={'input': input},
        deploy_cfg=get_trt_config(['output'], shape=shape),
        run_with_backend=True)
    if is_backend_output:
        rewrite_outputs = rewrite_outputs[0].detach().cpu()

        assert np.allclose(
            model_output, rewrite_outputs, rtol=1e-03, atol=1e-05)
    else:
        assert rewrite_outputs is not None


@backend_checker(Backend.NCNN)
@pytest.mark.parametrize(
    'input',
    [torch.rand(1, 16, 16), torch.rand(1, 3, 16, 16)])
@pytest.mark.parametrize('dim', [1, 2])
def test_normalize_ncnn(input, dim):
    import mmdeploy.apis.ncnn as ncnn_apis
    from mmdeploy.utils.test import get_onnx_model

    def norm_func(input, dim):
        return F.normalize(input, p=2, dim=dim)

    wrapped_func = WrapFunction(norm_func, dim=dim)
    model_inputs = {'input': input}
    ir_file_path = get_onnx_model(wrapped_func, model_inputs, deploy_cfg_ncnn)
    assert osp.exists(ir_file_path)
    ncnn_files_prefix = osp.splitext(ir_file_path)[0]
    ncnn_apis.from_onnx(ir_file_path, ncnn_files_prefix)
    param_path, bin_path = ncnn_apis.get_output_model_file(ir_file_path)
    assert osp.exists(param_path)
    assert osp.exists(bin_path)


@backend_checker(Backend.ASCEND)
def test_getitem__ascend():

    input = torch.rand(1, 2, 3)

    def tensor_getitem(x):
        return x[..., -1]

    # create wrapped model
    wrapped_func = WrapFunction(tensor_getitem)
    import tempfile

    import onnx

    from mmdeploy.core import RewriterContext
    onnx_file = tempfile.NamedTemporaryFile(suffix='onnx').name

    # convert model
    with RewriterContext(
            cfg={}, backend=Backend.ASCEND.value, opset=11), torch.no_grad():
        torch.onnx.export(wrapped_func, input, onnx_file, opset_version=11)
    onnx_model = onnx.load(onnx_file)
    nodes = onnx_model.graph.node
    assert nodes is not None


@backend_checker(Backend.ONNXRUNTIME)
@pytest.mark.parametrize(
    'input',
    [torch.rand(1, 16, 16), torch.rand(1, 3, 16, 16)])
def test_masked_fill_onnxruntime(input):
    mask = input > 0
    value = float('-inf')

    def masked_fill_caller(*arg, **kwargs):
        return torch.masked_fill(*arg, **kwargs)

    deploy_cfg_ort = Config(
        dict(
            onnx_config=dict(input_shape=None),
            backend_config=dict(type='onnxruntime'),
            codebase_config=dict(type='mmdet', task='ObjectDetection')))

    wrapped_func = WrapFunction(masked_fill_caller, mask=mask, value=value)
    rewrite_output, _ = get_rewrite_outputs(
        wrapped_func,
        model_inputs={'input': input},
        deploy_cfg=deploy_cfg_ort,
        run_with_backend=True)
    assert rewrite_output is not None


@backend_checker(Backend.ONNXRUNTIME)
@pytest.mark.skipif(
    parse(torch.__version__) < parse('1.9.0'), reason='requires torch>1.8.0')
@pytest.mark.parametrize('x', [torch.rand(1, 3, 16, 16)])
@pytest.mark.parametrize('y', [torch.rand(1, 3, 4, 4)])
def test_tensor_setitem(x, y):
    import onnx

    from mmdeploy.utils.test import get_onnx_model

    def setitem_slice(x, y):
        H, W = y.shape[2:]
        x[:, :, 2:H + 2, 2:W + 2] = y
        return x

    wrapped_func = WrapFunction(setitem_slice)
    model_inputs = {'x': x, 'y': y}

    deploy_cfg = Config(
        dict(
            onnx_config=dict(input_shape=None),
            backend_config=dict(type='onnxruntime'),
            codebase_config=dict(type='mmdet', task='ObjectDetection')))
    ir_file_path = get_onnx_model(wrapped_func, model_inputs, deploy_cfg)

    onnx_model = onnx.load(ir_file_path)
    nodes = onnx_model.graph.node
    for node in nodes:
        assert node.op_type != 'ScatterND'


@backend_checker(Backend.ONNXRUNTIME)
@pytest.mark.skipif(
    parse(torch.__version__) < parse('1.9.0'), reason='requires torch>1.8.0')
@pytest.mark.parametrize('x', [torch.rand(1, 3, 16, 16)])
def test_tensor_setitem_scalar(x):
    import onnx

    from mmdeploy.utils.test import get_onnx_model

    def setitem_slice(x):
        H, W = x.shape[-2:]
        x[:, 1:3] = 1
        x[:, :, 4:H - 4, 4:W - 4] = x.new_tensor(2)
        return x

    wrapped_func = WrapFunction(setitem_slice)
    model_inputs = {'x': x}

    deploy_cfg = Config(
        dict(
            onnx_config=dict(input_shape=None),
            backend_config=dict(type='onnxruntime'),
            codebase_config=dict(type='mmdet', task='ObjectDetection')))
    ir_file_path = get_onnx_model(wrapped_func, model_inputs, deploy_cfg)

    onnx_model = onnx.load(ir_file_path)
    nodes = onnx_model.graph.node
    for node in nodes:
        assert node.op_type != 'ScatterND'


@pytest.mark.parametrize('output_size', [1, 3])
def test_adaptive_avg_pool2d(output_size):
    input = torch.rand(1, 3, 6, 6)
    model = WrapFunction(F.adaptive_avg_pool2d, output_size=output_size)
    pytorch_output = model(input)
    deploy_cfg_ort = Config(
        dict(
            onnx_config=dict(input_shape=None),
            backend_config=dict(type='onnxruntime'),
            codebase_config=dict(type='mmdet', task='ObjectDetection')))
    rewrite_output, _ = get_rewrite_outputs(
        model,
        model_inputs={'input': input},
        deploy_cfg=deploy_cfg_ort,
        run_with_backend=True)
    assert torch.allclose(pytorch_output, rewrite_output[0])


@backend_checker(Backend.TENSORRT)
def test_scaled_dot_product_attention():
    L = 10
    B = 1
    E = 4
    q = k = v = torch.rand(B, L, E)
    attn_mask = torch.rand(B, L, L)

    from torch.nn.functional import _scaled_dot_product_attention
    model = WrapFunction(_scaled_dot_product_attention)
    pytorch_output = model(q, k, v, attn_mask)
    deploy_cfg_ort = Config(
        dict(
            onnx_config=dict(
                input_shape=None,
                input_names=['q', 'k', 'v', 'attn_mask'],
                output_names=['output', 'attn']),
            backend_config=dict(
                type='tensorrt',
                model_inputs=[
                    dict(
                        input_shapes=dict(
                            q=dict(
                                min_shape=q.shape,
                                opt_shape=q.shape,
                                max_shape=q.shape),
                            k=dict(
                                min_shape=k.shape,
                                opt_shape=k.shape,
                                max_shape=k.shape),
                            v=dict(
                                min_shape=v.shape,
                                opt_shape=v.shape,
                                max_shape=v.shape),
                            attn_mask=dict(
                                min_shape=attn_mask.shape,
                                opt_shape=attn_mask.shape,
                                max_shape=attn_mask.shape)))
                ]),
            codebase_config=dict(type='mmdet', task='ObjectDetection')))
    rewrite_output, _ = get_rewrite_outputs(
        model,
        model_inputs={
            'q': q,
            'k': k,
            'v': v,
            'attn_mask': attn_mask
        },
        deploy_cfg=deploy_cfg_ort,
        run_with_backend=True)
    assert torch.allclose(pytorch_output[0],
                          rewrite_output[0].to(pytorch_output[0].device))


@backend_checker(Backend.TENSORRT)
@pytest.mark.parametrize('num', [5, 7])
def test_mod__tensorrt(num):
    input = torch.rand(1, 3, 6, 6).cuda()
    model = WrapFunction(lambda input: input % num)
    pytorch_output = model(input)
    rewrite_output, _ = get_rewrite_outputs(
        model,
        model_inputs={'input': input},
        deploy_cfg=get_trt_config(['output'], shape=[1, 3, 6, 6]),
        run_with_backend=True)
    assert torch.allclose(
        pytorch_output, rewrite_output[0], rtol=1e-3, atol=1e-5)


@backend_checker(Backend.TENSORRT)
def test_prepare_onnx_paddings__tensorrt():
    input = torch.rand(1, 3, 6, 6).cuda()

    def _pad_(x):
        a, b = [torch.tensor(2)] * 2
        x = torch.nn.ZeroPad2d((0, a, 0, b))(x)
        return x

    model = WrapFunction(_pad_)
    pytorch_output = model(input)
    rewrite_output, _ = get_rewrite_outputs(
        model,
        model_inputs={'x': input},
        deploy_cfg=get_trt_config(['output'], shape=[1, 3, 6, 6]),
        run_with_backend=True)
    assert torch.allclose(
        pytorch_output, rewrite_output[0], rtol=1e-3, atol=1e-5)


@backend_checker(Backend.ONNXRUNTIME)
<<<<<<< HEAD
@pytest.mark.parametrize('dim', [0, -1])
@pytest.mark.parametrize('keepdim', [True, False])
def test_any__default(dim, keepdim):
    input = torch.rand(2, 4)
    model = WrapFunction(lambda input: input.any(dim, keepdim=keepdim))
    pytorch_output = model(input)
    deploy_cfg_ort = Config(
        dict(
            onnx_config=dict(input_shape=None),
            backend_config=dict(type='onnxruntime'),
            codebase_config=dict(type='mmdet', task='ObjectDetection')))
    rewrite_output, _ = get_rewrite_outputs(
        model,
        model_inputs={'input': input},
        deploy_cfg=deploy_cfg_ort,
        run_with_backend=True)
    assert pytorch_output.dtype == rewrite_output[0].dtype
    assert torch.allclose(
        pytorch_output.float(),
        rewrite_output[0].float(),
        rtol=1e-3,
        atol=1e-5)
=======
def test_linspace__default():
    import random

    deploy_cfg_ort = Config(
        dict(
            onnx_config=dict(input_shape=None),
            backend_config=dict(type='onnxruntime')))

    def linspace_caller(*arg, **kwargs):
        return torch.linspace(*arg, **kwargs)

    steps_list = [1, random.randint(1, 1000)]
    for steps in steps_list:
        start = random.random() * 100
        end = random.random() * 100 + start

        model_output = linspace_caller(start=start, end=end, steps=steps)

        wrapped_func = WrapFunction(
            linspace_caller, start=start, end=end, steps=steps)

        rewrite_outputs, is_backend_output = get_rewrite_outputs(
            wrapped_func,
            model_inputs={},
            deploy_cfg=deploy_cfg_ort,
            run_with_backend=True)

        if is_backend_output:
            rewrite_outputs = rewrite_outputs[0]

        assert np.allclose(
            model_output, rewrite_outputs, rtol=1e-03, atol=1e-05)
>>>>>>> 6288141b
<|MERGE_RESOLUTION|>--- conflicted
+++ resolved
@@ -558,7 +558,6 @@
 
 
 @backend_checker(Backend.ONNXRUNTIME)
-<<<<<<< HEAD
 @pytest.mark.parametrize('dim', [0, -1])
 @pytest.mark.parametrize('keepdim', [True, False])
 def test_any__default(dim, keepdim):
@@ -581,7 +580,8 @@
         rewrite_output[0].float(),
         rtol=1e-3,
         atol=1e-5)
-=======
+
+
 def test_linspace__default():
     import random
 
@@ -613,5 +613,4 @@
             rewrite_outputs = rewrite_outputs[0]
 
         assert np.allclose(
-            model_output, rewrite_outputs, rtol=1e-03, atol=1e-05)
->>>>>>> 6288141b
+            model_output, rewrite_outputs, rtol=1e-03, atol=1e-05)