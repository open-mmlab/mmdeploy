# Copyright (c) OpenMMLab. All rights reserved.
import importlib
import logging
import os
import tempfile
from functools import partial

import pytest
import torch.multiprocessing as mp
from mmengine import Config

import mmdeploy.utils as util
from mmdeploy.backend.sdk.export_info import export2SDK
from mmdeploy.utils import target_wrapper
from mmdeploy.utils.constants import Backend, Codebase, Task
from mmdeploy.utils.test import get_random_name

correct_model_path = 'tests/data/srgan.py'
correct_model_cfg = Config.fromfile(correct_model_path)
correct_deploy_path = 'tests/data/super-resolution.py'
correct_deploy_cfg = Config.fromfile(correct_deploy_path)
empty_file_path = tempfile.NamedTemporaryFile(suffix='.py').name
empty_path = './a.py'


@pytest.fixture(autouse=True, scope='module')
def create_empty_file():
    with open(empty_file_path, mode='w'):
        pass


class TestLoadConfigError:

    def test_load_config_none(self):
        with pytest.raises(AssertionError):
            util.load_config()

    def test_load_config_type_error(self):
        with pytest.raises(TypeError):
            util.load_config(1)

    def test_load_config_file_error(self):
        with pytest.raises(FileNotFoundError):
            util.load_config(empty_path)


class TestLoadConfig:

    @pytest.mark.parametrize('args', [
        [empty_file_path],
        [correct_model_path],
        [correct_model_cfg],
        (correct_model_path, correct_deploy_path),
        (correct_model_path, correct_deploy_cfg),
        (correct_model_cfg, correct_deploy_cfg),
    ])
    def test_load_config(self, args):
        configs = util.load_config(*args)
        for v in zip(configs, args):
            if isinstance(v[1], str):
                cfg = Config.fromfile(v[1])
            else:
                cfg = v[1]
            assert v[0]._cfg_dict == cfg._cfg_dict


class TestGetCodebaseConfig:

    def test_get_codebase_config_empty(self):
        assert util.get_codebase_config(Config(dict())) == {}

    def test_get_codebase_config(self):
        codebase_config = util.get_codebase_config(correct_deploy_path)
        assert isinstance(codebase_config, dict) and len(codebase_config) > 1


class TestGetTaskType:

    def test_get_task_type_none(self):
        with pytest.raises(AssertionError):
            util.get_task_type(Config(dict()))

    def test_get_task_type(self):
        assert util.get_task_type(correct_deploy_path) == Task.SUPER_RESOLUTION


class TestGetCodebase:

    def test_get_codebase_none(self):
        with pytest.raises(AssertionError):
            util.get_codebase(Config(dict()))

    def test_get_codebase(self):
        assert util.get_codebase(correct_deploy_path) == Codebase.MMEDIT


class TestGetBackendConfig:

    def test_get_backend_config_empty(self):
        assert util.get_backend_config(Config(dict())) == {}

    def test_get_backend_config(self):
        backend_config = util.get_backend_config(correct_deploy_path)
        assert isinstance(backend_config, dict) and len(backend_config) == 1


class TestGetBackend:

    def test_get_backend_none(self):
        with pytest.raises(AssertionError):
            util.get_backend(Config(dict()))

    def test_get_backend(self):
        assert util.get_backend(correct_deploy_path) == Backend.ONNXRUNTIME


class TestGetOnnxConfig:

    def test_get_onnx_config_empty(self):
        assert util.get_onnx_config(Config(dict())) == {}

    def test_get_onnx_config(self):
        onnx_config = dict(
            dynamic_axes={
                'input': {
                    0: 'batch',
                    2: 'height',
                    3: 'width'
                },
                'output': {
                    0: 'batch',
                    2: 'height',
                    3: 'width'
                }
            },
            type='onnx',
            export_params=True,
            keep_initializers_as_inputs=False,
            opset_version=11,
            save_file='end2end.onnx',
            input_names=['input'],
            output_names=['output'],
            input_shape=None)
        assert util.get_onnx_config(correct_deploy_path) == onnx_config


class TestIsDynamic:

    config_with_onnx_config = Config(
        dict(onnx_config=dict(), backend_config=dict(type='default')))

    config_with_dynamic_axes = Config(
        dict(
            onnx_config=dict(
                type='onnx',
                dynamic_axes={'input': {
                    0: 'batch',
                    2: 'height',
                    3: 'width'
                }}),
            backend_config=dict(type='default')))

    config_with_dynamic_axes_and_input_names = Config(
        dict(
            onnx_config=dict(
                type='onnx',
                input_names=['image'],
                dynamic_axes={'image': {
                    0: 'batch',
                    2: 'height',
                    3: 'width'
                }}),
            backend_config=dict(type='default')))

    config_with_dynamic_axes_list = Config(
        dict(
            onnx_config=dict(
                type='onnx', input_names=['image'], dynamic_axes=[[0, 2, 3]]),
            backend_config=dict(type='default')))

    def test_is_dynamic_batch_none(self):
        assert util.is_dynamic_batch(
            TestIsDynamic.config_with_onnx_config) is False

    def test_is_dynamic_batch_error_name(self):
        assert util.is_dynamic_batch(TestIsDynamic.config_with_dynamic_axes,
                                     'output') is False

    def test_is_dynamic_batch(self):
        assert util.is_dynamic_batch(
            TestIsDynamic.config_with_dynamic_axes) is True

    def test_is_dynamic_batch_axes_list(self):
        assert util.is_dynamic_batch(
            TestIsDynamic.config_with_dynamic_axes_list) is True

    def test_is_dynamic_shape_none(self):
        assert util.is_dynamic_shape(
            TestIsDynamic.config_with_onnx_config) is False

    def test_is_dynamic_shape_error_name(self):
        assert util.is_dynamic_shape(TestIsDynamic.config_with_dynamic_axes,
                                     'output') is False

    def test_is_dynamic_shape(self):
        assert util.is_dynamic_shape(
            TestIsDynamic.config_with_dynamic_axes) is True

    def test_is_dynamic_shape_input_names(self):
        assert util.is_dynamic_shape(
            TestIsDynamic.config_with_dynamic_axes_and_input_names) is True

    def test_is_dynamic_shape_different_names(self):
        config_with_different_names = \
            TestIsDynamic.config_with_dynamic_axes_and_input_names
        util.get_ir_config(
            config_with_different_names).input_names = 'another_name'
        assert util.is_dynamic_shape(config_with_different_names) is False

    def test_is_dynamic_shape_axes_list(self):
        assert util.is_dynamic_shape(
            TestIsDynamic.config_with_dynamic_axes_list) is True


class TestGetInputShape:
    config_without_input_shape = Config(
        dict(onnx_config=dict(input_shape=None)))
    config_with_input_shape = Config(
        dict(onnx_config=dict(input_shape=[1, 1])))
    config_with_error_shape = Config(
        dict(onnx_config=dict(input_shape=[1, 1, 1])))

    def test_get_input_shape_none(self):
        assert util.get_input_shape(
            TestGetInputShape.config_without_input_shape) is None

    def test_get_input_shape_error(self):
        with pytest.raises(Exception):
            util.get_input_shape(TestGetInputShape.config_with_error_shape)

    def test_get_input_shape(self):
        assert util.get_input_shape(
            TestGetInputShape.config_with_input_shape) == [1, 1]


class TestCfgApplyMark:

<<<<<<< HEAD
    config_with_mask = Config(
        dict(partition_config=dict(apply_marks=True)))
=======
    config_with_mask = Config(dict(partition_config=dict(apply_marks=True)))
>>>>>>> 633d74fb

    def test_cfg_apply_marks_none(self):
        assert util.cfg_apply_marks(Config(dict())) is None

    def test_cfg_apply_marks(self):
        assert util.cfg_apply_marks(TestCfgApplyMark.config_with_mask) is True


class TestGetPartitionConfig:

<<<<<<< HEAD
    config_with_mask = Config(
        dict(partition_config=dict(apply_marks=True)))
=======
    config_with_mask = Config(dict(partition_config=dict(apply_marks=True)))
>>>>>>> 633d74fb
    config_without_mask = Config(
        dict(partition_config=dict(apply_marks=False)))

    def test_get_partition_config_none(self):
        assert util.get_partition_config(Config(dict())) is None

    def test_get_partition_config_without_mask(self):
        assert util.get_partition_config(
            TestGetPartitionConfig.config_without_mask) is None

    def test_get_partition_config(self):
        assert util.get_partition_config(
            TestGetPartitionConfig.config_with_mask) == dict(apply_marks=True)


class TestGetCalib:
    config_with_calib = Config(
        dict(calib_config=dict(create_calib=True, calib_file='calib_data.h5')))

    config_without_calib = Config(
        dict(
            calib_config=dict(create_calib=False, calib_file='calib_data.h5')))

    def test_get_calib_config(self):
        assert util.get_calib_config(TestGetCalib.config_with_calib) == dict(
            create_calib=True, calib_file='calib_data.h5')

    def test_get_calib_filename_none(self):
        assert util.get_calib_filename(Config(dict())) is None

    def test_get_calib_filename_false(self):
        assert util.get_calib_filename(
            TestGetCalib.config_without_calib) is None

    def test_get_calib_filename(self):
        assert util.get_calib_filename(
            TestGetCalib.config_with_calib) == 'calib_data.h5'


class TestGetCommonConfig:
    config_with_common_config = Config(
        dict(
            backend_config=dict(
                type='tensorrt', common_config=dict(fp16_mode=False))))

    def test_get_common_config(self):
        assert util.get_common_config(
            TestGetCommonConfig.config_with_common_config) == dict(
                fp16_mode=False)


class TestGetModelInputs:

    config_with_model_inputs = Config(
        dict(backend_config=dict(model_inputs=[dict(input_shapes=None)])))

    def test_model_inputs(self):
        assert util.get_model_inputs(
            TestGetModelInputs.config_with_model_inputs) == [
                dict(input_shapes=None)
            ]


class TestGetDynamicAxes:

    input_name = get_random_name()

    def test_with_empty_cfg(self):
        deploy_cfg = Config()
        with pytest.raises(KeyError):
            util.get_dynamic_axes(deploy_cfg)

    def test_can_get_axes_from_dict(self):
        expected_dynamic_axes = {
            self.input_name: {
                0: 'batch',
                2: 'height',
                3: 'width'
            }
        }
        deploy_cfg = Config(
            dict(onnx_config=dict(dynamic_axes=expected_dynamic_axes)))
        dynamic_axes = util.get_dynamic_axes(deploy_cfg)
        assert expected_dynamic_axes == dynamic_axes

    def test_can_not_get_axes_from_list_without_names(self):
        axes = [[0, 2, 3]]
        deploy_cfg = Config(dict(onnx_config=dict(dynamic_axes=axes)))
        with pytest.raises(KeyError):
            util.get_dynamic_axes(deploy_cfg)

    def test_can_get_axes_from_list_with_args(self):
        axes = [[0, 2, 3]]
        expected_dynamic_axes = {self.input_name: axes[0]}
        axes_names = [self.input_name]
        deploy_cfg = Config(dict(onnx_config=dict(dynamic_axes=axes)))
        dynamic_axes = util.get_dynamic_axes(deploy_cfg, axes_names)
        assert expected_dynamic_axes == dynamic_axes

    def test_can_get_axes_from_list_with_cfg(self):
        output_name = get_random_name()
        axes = [[0, 2, 3], [0]]
        expected_dynamic_axes = {
            self.input_name: axes[0],
            output_name: axes[1]
        }
        deploy_cfg = Config(
            dict(
                onnx_config=dict(
                    input_names=[self.input_name],
                    output_names=[output_name],
                    dynamic_axes=axes)))
        dynamic_axes = util.get_dynamic_axes(deploy_cfg)
        assert expected_dynamic_axes == dynamic_axes


class TestParseDeviceID:

    def test_cpu(self):
        device = 'cpu'
        assert util.parse_device_id(device) == -1

    def test_cuda(self):
        device = 'cuda'
        assert util.parse_device_id(device) == 0

    def test_cuda10(self):
        device = 'cuda:10'
        assert util.parse_device_id(device) == 10

    def test_incorrect_cuda_device(self):
        device = 'cuda_5'
        with pytest.raises(AssertionError):
            util.parse_device_id(device)

    def test_incorrect_device(self):
        device = 'abcd:1'
        assert util.parse_device_id(device) is None


def test_AdvancedEnum():
    keys = [
        Task.TEXT_DETECTION, Task.TEXT_RECOGNITION, Task.SEGMENTATION,
        Task.SUPER_RESOLUTION, Task.CLASSIFICATION, Task.OBJECT_DETECTION
    ]
    vals = [
        'TextDetection', 'TextRecognition', 'Segmentation', 'SuperResolution',
        'Classification', 'ObjectDetection'
    ]
    for k, v in zip(keys, vals):
        assert Task.get(v) == k
        assert k.value == v


@pytest.mark.skipif(
    not importlib.util.find_spec('mmedit'), reason='requires mmedit')
def test_export_info():
    with tempfile.TemporaryDirectory() as dir:
        export2SDK(correct_deploy_cfg, correct_model_cfg, dir, '')
        deploy_json = os.path.join(dir, 'deploy.json')
        pipeline_json = os.path.join(dir, 'pipeline.json')
        detail_json = os.path.join(dir, 'detail.json')
        assert os.path.exists(pipeline_json)
        assert os.path.exists(detail_json)
        assert os.path.exists(deploy_json)


def wrap_target():
    return 0


def test_target_wrapper():

    log_level = logging.INFO

    ret_value = mp.Value('d', 0, lock=False)
    ret_value.value = -1
    wrap_func = partial(target_wrapper, wrap_target, log_level, ret_value)

    process = mp.Process(target=wrap_func)
    process.start()
    process.join()

    assert ret_value.value == 0


def test_get_root_logger():
    from mmdeploy.utils import get_root_logger
    logger = get_root_logger()
    logger.info('This is a test message')


def test_get_library_version():
    assert util.get_library_version('abcdefg') is None
    try:
        lib = importlib.import_module('setuptools')
    except ImportError:
        pass
    else:
        assert util.get_library_version('setuptools') == lib.__version__


def test_get_codebase_version():
    versions = util.get_codebase_version()
    for k, v in versions.items():
        assert v == util.get_library_version(k)


def test_get_backend_version():
    versions = util.get_backend_version()
    for k, v in versions.items():
        assert v == util.get_library_version(k)<|MERGE_RESOLUTION|>--- conflicted
+++ resolved
@@ -245,12 +245,7 @@
 
 class TestCfgApplyMark:
 
-<<<<<<< HEAD
-    config_with_mask = Config(
-        dict(partition_config=dict(apply_marks=True)))
-=======
     config_with_mask = Config(dict(partition_config=dict(apply_marks=True)))
->>>>>>> 633d74fb
 
     def test_cfg_apply_marks_none(self):
         assert util.cfg_apply_marks(Config(dict())) is None
@@ -261,12 +256,7 @@
 
 class TestGetPartitionConfig:
 
-<<<<<<< HEAD
-    config_with_mask = Config(
-        dict(partition_config=dict(apply_marks=True)))
-=======
     config_with_mask = Config(dict(partition_config=dict(apply_marks=True)))
->>>>>>> 633d74fb
     config_without_mask = Config(
         dict(partition_config=dict(apply_marks=False)))
 
