# Copyright (c) OpenMMLab. All rights reserved.
from __future__ import division

import mmcv
import torch

from mmdeploy.utils import Backend
from mmdeploy.utils.test import check_backend, get_rewrite_outputs


def test_multiheadattention_ncnn():
    check_backend(Backend.NCNN)
    from mmcv.cnn.bricks.transformer import MultiheadAttention
    embed_dims, num_heads = 12, 2
    model = MultiheadAttention(embed_dims, num_heads, batch_first=True)
    query = torch.rand(1, 3, embed_dims)

    deploy_cfg = mmcv.Config(
        dict(
            onnx_config=dict(input_shape=None),
            backend_config=dict(type=Backend.NCNN.value),
        ))
    model_outputs = model(query)
    rewrite_inputs = dict(query=query)
    rewrite_outputs, is_backend_output = get_rewrite_outputs(
        wrapped_model=model,
        model_inputs=rewrite_inputs,
        deploy_cfg=deploy_cfg,
        run_with_backend=True)
    if is_backend_output is None:
        assert rewrite_outputs is not None
    else:
        assert torch.allclose(
            model_outputs, rewrite_outputs[0], rtol=1e-03, atol=1e-05)


<<<<<<< HEAD
def test_context_block_ncnn():
    check_backend(Backend.NCNN)
    from mmcv.cnn.bricks.context_block import ContextBlock
    out_channels = 80
    ratio = 0.2
    test_input = torch.rand([1, 80, 64, 48])

    model = ContextBlock(out_channels, ratio)

    deploy_cfg = mmcv.Config(
        dict(
            onnx_config=dict(input_shape=None),
            backend_config=dict(type=Backend.NCNN.value),
        ))

    model_outputs = model(test_input)

    rewrite_inputs = dict(x=test_input)
    rewrite_outputs, is_backend_output = get_rewrite_outputs(
        wrapped_model=model,
        model_inputs=rewrite_inputs,
        deploy_cfg=deploy_cfg,
        run_with_backend=True)
    if is_backend_output is None:
        assert rewrite_outputs is not None
    else:
        assert torch.allclose(
            model_outputs, rewrite_outputs[0], rtol=1e-03, atol=1e-05)


def test_hsigmoid_ncnn():
    check_backend(Backend.NCNN)
    from mmcv.cnn.bricks.hsigmoid import HSigmoid
    bias = 1.0
    divisor = 2.0
    min_value = 0.0
    max_value = 1.0

    model = HSigmoid(bias, divisor, min_value, max_value)
=======
def test_conv2d_adaptive_padding_tensorrt():
    check_backend(Backend.TENSORRT)
    from mmcv.cnn.bricks.conv2d_adaptive_padding import Conv2dAdaptivePadding
    in_channels, out_channels = 3, 64
    kernel_sz = 3
    model = Conv2dAdaptivePadding(in_channels, out_channels, kernel_sz)
    dummy_input = torch.rand(1, 3, 256, 256)
>>>>>>> 161fb01d

    deploy_cfg = mmcv.Config(
        dict(
            onnx_config=dict(input_shape=None),
<<<<<<< HEAD
            backend_config=dict(type=Backend.NCNN.value),
        ))

    test_inputs = torch.rand(1, 6, 1, 1)
    model_outputs = model(test_inputs)

    rewrite_inputs = dict(x=test_inputs)
    rewrite_outputs, is_backend_output = get_rewrite_outputs(
        wrapped_model=model,
        model_inputs=rewrite_inputs,
        deploy_cfg=deploy_cfg,
        run_with_backend=True)
    if is_backend_output is None:
        assert rewrite_outputs is not None
    else:
        assert torch.allclose(
            model_outputs, rewrite_outputs[0], rtol=1e-03, atol=1e-05)


def test_hswish_ncnn():
    check_backend(Backend.NCNN)
    from mmcv.cnn.bricks.hswish import HSwish

    model = HSwish()

    deploy_cfg = mmcv.Config(
        dict(
            onnx_config=dict(input_shape=None),
            backend_config=dict(type=Backend.NCNN.value),
        ))

    test_inputs = torch.rand([1, 16, 4, 4])
    model_outputs = model(test_inputs)

    rewrite_inputs = dict(x=test_inputs)
=======
            backend_config=dict(type=Backend.TENSORRT.value),
        ))
    model_outputs = model(dummy_input)
    rewrite_inputs = dict(x=dummy_input)
>>>>>>> 161fb01d
    rewrite_outputs, is_backend_output = get_rewrite_outputs(
        wrapped_model=model,
        model_inputs=rewrite_inputs,
        deploy_cfg=deploy_cfg,
        run_with_backend=True)
    if is_backend_output is None:
        assert rewrite_outputs is not None
    else:
        assert torch.allclose(
            model_outputs, rewrite_outputs[0], rtol=1e-03, atol=1e-05)<|MERGE_RESOLUTION|>--- conflicted
+++ resolved
@@ -34,7 +34,33 @@
             model_outputs, rewrite_outputs[0], rtol=1e-03, atol=1e-05)
 
 
-<<<<<<< HEAD
+def test_conv2d_adaptive_padding_tensorrt():
+    check_backend(Backend.TENSORRT)
+    from mmcv.cnn.bricks.conv2d_adaptive_padding import Conv2dAdaptivePadding
+    in_channels, out_channels = 3, 64
+    kernel_sz = 3
+    model = Conv2dAdaptivePadding(in_channels, out_channels, kernel_sz)
+    dummy_input = torch.rand(1, 3, 256, 256)
+
+    deploy_cfg = mmcv.Config(
+        dict(
+            onnx_config=dict(input_shape=None),
+            backend_config=dict(type=Backend.TENSORRT.value),
+        ))
+    model_outputs = model(dummy_input)
+    rewrite_inputs = dict(x=dummy_input)
+    rewrite_outputs, is_backend_output = get_rewrite_outputs(
+        wrapped_model=model,
+        model_inputs=rewrite_inputs,
+        deploy_cfg=deploy_cfg,
+        run_with_backend=True)
+    if is_backend_output is None:
+        assert rewrite_outputs is not None
+    else:
+        assert torch.allclose(
+            model_outputs, rewrite_outputs[0], rtol=1e-03, atol=1e-05)
+
+
 def test_context_block_ncnn():
     check_backend(Backend.NCNN)
     from mmcv.cnn.bricks.context_block import ContextBlock
@@ -74,20 +100,9 @@
     max_value = 1.0
 
     model = HSigmoid(bias, divisor, min_value, max_value)
-=======
-def test_conv2d_adaptive_padding_tensorrt():
-    check_backend(Backend.TENSORRT)
-    from mmcv.cnn.bricks.conv2d_adaptive_padding import Conv2dAdaptivePadding
-    in_channels, out_channels = 3, 64
-    kernel_sz = 3
-    model = Conv2dAdaptivePadding(in_channels, out_channels, kernel_sz)
-    dummy_input = torch.rand(1, 3, 256, 256)
->>>>>>> 161fb01d
-
     deploy_cfg = mmcv.Config(
         dict(
             onnx_config=dict(input_shape=None),
-<<<<<<< HEAD
             backend_config=dict(type=Backend.NCNN.value),
         ))
 
@@ -123,12 +138,6 @@
     model_outputs = model(test_inputs)
 
     rewrite_inputs = dict(x=test_inputs)
-=======
-            backend_config=dict(type=Backend.TENSORRT.value),
-        ))
-    model_outputs = model(dummy_input)
-    rewrite_inputs = dict(x=dummy_input)
->>>>>>> 161fb01d
     rewrite_outputs, is_backend_output = get_rewrite_outputs(
         wrapped_model=model,
         model_inputs=rewrite_inputs,
