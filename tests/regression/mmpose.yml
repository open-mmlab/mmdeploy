--- conflicted
+++ resolved
@@ -114,14 +114,6 @@
       - *pipeline_ncnn_static_fp32
       - *pipeline_openvino_static_fp32
 
-<<<<<<< HEAD
-  - name: ViPNARS
-    metafile: configs/body/2d_kpt_sview_rgb_img/topdown_heatmap/coco/vipnas_coco.yml
-    model_configs:
-      - configs/body/2d_kpt_sview_rgb_img/topdown_heatmap/coco/vipnas_mbv3_coco_256x192.py
-    pipelines:
-      - *pipeline_ncnn_static_fp32
-=======
   - name: Hourglass
     metafile: configs/body/2d_kpt_sview_rgb_img/topdown_heatmap/coco/hourglass_coco.yml
     model_configs:
@@ -131,4 +123,10 @@
       - *pipeline_trt_static_fp32_256x256
       - *pipeline_ncnn_static_fp32_256x256
       - *pipeline_openvino_static_fp32_256x256
->>>>>>> c35099ef
+
+  - name: ViPNARS
+    metafile: configs/body/2d_kpt_sview_rgb_img/topdown_heatmap/coco/vipnas_coco.yml
+    model_configs:
+      - configs/body/2d_kpt_sview_rgb_img/topdown_heatmap/coco/vipnas_mbv3_coco_256x192.py
+    pipelines:
+      - *pipeline_ncnn_static_fp32