globals:
  codebase_dir: ../mmdetection
  checkpoint_force_download: False
  images:
    input_img: &input_img ../mmdetection/demo/demo.jpg
    test_img: &test_img ./tests/data/tiger.jpeg
    img_blank: &img_blank
  metric_info: &metric_info
    box AP: # named after metafile.Results.Metrics
      eval_name: bbox # test.py --metrics args
      metric_key: bbox_mAP # eval OrderedDict key name
      tolerance: 0.2 # metric ±n%
      task_name: Object Detection # metafile.Results.Task
      dataset: COCO # metafile.Results.Dataset
    mask AP:
      eval_name: segm
      metric_key: segm_mAP
      tolerance: 1 # metric ±n%
      task_name: Instance Segmentation
      dataset: COCO
    PQ:
      eval_name: proposal
      metric_key: '?'
      tolerance: 0.1 # metric ±n%
      task_name: Panoptic Segmentation
      dataset: COCO
  convert_image: &convert_image
    input_img: *input_img
    test_img: *test_img
  backend_test: &default_backend_test True
  sdk:
    sdk_static: &sdk_static configs/mmdet/detection/detection_sdk_static.py
    sdk_dynamic: &sdk_dynamic configs/mmdet/detection/detection_sdk_dynamic.py
#    sdk_seg_static: &sdk_seg_static configs/mmdet/instance-seg/instance-seg_sdk_static.py
    sdk_seg_dynamic: &sdk_seg_dynamic configs/mmdet/instance-seg/instance-seg_sdk_dynamic.py

onnxruntime:
  pipeline_ort_static_fp32: &pipeline_ort_static_fp32
    convert_image: *convert_image
    backend_test: *default_backend_test
    # sdk_config: *sdk_dynamic
    deploy_config: configs/mmdet/detection/detection_onnxruntime_static.py

  pipeline_ort_dynamic_fp32: &pipeline_ort_dynamic_fp32
    convert_image: *convert_image
    backend_test: *default_backend_test
    # sdk_config: *sdk_dynamic
    deploy_config: configs/mmdet/detection/detection_onnxruntime_dynamic.py

  pipeline_seg_ort_static_fp32: &pipeline_seg_ort_static_fp32
    convert_image: *convert_image
    backend_test: *default_backend_test
#    sdk_config: *sdk_seg_static
    deploy_config: configs/mmdet/instance-seg/instance-seg_onnxruntime_static.py

  pipeline_seg_ort_dynamic_fp32: &pipeline_seg_ort_dynamic_fp32
    convert_image: *convert_image
    backend_test: *default_backend_test
    # sdk_config: *sdk_seg_dynamic
    deploy_config: configs/mmdet/instance-seg/instance-seg_onnxruntime_dynamic.py

tensorrt:
  pipeline_trt_static_fp32: &pipeline_trt_static_fp32
    convert_image: *convert_image
    backend_test: False
    deploy_config: configs/mmdet/detection/detection_tensorrt_static-800x1344.py

  pipeline_trt_static_fp16: &pipeline_trt_static_fp16
    convert_image: *convert_image
    backend_test: False
    deploy_config: configs/mmdet/detection/detection_tensorrt-fp16_static-800x1344.py

  pipeline_trt_static_int8: &pipeline_trt_static_int8
    convert_image: *convert_image
    backend_test: False
    deploy_config: configs/mmdet/detection/detection_tensorrt-int8_static-800x1344.py

  pipeline_trt_dynamic_fp32: &pipeline_trt_dynamic_fp32
    convert_image: *convert_image
    backend_test: *default_backend_test
    # sdk_config: *sdk_dynamic
    deploy_config: configs/mmdet/detection/detection_tensorrt_dynamic-320x320-1344x1344.py

  pipeline_trt_dynamic_fp16: &pipeline_trt_dynamic_fp16
    convert_image: *convert_image
    backend_test: *default_backend_test
    # sdk_config: *sdk_dynamic
    deploy_config: configs/mmdet/detection/detection_tensorrt-fp16_dynamic-320x320-1344x1344.py

  pipeline_trt_dynamic_int8: &pipeline_trt_dynamic_int8
    convert_image: *convert_image
    backend_test: *default_backend_test
    # sdk_config: *sdk_dynamic
    deploy_config: configs/mmdet/detection/detection_tensorrt-int8_dynamic-320x320-1344x1344.py

  # ============= seg ================
  pipeline_seg_trt_static_fp32: &pipeline_seg_trt_static_fp32
    convert_image: *convert_image
    backend_test: *default_backend_test
    # sdk_config: *sdk_seg_dynamic
    deploy_config: configs/mmdet/instance-seg/instance-seg_tensorrt_static-800x1344.py

  pipeline_seg_trt_static_fp16: &pipeline_seg_trt_static_fp16
    convert_image: *convert_image
    backend_test: *default_backend_test
    # sdk_config: *sdk_seg_dynamic
    deploy_config: configs/mmdet/instance-seg/instance-seg_tensorrt-fp16_static-800x1344.py

  pipeline_seg_trt_static_int8: &pipeline_seg_trt_static_int8
    convert_image: *convert_image
    backend_test: *default_backend_test
    # sdk_config: *sdk_seg_dynamic
    deploy_config: configs/mmdet/instance-seg/instance-seg_tensorrt-int8_static-800x1344.py

  pipeline_seg_trt_dynamic_fp32: &pipeline_seg_trt_dynamic_fp32
    convert_image: *convert_image
    backend_test: *default_backend_test
    # sdk_config: *sdk_seg_dynamic
    deploy_config: configs/mmdet/instance-seg/instance-seg_tensorrt_dynamic-320x320-1344x1344.py

  pipeline_seg_trt_dynamic_fp16: &pipeline_seg_trt_dynamic_fp16
    convert_image: *convert_image
    backend_test: *default_backend_test
    sdk_config: *sdk_seg_dynamic
    deploy_config: configs/mmdet/instance-seg/instance-seg_tensorrt-fp16_dynamic-320x320-1344x1344.py

  pipeline_seg_trt_dynamic_int8: &pipeline_seg_trt_dynamic_int8
    convert_image: *convert_image
    backend_test: *default_backend_test
    # sdk_config: *sdk_seg_dynamic
    deploy_config: configs/mmdet/instance-seg/instance-seg_tensorrt-int8_dynamic-320x320-1344x1344.py

openvino:
  pipeline_openvino_dynamic_fp32: &pipeline_openvino_dynamic_fp32
    convert_image: *convert_image
    backend_test: False
    deploy_config: configs/mmdet/detection/detection_openvino_dynamic-800x1344.py

  # ============= seg ================
  pipeline_seg_openvino_dynamic_fp32: &pipeline_seg_openvino_dynamic_fp32
    convert_image: *convert_image
    backend_test: False
    deploy_config: configs/mmdet/instance-seg/instance-seg_openvino_dynamic-800x1344.py

ncnn:
  pipeline_ncnn_static_fp32: &pipeline_ncnn_static_fp32
    convert_image: *convert_image
    backend_test: False
    deploy_config: configs/mmdet/detection/single-stage_ncnn_static-800x1344.py

  pipeline_ncnn_dynamic_fp32: &pipeline_ncnn_dynamic_fp32
    convert_image: *convert_image
    backend_test: False
    deploy_config: configs/mmdet/detection/single-stage_ncnn_dynamic.py

pplnn:
  pipeline_pplnn_dynamic_fp32: &pipeline_pplnn_dynamic_fp32
    convert_image: *convert_image
    backend_test: *default_backend_test
    deploy_config: configs/mmdet/detection/detection_pplnn_dynamic-800x1344.py

  # ============= seg ================
  pipeline_seg_pplnn_dynamic_fp32: &pipeline_seg_pplnn_dynamic_fp32
    convert_image: *convert_image
    backend_test: *default_backend_test
    deploy_config: configs/mmdet/instance-seg/instance-seg_pplnn_dynamic-800x1344.py

torchscript:
  pipeline_ts_fp32: &pipeline_ts_fp32
    convert_image: *convert_image
    backend_test: False
    deploy_config: configs/mmdet/detection/detection_torchscript.py

  # ============= seg ================
  pipeline_seg_ts_fp32: &pipeline_seg_ts_fp32
    convert_image: *convert_image
    backend_test: False
    deploy_config: configs/mmdet/instance-seg/instance-seg_torchscript.py

models:
  - name: YOLOV3
    metafile: configs/yolo/metafile.yml
    model_configs:
      - configs/yolo/yolov3_d53_320_273e_coco.py
    pipelines:
      - *pipeline_ts_fp32
      - *pipeline_ort_dynamic_fp32
<<<<<<< HEAD
      - deploy_config: configs/mmdet/detection/detection_tensorrt_dynamic-64x64-608x608.py
        convert_image: *convert_image
        backend_test: *default_backend_test
=======
      - deploy_config: configs/mmdet/detection/detection_tensorrt-fp16_dynamic-64x64-608x608.py
        convert_image: *convert_image
        backend_test: *default_backend_test
        sdk_config: *sdk_dynamic
#      - *pipeline_trt_dynamic_fp32
#      - *pipeline_trt_dynamic_fp16
#      - *pipeline_trt_dynamic_int8
>>>>>>> 4d8ea40f
      - *pipeline_ncnn_static_fp32
      - *pipeline_openvino_dynamic_fp32


  - name: SSD
    metafile: configs/ssd/metafile.yml
    model_configs:
      - configs/ssd/ssd300_coco.py
    pipelines: # special cases
      - *pipeline_ts_fp32
      - *pipeline_ort_static_fp32
      - deploy_config: configs/mmdet/detection/detection_tensorrt_dynamic-300x300-512x512.py
        convert_image: *convert_image
        backend_test: *default_backend_test
      - deploy_config: configs/mmdet/detection/single-stage_ncnn_static-300x300.py
        convert_image: *convert_image
        backend_test: False

  - name: RetinaNet
    metafile: configs/retinanet/metafile.yml
    model_configs:
      - configs/retinanet/retinanet_r50_fpn_1x_coco.py
    pipelines:
      - *pipeline_ts_fp32
      - *pipeline_ort_dynamic_fp32
      - *pipeline_trt_dynamic_fp32
      - *pipeline_ncnn_static_fp32
      - *pipeline_pplnn_dynamic_fp32
      - *pipeline_openvino_dynamic_fp32

  - name: Cascade Mask R-CNN
    metafile: configs/cascade_rcnn/metafile.yml
    model_configs:
      - configs/cascade_rcnn/cascade_mask_rcnn_r50_fpn_1x_coco.py
    pipelines:
      - *pipeline_seg_ts_fp32
      - *pipeline_seg_ort_dynamic_fp32
      - *pipeline_seg_trt_dynamic_fp32
      - *pipeline_seg_openvino_dynamic_fp32

  - name: FCOS
    metafile: configs/fcos/metafile.yml
    model_configs:
      - configs/fcos/fcos_r50_caffe_fpn_gn-head_1x_coco.py
    pipelines:
      - *pipeline_ts_fp32
      - *pipeline_ort_dynamic_fp32
      - *pipeline_trt_dynamic_fp32
      - *pipeline_ncnn_static_fp32
      - *pipeline_openvino_dynamic_fp32

  - name: FSAF
    metafile: configs/fsaf/metafile.yml
    model_configs:
      - configs/fsaf/fsaf_r50_fpn_1x_coco.py
    pipelines:
      - *pipeline_ts_fp32
      - *pipeline_ort_dynamic_fp32
      - *pipeline_trt_dynamic_fp32
      - *pipeline_ncnn_static_fp32
      - *pipeline_pplnn_dynamic_fp32
      - *pipeline_openvino_dynamic_fp32

  - name: YOLOX
    metafile: configs/yolox/metafile.yml
    model_configs:
      - configs/yolox/yolox_s_8x8_300e_coco.py
    pipelines:
      - *pipeline_ts_fp32
      - *pipeline_ort_dynamic_fp32
      - *pipeline_trt_dynamic_fp32
      - *pipeline_ncnn_static_fp32
      - *pipeline_openvino_dynamic_fp32

  - name: Faster R-CNN
    metafile: configs/faster_rcnn/metafile.yml
    model_configs:
      - configs/faster_rcnn/faster_rcnn_r50_fpn_1x_coco.py
    pipelines:
      - *pipeline_ts_fp32
      - *pipeline_ort_dynamic_fp32
      - *pipeline_trt_dynamic_fp32
      - *pipeline_ncnn_static_fp32
      - *pipeline_pplnn_dynamic_fp32
      - *pipeline_openvino_dynamic_fp32

  - name: ATSS
    metafile: configs/atss/metafile.yml
    model_configs:
      - configs/atss/atss_r50_fpn_1x_coco.py
    pipelines:
      - *pipeline_ort_dynamic_fp32
      - *pipeline_trt_dynamic_fp32
      - *pipeline_openvino_dynamic_fp32

  - name: Cascade R-CNN
    metafile: configs/cascade_rcnn/metafile.yml
    model_configs:
      - configs/cascade_rcnn/cascade_rcnn_r50_caffe_fpn_1x_coco.py
    pipelines:
      - *pipeline_ort_dynamic_fp32
      - *pipeline_trt_dynamic_fp32
      - *pipeline_pplnn_dynamic_fp32
      - *pipeline_openvino_dynamic_fp32

  - name: GFL
    metafile: configs/gfl/metafile.yml
    model_configs:
      - configs/gfl/gfl_r50_fpn_1x_coco.py
    pipelines:
      - *pipeline_ort_dynamic_fp32
      - *pipeline_trt_dynamic_fp32
      - *pipeline_openvino_dynamic_fp32

  - name: Mask R-CNN
    metafile: configs/mask_rcnn/metafile.yml
    model_configs:
      - configs/mask_rcnn/mask_rcnn_r50_fpn_1x_coco.py
    pipelines:
      - *pipeline_seg_ts_fp32
      - *pipeline_seg_ort_dynamic_fp32
      - *pipeline_seg_trt_dynamic_fp32
      - *pipeline_seg_openvino_dynamic_fp32

  - name: Swin Transformer
    metafile: configs/swin/metafile.yml
    model_configs:
      - configs/swin/mask_rcnn_swin-t-p4-w7_fpn_1x_coco.py
    pipelines:
      - *pipeline_seg_ort_dynamic_fp32
      - *pipeline_seg_trt_dynamic_fp32<|MERGE_RESOLUTION|>--- conflicted
+++ resolved
@@ -185,11 +185,6 @@
     pipelines:
       - *pipeline_ts_fp32
       - *pipeline_ort_dynamic_fp32
-<<<<<<< HEAD
-      - deploy_config: configs/mmdet/detection/detection_tensorrt_dynamic-64x64-608x608.py
-        convert_image: *convert_image
-        backend_test: *default_backend_test
-=======
       - deploy_config: configs/mmdet/detection/detection_tensorrt-fp16_dynamic-64x64-608x608.py
         convert_image: *convert_image
         backend_test: *default_backend_test
@@ -197,7 +192,6 @@
 #      - *pipeline_trt_dynamic_fp32
 #      - *pipeline_trt_dynamic_fp16
 #      - *pipeline_trt_dynamic_int8
->>>>>>> 4d8ea40f
       - *pipeline_ncnn_static_fp32
       - *pipeline_openvino_dynamic_fp32
 
