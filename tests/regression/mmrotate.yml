--- conflicted
+++ resolved
@@ -48,15 +48,6 @@
       - *pipeline_ort_detection_dynamic_fp32
       - *pipeline_trt_detection_dynamic_fp32
       - *pipeline_trt_detection_dynamic_fp16
-<<<<<<< HEAD
-  - name: RoITransformer
-    metafile: configs/roi_trans/metafile.yml
-    model_configs:
-      - configs/roi_trans/roi_trans_r50_fpn_1x_dota_le90.py
-    pipelines:
-      - *pipeline_ort_detection_dynamic_fp32
-      - *pipeline_trt_detection_dynamic_fp32
-=======
 
   - name: oriented_rcnn
     metafile: configs/oriented_rcnn/metafile.yml
@@ -73,5 +64,13 @@
       - configs/gliding_vertex/gliding_vertex_r50_fpn_1x_dota_le90.py
     pipelines:
       - *pipeline_trt_detection_dynamic_fp32
->>>>>>> 71d085b1
+      - *pipeline_trt_detection_dynamic_fp16
+
+  - name: RoITransformer
+    metafile: configs/roi_trans/metafile.yml
+    model_configs:
+      - configs/roi_trans/roi_trans_r50_fpn_1x_dota_le90.py
+    pipelines:
+      - *pipeline_ort_detection_dynamic_fp32
+      - *pipeline_trt_detection_dynamic_fp32
       - *pipeline_trt_detection_dynamic_fp16