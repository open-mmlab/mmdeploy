# Copyright (c) OpenMMLab. All rights reserved.
import os.path as osp
import subprocess
import tempfile

import pytest
import torch
import torch.nn as nn

from mmdeploy.utils.constants import Backend
from mmdeploy.utils.test import check_backend

onnx_file = tempfile.NamedTemporaryFile(suffix='.onnx').name
ts_file = tempfile.NamedTemporaryFile(suffix='.pt').name
test_img = torch.rand(1, 3, 8, 8)
output_names = ['output']
input_names = ['input']
target_platform = 'rk3588'  # rknn pre-compiled model need device


@pytest.mark.skip(reason='This a not test class but a utility class.')
class TestModel(nn.Module):

    def __init__(self):
        super().__init__()

    def forward(self, x):
        return x + test_img


model = TestModel().eval()


@pytest.fixture(autouse=True, scope='module')
def generate_onnx_file():
    with torch.no_grad():
        torch.onnx.export(
            model,
            test_img,
            onnx_file,
            output_names=output_names,
            input_names=input_names,
            keep_initializers_as_inputs=True,
            do_constant_folding=True,
            verbose=False,
            opset_version=11,
            dynamic_axes=None)


@pytest.fixture(autouse=True, scope='module')
def generate_torchscript_file():
    import mmcv

    backend = Backend.TORCHSCRIPT.value
    deploy_cfg = mmcv.Config({'backend_config': dict(type=backend)})

    from mmdeploy.apis.torch_jit import trace
    context_info = dict(deploy_cfg=deploy_cfg)
    output_prefix = osp.splitext(ts_file)[0]

    example_inputs = torch.rand(1, 3, 8, 8)
    trace(
        model,
        example_inputs,
        output_path_prefix=output_prefix,
        backend=backend,
        context_info=context_info)


def onnx2backend(backend, onnx_file):
    if backend == Backend.TENSORRT:
        from mmdeploy.backend.tensorrt import from_onnx
        backend_file = tempfile.NamedTemporaryFile(suffix='.engine').name
        from_onnx(
            onnx_file,
            osp.splitext(backend_file)[0], {
                'input': {
                    'min_shape': [1, 3, 8, 8],
                    'opt_shape': [1, 3, 8, 8],
                    'max_shape': [1, 3, 8, 8]
                }
            })
        return backend_file
    elif backend == Backend.ONNXRUNTIME:
        return onnx_file
    elif backend == Backend.PPLNN:
        from mmdeploy.apis.pplnn import onnx2pplnn
        algo_file = tempfile.NamedTemporaryFile(suffix='.json').name
        onnx2pplnn(algo_file=algo_file, onnx_model=onnx_file)
        return onnx_file, algo_file
    elif backend == Backend.NCNN:
        from mmdeploy.backend.ncnn.init_plugins import get_onnx2ncnn_path
        onnx2ncnn_path = get_onnx2ncnn_path()
        param_file = tempfile.NamedTemporaryFile(suffix='.param').name
        bin_file = tempfile.NamedTemporaryFile(suffix='.bin').name
        subprocess.call([onnx2ncnn_path, onnx_file, param_file, bin_file])
        return param_file, bin_file
    elif backend == Backend.OPENVINO:
        from mmdeploy.apis.openvino import from_onnx, get_output_model_file
        backend_dir = tempfile.TemporaryDirectory().name
        backend_file = get_output_model_file(onnx_file, backend_dir)
        input_info = {'input': test_img.shape}
        output_names = ['output']
        work_dir = backend_dir
        from_onnx(onnx_file, work_dir, input_info, output_names)
        return backend_file
    elif backend == Backend.RKNN:
        import mmcv

        from mmdeploy.apis.rknn import onnx2rknn
        rknn_file = onnx_file.replace('.onnx', '.rknn')
        deploy_cfg = mmcv.Config(
            dict(
                backend_config=dict(
                    type='rknn',
                    common_config=dict(target_platform=target_platform),
                    quantization_config=dict(
                        do_quantization=False, dataset=None),
                    input_size_list=[[3, 8, 8]])))
        onnx2rknn(onnx_file, rknn_file, deploy_cfg)
        return rknn_file
    elif backend == Backend.ASCEND:
        import mmcv

        from mmdeploy.apis.ascend import from_onnx
        backend_dir = tempfile.TemporaryDirectory().name
        work_dir = backend_dir
        file_name = osp.splitext(osp.split(onnx_file)[1])[0]
        backend_file = osp.join(work_dir, file_name + '.om')
        model_inputs = mmcv.Config(
            dict(input_shapes=dict(input=test_img.shape)))
        from_onnx(onnx_file, work_dir, model_inputs)
        return backend_file
    elif backend == Backend.TVM:
        from mmdeploy.backend.tvm import from_onnx, get_library_ext
        ext = get_library_ext()
        lib_file = tempfile.NamedTemporaryFile(suffix=ext).name
        shape = {'input': test_img.shape}
        dtype = {'input': 'float32'}
        target = 'llvm'
        tuner_dict = dict(type='DefaultTuner', target=target)
        from_onnx(
            onnx_file, lib_file, shape=shape, dtype=dtype, tuner=tuner_dict)
        assert osp.exists(lib_file)
        return lib_file


def create_wrapper(backend, model_files):
    from mmdeploy.backend.base import get_backend_manager
    backend_mgr = get_backend_manager(backend.value)
    deploy_cfg = None
    if isinstance(model_files, str):
        model_files = [model_files]

    elif backend == Backend.RKNN:
<<<<<<< HEAD
        deploy_cfg = dict(
            backend_config=dict(
                common_config=dict(target_platform=target_platform)))
    return backend_mgr.build_wrapper(
        model_files,
        input_names=input_names,
        output_names=output_names,
        deploy_cfg=deploy_cfg)
=======
        from mmdeploy.backend.rknn import RKNNWrapper
        rknn_model = RKNNWrapper(
            model_files,
            common_config=dict(target_platform=target_platform),
            output_names=output_names)
        return rknn_model
    elif backend == Backend.ASCEND:
        from mmdeploy.backend.ascend import AscendWrapper
        ascend_model = AscendWrapper(model_files)
        return ascend_model
    elif backend == Backend.TVM:
        from mmdeploy.backend.tvm import TVMWrapper
        tvm_model = TVMWrapper(model_files, output_names=output_names)
        return tvm_model
    else:
        raise NotImplementedError(f'Unknown backend type: {backend.value}')
>>>>>>> 7cb4b9b1


def run_wrapper(backend, wrapper, input):
    if backend == Backend.TENSORRT:
        input = input.cuda()
<<<<<<< HEAD

    results = wrapper({'input': input})

    if backend != Backend.RKNN:
        results = results['output']

    results = results.detach().cpu()

    return results
=======
        results = wrapper({'input': input})['output']
        results = results.detach().cpu()
        return results
    elif backend == Backend.ONNXRUNTIME:
        results = wrapper({'input': input})['output']
        results = results.detach().cpu()
        return results
    elif backend == Backend.PPLNN:
        results = wrapper({'input': input})['output']
        results = results.detach().cpu()
        return results
    elif backend == Backend.NCNN:
        input = input.float()
        results = wrapper({'input': input})['output']
        results = results.detach().cpu()
        return results
    elif backend == Backend.OPENVINO:
        results = wrapper({'input': input})['output']
        results = results.detach().cpu()
        return results
    elif backend == Backend.TORCHSCRIPT:
        results = wrapper({'input': input})['output']
        return results
    elif backend == Backend.RKNN:
        results = wrapper({'input': input})
    elif backend == Backend.ASCEND:
        results = wrapper({'input': input})['output']
        return results
    elif backend == Backend.TVM:
        results = wrapper({'input': input})['output']
        return results
    else:
        raise NotImplementedError(f'Unknown backend type: {backend.value}')
>>>>>>> 7cb4b9b1


ALL_BACKEND = [
    Backend.TENSORRT, Backend.ONNXRUNTIME, Backend.PPLNN, Backend.NCNN,
    Backend.OPENVINO, Backend.TORCHSCRIPT, Backend.ASCEND, Backend.RKNN,
<<<<<<< HEAD
    Backend.COREML
=======
    Backend.TVM
>>>>>>> 7cb4b9b1
]


@pytest.mark.parametrize('backend', ALL_BACKEND)
def test_wrapper(backend):
    check_backend(backend, True)
    if backend == Backend.TORCHSCRIPT:
        model_files = ts_file
    else:
        model_files = onnx2backend(backend, onnx_file)
    assert model_files is not None
    wrapper = create_wrapper(backend, model_files)
    assert wrapper is not None
    results = run_wrapper(backend, wrapper, test_img)
    assert results is not None<|MERGE_RESOLUTION|>--- conflicted
+++ resolved
@@ -153,7 +153,6 @@
         model_files = [model_files]
 
     elif backend == Backend.RKNN:
-<<<<<<< HEAD
         deploy_cfg = dict(
             backend_config=dict(
                 common_config=dict(target_platform=target_platform)))
@@ -162,30 +161,11 @@
         input_names=input_names,
         output_names=output_names,
         deploy_cfg=deploy_cfg)
-=======
-        from mmdeploy.backend.rknn import RKNNWrapper
-        rknn_model = RKNNWrapper(
-            model_files,
-            common_config=dict(target_platform=target_platform),
-            output_names=output_names)
-        return rknn_model
-    elif backend == Backend.ASCEND:
-        from mmdeploy.backend.ascend import AscendWrapper
-        ascend_model = AscendWrapper(model_files)
-        return ascend_model
-    elif backend == Backend.TVM:
-        from mmdeploy.backend.tvm import TVMWrapper
-        tvm_model = TVMWrapper(model_files, output_names=output_names)
-        return tvm_model
-    else:
-        raise NotImplementedError(f'Unknown backend type: {backend.value}')
->>>>>>> 7cb4b9b1
 
 
 def run_wrapper(backend, wrapper, input):
     if backend == Backend.TENSORRT:
         input = input.cuda()
-<<<<<<< HEAD
 
     results = wrapper({'input': input})
 
@@ -195,51 +175,12 @@
     results = results.detach().cpu()
 
     return results
-=======
-        results = wrapper({'input': input})['output']
-        results = results.detach().cpu()
-        return results
-    elif backend == Backend.ONNXRUNTIME:
-        results = wrapper({'input': input})['output']
-        results = results.detach().cpu()
-        return results
-    elif backend == Backend.PPLNN:
-        results = wrapper({'input': input})['output']
-        results = results.detach().cpu()
-        return results
-    elif backend == Backend.NCNN:
-        input = input.float()
-        results = wrapper({'input': input})['output']
-        results = results.detach().cpu()
-        return results
-    elif backend == Backend.OPENVINO:
-        results = wrapper({'input': input})['output']
-        results = results.detach().cpu()
-        return results
-    elif backend == Backend.TORCHSCRIPT:
-        results = wrapper({'input': input})['output']
-        return results
-    elif backend == Backend.RKNN:
-        results = wrapper({'input': input})
-    elif backend == Backend.ASCEND:
-        results = wrapper({'input': input})['output']
-        return results
-    elif backend == Backend.TVM:
-        results = wrapper({'input': input})['output']
-        return results
-    else:
-        raise NotImplementedError(f'Unknown backend type: {backend.value}')
->>>>>>> 7cb4b9b1
 
 
 ALL_BACKEND = [
     Backend.TENSORRT, Backend.ONNXRUNTIME, Backend.PPLNN, Backend.NCNN,
     Backend.OPENVINO, Backend.TORCHSCRIPT, Backend.ASCEND, Backend.RKNN,
-<<<<<<< HEAD
-    Backend.COREML
-=======
-    Backend.TVM
->>>>>>> 7cb4b9b1
+    Backend.COREML, Backend.TVM
 ]
 
 
