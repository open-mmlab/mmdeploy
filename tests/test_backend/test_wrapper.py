--- conflicted
+++ resolved
@@ -104,7 +104,6 @@
         work_dir = backend_dir
         from_onnx(onnx_file, work_dir, input_info, output_names)
         return backend_file
-<<<<<<< HEAD
     elif backend == Backend.RKNN:
         import mmcv
 
@@ -120,7 +119,6 @@
                     input_size_list=[[3, 8, 8]])))
         onnx2rknn(onnx_file, rknn_file, deploy_cfg)
         return rknn_file
-=======
     elif backend == Backend.ASCEND:
         import mmcv
 
@@ -133,7 +131,6 @@
             dict(input_shapes=dict(input=test_img.shape)))
         from_onnx(onnx_file, work_dir, model_inputs)
         return backend_file
->>>>>>> 6b01a2e6
 
 
 def create_wrapper(backend, model_files):
@@ -164,7 +161,6 @@
         torchscript_model = TorchscriptWrapper(
             model_files, input_names=input_names, output_names=output_names)
         return torchscript_model
-<<<<<<< HEAD
     elif backend == Backend.RKNN:
         from mmdeploy.backend.rknn import RKNNWrapper
         rknn_model = RKNNWrapper(
@@ -172,12 +168,10 @@
             common_config=dict(target_platform=target_platform),
             output_names=output_names)
         return rknn_model
-=======
     elif backend == Backend.ASCEND:
         from mmdeploy.backend.ascend import AscendWrapper
         ascend_model = AscendWrapper(model_files)
         return ascend_model
->>>>>>> 6b01a2e6
     else:
         raise NotImplementedError(f'Unknown backend type: {backend.value}')
 
@@ -208,13 +202,10 @@
     elif backend == Backend.TORCHSCRIPT:
         results = wrapper({'input': input})['output']
         return results
-<<<<<<< HEAD
     elif backend == Backend.RKNN:
         results = wrapper({'input': input})
-=======
     elif backend == Backend.ASCEND:
         results = wrapper({'input': input})['output']
->>>>>>> 6b01a2e6
         return results
     else:
         raise NotImplementedError(f'Unknown backend type: {backend.value}')
@@ -222,11 +213,7 @@
 
 ALL_BACKEND = [
     Backend.TENSORRT, Backend.ONNXRUNTIME, Backend.PPLNN, Backend.NCNN,
-<<<<<<< HEAD
-    Backend.OPENVINO, Backend.TORCHSCRIPT, Backend.RKNN
-=======
-    Backend.OPENVINO, Backend.TORCHSCRIPT, Backend.ASCEND
->>>>>>> 6b01a2e6
+    Backend.OPENVINO, Backend.TORCHSCRIPT, Backend.ASCEND, Backend.RKNN
 ]
 
 
