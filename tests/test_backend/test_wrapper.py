--- conflicted
+++ resolved
@@ -48,17 +48,10 @@
 
 @pytest.fixture(autouse=True, scope='module')
 def generate_torchscript_file():
-<<<<<<< HEAD
-    import mmengine
-
-    backend = Backend.TORCHSCRIPT.value
-    deploy_cfg = mmengine.Config({'backend_config': dict(type=backend)})
-=======
     from mmengine import Config
 
     backend = Backend.TORCHSCRIPT.value
     deploy_cfg = Config({'backend_config': dict(type=backend)})
->>>>>>> 633d74fb
 
     from mmdeploy.apis.torch_jit import trace
     context_info = dict(deploy_cfg=deploy_cfg)
