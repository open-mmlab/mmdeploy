--- conflicted
+++ resolved
@@ -49,13 +49,10 @@
 ENV JAVA_HOME=$(pwd)/jdk-18
 ENV PATH=$JAVA_HOME/bin:$PATH
 
-<<<<<<< HEAD
 ### install opencv
 RUN /opt/conda/bin/pip install opencv-python==${OPENCV_VERSION}
-=======
 ### install open-mim
 RUN pip install openmim
->>>>>>> c932e29a
 
 WORKDIR /root/workspace
 
