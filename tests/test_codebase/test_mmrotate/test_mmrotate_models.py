--- conflicted
+++ resolved
@@ -262,13 +262,8 @@
             model_output, backend_output, rtol=1e-03, atol=1e-05)
 
 
-<<<<<<< HEAD
-def get_rpn_head_model():
-    """RPN Head Config."""
-=======
 def get_oriented_rpn_head_model():
     """Oriented RPN Head Config."""
->>>>>>> 89204d16
     test_cfg = mmcv.Config(
         dict(
             nms_pre=2000,
@@ -276,18 +271,11 @@
             score_thr=0.05,
             nms=dict(iou_thr=0.1),
             max_per_img=2000))
-<<<<<<< HEAD
-    from mmrotate.models.dense_heads import RotatedRPNHead
-    model = RotatedRPNHead(
-        in_channels=1,
-        bbox_coder=dict(type='MidpointOffsetCoder'),
-=======
     from mmrotate.models.dense_heads import OrientedRPNHead
     model = OrientedRPNHead(
         in_channels=1,
         version='le90',
         bbox_coder=dict(type='MidpointOffsetCoder', angle_range='le90'),
->>>>>>> 89204d16
         test_cfg=test_cfg)
 
     model.requires_grad_(False)
@@ -295,15 +283,9 @@
 
 
 @pytest.mark.parametrize('backend_type', [Backend.ONNXRUNTIME])
-<<<<<<< HEAD
-def test_get_bboxes_of_rpn_head(backend_type: Backend):
-    check_backend(backend_type)
-    head = get_rpn_head_model()
-=======
 def test_get_bboxes_of_oriented_rpn_head(backend_type: Backend):
     check_backend(backend_type)
     head = get_oriented_rpn_head_model()
->>>>>>> 89204d16
     head.cpu().eval()
     s = 128
     img_metas = [{
