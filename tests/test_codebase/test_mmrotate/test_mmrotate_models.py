# Copyright (c) OpenMMLab. All rights reserved.
import copy
import os
import random
from typing import Dict, List

import mmcv
import numpy as np
import pytest
import torch

from mmdeploy.codebase import import_codebase
from mmdeploy.utils import Backend, Codebase
from mmdeploy.utils.config_utils import get_ir_config
from mmdeploy.utils.test import (WrapModel, check_backend, get_model_outputs,
                                 get_rewrite_outputs)

try:
    import_codebase(Codebase.MMROTATE)
except ImportError:
    pytest.skip(
        f'{Codebase.MMROTATE} is not installed.', allow_module_level=True)


def seed_everything(seed=1029):
    random.seed(seed)
    os.environ['PYTHONHASHSEED'] = str(seed)
    np.random.seed(seed)
    torch.manual_seed(seed)
    if torch.cuda.is_available():
        torch.cuda.manual_seed(seed)
        torch.cuda.manual_seed_all(seed)  # if you are using multi-GPU.
        torch.backends.cudnn.benchmark = False
        torch.backends.cudnn.deterministic = True
        torch.backends.cudnn.enabled = False


def convert_to_list(rewrite_output: Dict, output_names: List[str]) -> List:
    """Converts output from a dictionary to a list.

    The new list will contain only those output values, whose names are in list
    'output_names'.
    """
    outputs = [
        value for name, value in rewrite_output.items() if name in output_names
    ]
    return outputs


def get_anchor_head_model():
    """AnchorHead Config."""
    test_cfg = mmcv.Config(
        dict(
            nms_pre=2000,
            min_bbox_size=0,
            score_thr=0.05,
            nms=dict(iou_thr=0.1),
            max_per_img=2000))

    from mmrotate.models.dense_heads import RotatedAnchorHead
    model = RotatedAnchorHead(num_classes=4, in_channels=1, test_cfg=test_cfg)
    model.requires_grad_(False)

    return model


def _replace_r50_with_r18(model):
    """Replace ResNet50 with ResNet18 in config."""
    model = copy.deepcopy(model)
    if model.backbone.type == 'ResNet':
        model.backbone.depth = 18
        model.backbone.base_channels = 2
        model.neck.in_channels = [2, 4, 8, 16]
    return model


@pytest.mark.parametrize('backend', [Backend.ONNXRUNTIME])
@pytest.mark.parametrize(
    'model_cfg_path',
    ['tests/test_codebase/test_mmrotate/data/single_stage_model.json'])
def test_forward_of_base_detector(model_cfg_path, backend):
    check_backend(backend)
    deploy_cfg = mmcv.Config(
        dict(
            backend_config=dict(type=backend.value),
            onnx_config=dict(
                output_names=['dets', 'labels'], input_shape=None),
            codebase_config=dict(
                type='mmrotate',
                task='RotatedDetection',
                post_processing=dict(
                    score_threshold=0.05,
                    iou_threshold=0.5,
                    pre_top_k=-1,
                    keep_top_k=100,
                ))))

    model_cfg = mmcv.Config(dict(model=mmcv.load(model_cfg_path)))
    model_cfg.model = _replace_r50_with_r18(model_cfg.model)

    from mmrotate.models import build_detector

    model_cfg.model.pretrained = None
    model_cfg.model.train_cfg = None
    model = build_detector(model_cfg.model, test_cfg=model_cfg.get('test_cfg'))
    model.cfg = model_cfg
    model.to('cpu')

    img = torch.randn(1, 3, 64, 64)
    rewrite_inputs = {'img': img}
    rewrite_outputs, _ = get_rewrite_outputs(
        wrapped_model=model,
        model_inputs=rewrite_inputs,
        deploy_cfg=deploy_cfg)

    assert rewrite_outputs is not None


def get_deploy_cfg(backend_type: Backend, ir_type: str):
    return mmcv.Config(
        dict(
            backend_config=dict(type=backend_type.value),
            onnx_config=dict(
                type=ir_type,
                output_names=['dets', 'labels'],
                input_shape=None),
            codebase_config=dict(
                type='mmrotate',
                task='RotatedDetection',
                post_processing=dict(
                    score_threshold=0.05,
                    iou_threshold=0.1,
                    pre_top_k=2000,
                    keep_top_k=2000,
                ))))


@pytest.mark.parametrize('backend_type, ir_type',
                         [(Backend.ONNXRUNTIME, 'onnx')])
def test_base_dense_head_get_bboxes(backend_type: Backend, ir_type: str):
    """Test get_bboxes rewrite of base dense head."""
    check_backend(backend_type)
    anchor_head = get_anchor_head_model()
    anchor_head.cpu().eval()
    s = 128
    img_metas = [{
        'scale_factor': np.ones(4),
        'pad_shape': (s, s, 3),
        'img_shape': (s, s, 3)
    }]

    deploy_cfg = get_deploy_cfg(backend_type, ir_type)
    output_names = get_ir_config(deploy_cfg).get('output_names', None)

    # the cls_score's size: (1, 36, 32, 32), (1, 36, 16, 16),
    # (1, 36, 8, 8), (1, 36, 4, 4), (1, 36, 2, 2).
    # the bboxes's size: (1, 45, 32, 32), (1, 45, 16, 16),
    # (1, 45, 8, 8), (1, 45, 4, 4), (1, 45, 2, 2)
    seed_everything(1234)
    cls_score = [
        torch.rand(1, 36, pow(2, i), pow(2, i)) for i in range(5, 0, -1)
    ]
    seed_everything(5678)
    bboxes = [torch.rand(1, 45, pow(2, i), pow(2, i)) for i in range(5, 0, -1)]

    # to get outputs of pytorch model
    model_inputs = {
        'cls_scores': cls_score,
        'bbox_preds': bboxes,
        'img_metas': img_metas
    }
    model_outputs = get_model_outputs(anchor_head, 'get_bboxes', model_inputs)

    # to get outputs of onnx model after rewrite
    img_metas[0]['img_shape'] = torch.Tensor([s, s])
    wrapped_model = WrapModel(
        anchor_head, 'get_bboxes', img_metas=img_metas, with_nms=True)
    rewrite_inputs = {
        'cls_scores': cls_score,
        'bbox_preds': bboxes,
    }
    rewrite_outputs, is_backend_output = get_rewrite_outputs(
        wrapped_model=wrapped_model,
        model_inputs=rewrite_inputs,
        deploy_cfg=deploy_cfg)

    if is_backend_output:
        if isinstance(rewrite_outputs, dict):
            rewrite_outputs = convert_to_list(rewrite_outputs, output_names)
        for model_output, rewrite_output in zip(model_outputs[0],
                                                rewrite_outputs):
            model_output = model_output.squeeze().cpu().numpy()
            rewrite_output = rewrite_output.squeeze()
            # hard code to make two tensors with the same shape
            # rewrite and original codes applied different nms strategy
            assert np.allclose(
                model_output[:rewrite_output.shape[0]][:2],
                rewrite_output[:2],
                rtol=1e-03,
                atol=1e-05)
    else:
        assert rewrite_outputs is not None


def get_single_roi_extractor():
    """SingleRoIExtractor Config."""
    from mmrotate.models.roi_heads import RotatedSingleRoIExtractor
    roi_layer = dict(
        type='RoIAlignRotated', out_size=7, sample_num=2, clockwise=True)
    out_channels = 1
    featmap_strides = [4, 8, 16, 32]
    model = RotatedSingleRoIExtractor(roi_layer, out_channels,
                                      featmap_strides).eval()

    return model


@pytest.mark.parametrize('backend_type', [Backend.ONNXRUNTIME])
def test_rotated_single_roi_extractor(backend_type: Backend):
    check_backend(backend_type)

    single_roi_extractor = get_single_roi_extractor()
    output_names = ['roi_feat']
    deploy_cfg = mmcv.Config(
        dict(
            backend_config=dict(type=backend_type.value),
            onnx_config=dict(output_names=output_names, input_shape=None),
            codebase_config=dict(
                type='mmrotate',
                task='RotatedDetection',
            )))

    seed_everything(1234)
    out_channels = single_roi_extractor.out_channels
    feats = [
        torch.rand((1, out_channels, 200, 336)),
        torch.rand((1, out_channels, 100, 168)),
        torch.rand((1, out_channels, 50, 84)),
        torch.rand((1, out_channels, 25, 42)),
    ]
    seed_everything(5678)
    rois = torch.tensor(
        [[0.0000, 587.8285, 52.1405, 886.2484, 341.5644, 0.0000]])

    model_inputs = {
        'feats': feats,
        'rois': rois,
    }
    model_outputs = get_model_outputs(single_roi_extractor, 'forward',
                                      model_inputs)

    backend_outputs, _ = get_rewrite_outputs(
        wrapped_model=single_roi_extractor,
        model_inputs=model_inputs,
        deploy_cfg=deploy_cfg)
    if isinstance(backend_outputs, dict):
        backend_outputs = backend_outputs.values()
    for model_output, backend_output in zip(model_outputs[0], backend_outputs):
        model_output = model_output.squeeze().cpu().numpy()
        backend_output = backend_output.squeeze()
        assert np.allclose(
            model_output, backend_output, rtol=1e-03, atol=1e-05)


def get_oriented_rpn_head_model():
    """Oriented RPN Head Config."""
    test_cfg = mmcv.Config(
        dict(
            nms_pre=2000,
            min_bbox_size=0,
            score_thr=0.05,
            nms=dict(iou_thr=0.1),
            max_per_img=2000))
    from mmrotate.models.dense_heads import OrientedRPNHead
    model = OrientedRPNHead(
        in_channels=1,
        version='le90',
        bbox_coder=dict(type='MidpointOffsetCoder', angle_range='le90'),
        test_cfg=test_cfg)

    model.requires_grad_(False)
    return model


@pytest.mark.parametrize('backend_type', [Backend.ONNXRUNTIME])
def test_get_bboxes_of_oriented_rpn_head(backend_type: Backend):
    check_backend(backend_type)
    head = get_oriented_rpn_head_model()
    head.cpu().eval()
    s = 128
    img_metas = [{
        'scale_factor': np.ones(4),
        'pad_shape': (s, s, 3),
        'img_shape': (s, s, 3)
    }]

    output_names = ['dets', 'labels']
    deploy_cfg = mmcv.Config(
        dict(
            backend_config=dict(type=backend_type.value),
            onnx_config=dict(output_names=output_names, input_shape=None),
            codebase_config=dict(
                type='mmrotate',
                task='RotatedDetection',
                post_processing=dict(
                    score_threshold=0.05,
                    iou_threshold=0.1,
                    pre_top_k=2000,
                    keep_top_k=2000))))

    # the cls_score's size: (1, 36, 32, 32), (1, 36, 16, 16),
    # (1, 36, 8, 8), (1, 36, 4, 4), (1, 36, 2, 2).
    # the bboxes's size: (1, 54, 32, 32), (1, 54, 16, 16),
    # (1, 54, 8, 8), (1, 54, 4, 4), (1, 54, 2, 2)
    seed_everything(1234)
    cls_score = [
        torch.rand(1, 9, pow(2, i), pow(2, i)) for i in range(5, 0, -1)
    ]
    seed_everything(5678)
    bboxes = [torch.rand(1, 54, pow(2, i), pow(2, i)) for i in range(5, 0, -1)]

    # to get outputs of onnx model after rewrite
    img_metas[0]['img_shape'] = torch.Tensor([s, s])
    wrapped_model = WrapModel(
        head, 'get_bboxes', img_metas=img_metas, with_nms=True)
    rewrite_inputs = {
        'cls_scores': cls_score,
        'bbox_preds': bboxes,
    }
    rewrite_outputs, is_backend_output = get_rewrite_outputs(
        wrapped_model=wrapped_model,
        model_inputs=rewrite_inputs,
        deploy_cfg=deploy_cfg)
    assert rewrite_outputs is not None


<<<<<<< HEAD
def get_roi_trans_roi_head_model():
    """Oriented RPN Head Config."""
    angle_version = 'le90'

    num_stages = 2
    stage_loss_weights = [1, 1]
    version = angle_version
    bbox_roi_extractor = [
        dict(
            type='SingleRoIExtractor',
            roi_layer=dict(type='RoIAlign', output_size=7, sampling_ratio=0),
            out_channels=64,
            featmap_strides=[4, 8, 16, 32]),
        dict(
=======
def get_rotated_rpn_head_model():
    """Oriented RPN Head Config."""
    test_cfg = mmcv.Config(
        dict(
            nms_pre=2000,
            min_bbox_size=0,
            score_thr=0.05,
            nms=dict(iou_thr=0.1),
            max_per_img=2000))
    from mmrotate.models.dense_heads import RotatedRPNHead
    model = RotatedRPNHead(
        version='le90',
        in_channels=256,
        feat_channels=256,
        anchor_generator=dict(
            type='AnchorGenerator',
            scales=[8],
            ratios=[0.5, 1.0, 2.0],
            strides=[4, 8, 16, 32, 64]),
        bbox_coder=dict(
            type='DeltaXYWHBBoxCoder',
            target_means=[0.0, 0.0, 0.0, 0.0],
            target_stds=[1.0, 1.0, 1.0, 1.0]),
        test_cfg=test_cfg)

    model.requires_grad_(False)
    return model


@pytest.mark.parametrize('backend_type', [Backend.ONNXRUNTIME])
def test_get_bboxes_of_rotated_rpn_head(backend_type: Backend):
    check_backend(backend_type)
    head = get_rotated_rpn_head_model()
    head.cpu().eval()
    s = 128
    img_metas = [{
        'scale_factor': np.ones(4),
        'pad_shape': (s, s, 3),
        'img_shape': (s, s, 3)
    }]

    output_names = ['dets', 'labels']
    deploy_cfg = mmcv.Config(
        dict(
            backend_config=dict(type=backend_type.value),
            onnx_config=dict(output_names=output_names, input_shape=None),
            codebase_config=dict(
                type='mmrotate',
                task='RotatedDetection',
                post_processing=dict(
                    score_threshold=0.05,
                    iou_threshold=0.1,
                    pre_top_k=2000,
                    keep_top_k=2000))))

    # the cls_score's size: (1, 3, 32, 32), (1, 3, 16, 16),
    # (1, 3, 8, 8), (1, 3, 4, 4), (1, 3, 2, 2).
    # the bboxes's size: (1, 18, 32, 32), (1, 18, 16, 16),
    # (1, 18, 8, 8), (1, 18, 4, 4), (1, 18, 2, 2)
    seed_everything(1234)
    cls_score = [
        torch.rand(1, 3, pow(2, i), pow(2, i)) for i in range(5, 0, -1)
    ]
    seed_everything(5678)
    bboxes = [torch.rand(1, 18, pow(2, i), pow(2, i)) for i in range(5, 0, -1)]

    # to get outputs of onnx model after rewrite
    img_metas[0]['img_shape'] = torch.Tensor([s, s])
    wrapped_model = WrapModel(
        head, 'get_bboxes', img_metas=img_metas, with_nms=True)
    rewrite_inputs = {
        'cls_scores': cls_score,
        'bbox_preds': bboxes,
    }
    rewrite_outputs, is_backend_output = get_rewrite_outputs(
        wrapped_model=wrapped_model,
        model_inputs=rewrite_inputs,
        deploy_cfg=deploy_cfg)
    assert rewrite_outputs is not None


@pytest.mark.parametrize('backend_type', [Backend.ONNXRUNTIME])
def test_rotate_standard_roi_head__simple_test(backend_type: Backend):
    check_backend(backend_type)
    from mmrotate.models.roi_heads import OrientedStandardRoIHead
    output_names = ['dets', 'labels']
    deploy_cfg = mmcv.Config(
        dict(
            backend_config=dict(type=backend_type.value),
            onnx_config=dict(output_names=output_names, input_shape=None),
            codebase_config=dict(
                type='mmrotate',
                task='RotatedDetection',
                post_processing=dict(
                    score_threshold=0.05,
                    iou_threshold=0.1,
                    pre_top_k=2000,
                    keep_top_k=2000))))
    angle_version = 'le90'
    test_cfg = mmcv.Config(
        dict(
            nms_pre=2000,
            min_bbox_size=0,
            score_thr=0.05,
            nms=dict(iou_thr=0.1),
            max_per_img=2000))
    head = OrientedStandardRoIHead(
        bbox_roi_extractor=dict(
>>>>>>> 71d085b1
            type='RotatedSingleRoIExtractor',
            roi_layer=dict(
                type='RoIAlignRotated',
                out_size=7,
                sample_num=2,
                clockwise=True),
<<<<<<< HEAD
            out_channels=64,
            featmap_strides=[4, 8, 16, 32]),
    ]

    bbox_head = [
        dict(
            type='RotatedShared2FCBBoxHead',
            in_channels=64,
            fc_out_channels=1024,
            roi_feat_size=7,
            num_classes=15,
            bbox_coder=dict(
                type='DeltaXYWHAHBBoxCoder',
                angle_range=angle_version,
                norm_factor=2,
                edge_swap=True,
                target_means=[0., 0., 0., 0., 0.],
                target_stds=[0.1, 0.1, 0.2, 0.2, 1]),
            reg_class_agnostic=True,
            loss_cls=dict(
                type='CrossEntropyLoss', use_sigmoid=False, loss_weight=1.0),
            loss_bbox=dict(type='SmoothL1Loss', beta=1.0, loss_weight=1.0)),
        dict(
            type='RotatedShared2FCBBoxHead',
            in_channels=64,
=======
            out_channels=3,
            featmap_strides=[4, 8, 16, 32]),
        bbox_head=dict(
            type='RotatedShared2FCBBoxHead',
            in_channels=3,
>>>>>>> 71d085b1
            fc_out_channels=1024,
            roi_feat_size=7,
            num_classes=15,
            bbox_coder=dict(
                type='DeltaXYWHAOBBoxCoder',
                angle_range=angle_version,
                norm_factor=None,
                edge_swap=True,
                proj_xy=True,
<<<<<<< HEAD
                target_means=[0., 0., 0., 0., 0.],
                target_stds=[0.05, 0.05, 0.1, 0.1, 0.5]),
            reg_class_agnostic=False,
            loss_cls=dict(
                type='CrossEntropyLoss', use_sigmoid=False, loss_weight=1.0),
            loss_bbox=dict(type='SmoothL1Loss', beta=1.0, loss_weight=1.0))
    ]
    test_cfg = mmcv.Config(
        dict(
            nms_pre=2000,
            min_bbox_size=0,
            score_thr=0.05,
            nms=dict(iou_thr=0.1),
            max_per_img=2000))

    args = [num_stages, stage_loss_weights, bbox_roi_extractor, bbox_head]
    kwargs = {'version': version, 'test_cfg': test_cfg}

    from mmrotate.models.roi_heads import RoITransRoIHead
    model = RoITransRoIHead(*args, **kwargs).eval()
    return model


@pytest.mark.parametrize('backend_type', [Backend.ONNXRUNTIME])
def test_simple_test_of_roi_trans_roi_head(backend_type: Backend):
    check_backend(backend_type)

    roi_head = get_roi_trans_roi_head_model()
    roi_head.cpu()

    seed_everything(1234)
    x = [
        torch.rand((1, 64, 32, 32)),
        torch.rand((1, 64, 16, 16)),
        torch.rand((1, 64, 8, 8)),
        torch.rand((1, 64, 4, 4)),
    ]
    proposals = torch.tensor([[[58.78285, 52.1405, 88.62484, 67.15644, 0.5]]])
    labels = torch.tensor([[[0.]]])
    s = 128
    img_metas = [{
        'img_shape': torch.tensor([s, s]),
        'ori_shape': torch.tensor([s, s]),
        'scale_factor': torch.tensor([1, 1, 1, 1])
    }]

    model_inputs = {
        'x': x,
        'proposals': [proposals, labels],
    }

    output_names = ['det_bboxes', 'det_labels']
=======
                target_means=(.0, .0, .0, .0, .0),
                target_stds=(0.1, 0.1, 0.2, 0.2, 0.1)),
            reg_class_agnostic=True),
        test_cfg=test_cfg)
    head.cpu().eval()

    seed_everything(1234)
    x = [torch.rand(1, 3, pow(2, i), pow(2, i)) for i in range(4, 0, -1)]
    proposals = [torch.rand(1, 100, 6), torch.randint(0, 10, (1, 100))]
    img_metas = [{'img_shape': torch.tensor([224, 224])}]

    wrapped_model = WrapModel(
        head, 'simple_test', proposals=proposals, img_metas=img_metas)
    rewrite_inputs = {'x': x}
    rewrite_outputs, is_backend_output = get_rewrite_outputs(
        wrapped_model=wrapped_model,
        model_inputs=rewrite_inputs,
        deploy_cfg=deploy_cfg)
    assert rewrite_outputs is not None


@pytest.mark.parametrize('backend_type', [Backend.ONNXRUNTIME])
def test_gv_ratio_roi_head__simple_test(backend_type: Backend):
    check_backend(backend_type)
    from mmrotate.models.roi_heads import GVRatioRoIHead
    output_names = ['dets', 'labels']
>>>>>>> 71d085b1
    deploy_cfg = mmcv.Config(
        dict(
            backend_config=dict(type=backend_type.value),
            onnx_config=dict(output_names=output_names, input_shape=None),
            codebase_config=dict(
                type='mmrotate',
                task='RotatedDetection',
                post_processing=dict(
                    score_threshold=0.05,
                    iou_threshold=0.1,
                    pre_top_k=2000,
<<<<<<< HEAD
                    keep_top_k=2000))))

    wrapped_model = WrapModel(roi_head, 'simple_test', img_metas=img_metas)
    rewrite_outputs, is_backend_output = get_rewrite_outputs(
        wrapped_model=wrapped_model,
        model_inputs=model_inputs,
        deploy_cfg=deploy_cfg)

=======
                    keep_top_k=2000,
                    max_output_boxes_per_class=1000))))
    angle_version = 'le90'
    test_cfg = mmcv.Config(
        dict(
            nms_pre=2000,
            min_bbox_size=0,
            score_thr=0.05,
            nms=dict(iou_thr=0.1),
            max_per_img=2000))
    head = GVRatioRoIHead(
        version=angle_version,
        bbox_roi_extractor=dict(
            type='SingleRoIExtractor',
            roi_layer=dict(type='RoIAlign', output_size=7, sampling_ratio=0),
            out_channels=3,
            featmap_strides=[4, 8, 16, 32]),
        bbox_head=dict(
            type='GVBBoxHead',
            version=angle_version,
            num_shared_fcs=2,
            in_channels=3,
            fc_out_channels=1024,
            roi_feat_size=7,
            num_classes=15,
            ratio_thr=0.8,
            bbox_coder=dict(
                type='DeltaXYWHBBoxCoder',
                target_means=(.0, .0, .0, .0),
                target_stds=(0.1, 0.1, 0.2, 0.2)),
            fix_coder=dict(type='GVFixCoder', angle_range=angle_version),
            ratio_coder=dict(type='GVRatioCoder', angle_range=angle_version),
            reg_class_agnostic=True),
        test_cfg=test_cfg)
    head.cpu().eval()

    seed_everything(1234)
    x = [torch.rand(1, 3, pow(2, i), pow(2, i)) for i in range(4, 0, -1)]
    bboxes = torch.rand(1, 100, 2)
    bboxes = torch.cat(
        [bboxes, bboxes + torch.rand(1, 100, 2) + torch.rand(1, 100, 1)],
        dim=-1)
    proposals = [bboxes, torch.randint(0, 10, (1, 100))]
    img_metas = [{'img_shape': torch.tensor([224, 224])}]

    wrapped_model = WrapModel(
        head, 'simple_test', proposals=proposals, img_metas=img_metas)
    rewrite_inputs = {'x': x}
    rewrite_outputs, is_backend_output = get_rewrite_outputs(
        wrapped_model=wrapped_model,
        model_inputs=rewrite_inputs,
        deploy_cfg=deploy_cfg)
>>>>>>> 71d085b1
    assert rewrite_outputs is not None<|MERGE_RESOLUTION|>--- conflicted
+++ resolved
@@ -334,22 +334,6 @@
     assert rewrite_outputs is not None
 
 
-<<<<<<< HEAD
-def get_roi_trans_roi_head_model():
-    """Oriented RPN Head Config."""
-    angle_version = 'le90'
-
-    num_stages = 2
-    stage_loss_weights = [1, 1]
-    version = angle_version
-    bbox_roi_extractor = [
-        dict(
-            type='SingleRoIExtractor',
-            roi_layer=dict(type='RoIAlign', output_size=7, sampling_ratio=0),
-            out_channels=64,
-            featmap_strides=[4, 8, 16, 32]),
-        dict(
-=======
 def get_rotated_rpn_head_model():
     """Oriented RPN Head Config."""
     test_cfg = mmcv.Config(
@@ -458,46 +442,17 @@
             max_per_img=2000))
     head = OrientedStandardRoIHead(
         bbox_roi_extractor=dict(
->>>>>>> 71d085b1
             type='RotatedSingleRoIExtractor',
             roi_layer=dict(
                 type='RoIAlignRotated',
                 out_size=7,
                 sample_num=2,
                 clockwise=True),
-<<<<<<< HEAD
-            out_channels=64,
-            featmap_strides=[4, 8, 16, 32]),
-    ]
-
-    bbox_head = [
-        dict(
-            type='RotatedShared2FCBBoxHead',
-            in_channels=64,
-            fc_out_channels=1024,
-            roi_feat_size=7,
-            num_classes=15,
-            bbox_coder=dict(
-                type='DeltaXYWHAHBBoxCoder',
-                angle_range=angle_version,
-                norm_factor=2,
-                edge_swap=True,
-                target_means=[0., 0., 0., 0., 0.],
-                target_stds=[0.1, 0.1, 0.2, 0.2, 1]),
-            reg_class_agnostic=True,
-            loss_cls=dict(
-                type='CrossEntropyLoss', use_sigmoid=False, loss_weight=1.0),
-            loss_bbox=dict(type='SmoothL1Loss', beta=1.0, loss_weight=1.0)),
-        dict(
-            type='RotatedShared2FCBBoxHead',
-            in_channels=64,
-=======
             out_channels=3,
             featmap_strides=[4, 8, 16, 32]),
         bbox_head=dict(
             type='RotatedShared2FCBBoxHead',
             in_channels=3,
->>>>>>> 71d085b1
             fc_out_channels=1024,
             roi_feat_size=7,
             num_classes=15,
@@ -507,60 +462,6 @@
                 norm_factor=None,
                 edge_swap=True,
                 proj_xy=True,
-<<<<<<< HEAD
-                target_means=[0., 0., 0., 0., 0.],
-                target_stds=[0.05, 0.05, 0.1, 0.1, 0.5]),
-            reg_class_agnostic=False,
-            loss_cls=dict(
-                type='CrossEntropyLoss', use_sigmoid=False, loss_weight=1.0),
-            loss_bbox=dict(type='SmoothL1Loss', beta=1.0, loss_weight=1.0))
-    ]
-    test_cfg = mmcv.Config(
-        dict(
-            nms_pre=2000,
-            min_bbox_size=0,
-            score_thr=0.05,
-            nms=dict(iou_thr=0.1),
-            max_per_img=2000))
-
-    args = [num_stages, stage_loss_weights, bbox_roi_extractor, bbox_head]
-    kwargs = {'version': version, 'test_cfg': test_cfg}
-
-    from mmrotate.models.roi_heads import RoITransRoIHead
-    model = RoITransRoIHead(*args, **kwargs).eval()
-    return model
-
-
-@pytest.mark.parametrize('backend_type', [Backend.ONNXRUNTIME])
-def test_simple_test_of_roi_trans_roi_head(backend_type: Backend):
-    check_backend(backend_type)
-
-    roi_head = get_roi_trans_roi_head_model()
-    roi_head.cpu()
-
-    seed_everything(1234)
-    x = [
-        torch.rand((1, 64, 32, 32)),
-        torch.rand((1, 64, 16, 16)),
-        torch.rand((1, 64, 8, 8)),
-        torch.rand((1, 64, 4, 4)),
-    ]
-    proposals = torch.tensor([[[58.78285, 52.1405, 88.62484, 67.15644, 0.5]]])
-    labels = torch.tensor([[[0.]]])
-    s = 128
-    img_metas = [{
-        'img_shape': torch.tensor([s, s]),
-        'ori_shape': torch.tensor([s, s]),
-        'scale_factor': torch.tensor([1, 1, 1, 1])
-    }]
-
-    model_inputs = {
-        'x': x,
-        'proposals': [proposals, labels],
-    }
-
-    output_names = ['det_bboxes', 'det_labels']
-=======
                 target_means=(.0, .0, .0, .0, .0),
                 target_stds=(0.1, 0.1, 0.2, 0.2, 0.1)),
             reg_class_agnostic=True),
@@ -587,7 +488,6 @@
     check_backend(backend_type)
     from mmrotate.models.roi_heads import GVRatioRoIHead
     output_names = ['dets', 'labels']
->>>>>>> 71d085b1
     deploy_cfg = mmcv.Config(
         dict(
             backend_config=dict(type=backend_type.value),
@@ -599,16 +499,6 @@
                     score_threshold=0.05,
                     iou_threshold=0.1,
                     pre_top_k=2000,
-<<<<<<< HEAD
-                    keep_top_k=2000))))
-
-    wrapped_model = WrapModel(roi_head, 'simple_test', img_metas=img_metas)
-    rewrite_outputs, is_backend_output = get_rewrite_outputs(
-        wrapped_model=wrapped_model,
-        model_inputs=model_inputs,
-        deploy_cfg=deploy_cfg)
-
-=======
                     keep_top_k=2000,
                     max_output_boxes_per_class=1000))))
     angle_version = 'le90'
@@ -661,5 +551,132 @@
         wrapped_model=wrapped_model,
         model_inputs=rewrite_inputs,
         deploy_cfg=deploy_cfg)
->>>>>>> 71d085b1
+    assert rewrite_outputs is not None
+
+
+def get_roi_trans_roi_head_model():
+    """Oriented RPN Head Config."""
+    angle_version = 'le90'
+
+    num_stages = 2
+    stage_loss_weights = [1, 1]
+    version = angle_version
+    bbox_roi_extractor = [
+        dict(
+            type='SingleRoIExtractor',
+            roi_layer=dict(type='RoIAlign', output_size=7, sampling_ratio=0),
+            out_channels=64,
+            featmap_strides=[4, 8, 16, 32]),
+        dict(
+            type='RotatedSingleRoIExtractor',
+            roi_layer=dict(
+                type='RoIAlignRotated',
+                out_size=7,
+                sample_num=2,
+                clockwise=True),
+            out_channels=64,
+            featmap_strides=[4, 8, 16, 32]),
+    ]
+
+    bbox_head = [
+        dict(
+            type='RotatedShared2FCBBoxHead',
+            in_channels=64,
+            fc_out_channels=1024,
+            roi_feat_size=7,
+            num_classes=15,
+            bbox_coder=dict(
+                type='DeltaXYWHAHBBoxCoder',
+                angle_range=angle_version,
+                norm_factor=2,
+                edge_swap=True,
+                target_means=[0., 0., 0., 0., 0.],
+                target_stds=[0.1, 0.1, 0.2, 0.2, 1]),
+            reg_class_agnostic=True,
+            loss_cls=dict(
+                type='CrossEntropyLoss', use_sigmoid=False, loss_weight=1.0),
+            loss_bbox=dict(type='SmoothL1Loss', beta=1.0, loss_weight=1.0)),
+        dict(
+            type='RotatedShared2FCBBoxHead',
+            in_channels=64,
+            fc_out_channels=1024,
+            roi_feat_size=7,
+            num_classes=15,
+            bbox_coder=dict(
+                type='DeltaXYWHAOBBoxCoder',
+                angle_range=angle_version,
+                norm_factor=None,
+                edge_swap=True,
+                proj_xy=True,
+                target_means=[0., 0., 0., 0., 0.],
+                target_stds=[0.05, 0.05, 0.1, 0.1, 0.5]),
+            reg_class_agnostic=False,
+            loss_cls=dict(
+                type='CrossEntropyLoss', use_sigmoid=False, loss_weight=1.0),
+            loss_bbox=dict(type='SmoothL1Loss', beta=1.0, loss_weight=1.0))
+    ]
+    test_cfg = mmcv.Config(
+        dict(
+            nms_pre=2000,
+            min_bbox_size=0,
+            score_thr=0.05,
+            nms=dict(iou_thr=0.1),
+            max_per_img=2000))
+
+    args = [num_stages, stage_loss_weights, bbox_roi_extractor, bbox_head]
+    kwargs = {'version': version, 'test_cfg': test_cfg}
+
+    from mmrotate.models.roi_heads import RoITransRoIHead
+    model = RoITransRoIHead(*args, **kwargs).eval()
+    return model
+
+
+@pytest.mark.parametrize('backend_type', [Backend.ONNXRUNTIME])
+def test_simple_test_of_roi_trans_roi_head(backend_type: Backend):
+    check_backend(backend_type)
+
+    roi_head = get_roi_trans_roi_head_model()
+    roi_head.cpu()
+
+    seed_everything(1234)
+    x = [
+        torch.rand((1, 64, 32, 32)),
+        torch.rand((1, 64, 16, 16)),
+        torch.rand((1, 64, 8, 8)),
+        torch.rand((1, 64, 4, 4)),
+    ]
+    proposals = torch.tensor([[[58.78285, 52.1405, 88.62484, 67.15644, 0.5]]])
+    labels = torch.tensor([[[0.]]])
+    s = 128
+    img_metas = [{
+        'img_shape': torch.tensor([s, s]),
+        'ori_shape': torch.tensor([s, s]),
+        'scale_factor': torch.tensor([1, 1, 1, 1])
+    }]
+
+    model_inputs = {
+        'x': x,
+        'proposals': [proposals, labels],
+    }
+
+    output_names = ['det_bboxes', 'det_labels']
+    deploy_cfg = mmcv.Config(
+        dict(
+            backend_config=dict(type=backend_type.value),
+            onnx_config=dict(output_names=output_names, input_shape=None),
+            codebase_config=dict(
+                type='mmrotate',
+                task='RotatedDetection',
+                post_processing=dict(
+                    score_threshold=0.05,
+                    iou_threshold=0.1,
+                    pre_top_k=2000,
+                    keep_top_k=2000))))
+
+    wrapped_model = WrapModel(roi_head, 'simple_test', img_metas=img_metas)
+    rewrite_outputs, is_backend_output = get_rewrite_outputs(
+        wrapped_model=wrapped_model,
+        model_inputs=model_inputs,
+        deploy_cfg=deploy_cfg)
+
     assert rewrite_outputs is not None