--- conflicted
+++ resolved
@@ -218,11 +218,7 @@
         model_output = original_outputs.squeeze().cpu().numpy()
         rewrite_output = rewrite_outputs[0].squeeze().cpu().numpy()
         assert np.allclose(
-<<<<<<< HEAD
-            model_output, rewrite_output, rtol=1e-03, atol=1e-05)
-=======
             model_output[:, :4], rewrite_output[:, :4], rtol=1e-03, atol=1e-05)
->>>>>>> 89204d16
     else:
         assert rewrite_outputs is not None
 
