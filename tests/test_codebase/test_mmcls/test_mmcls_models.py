--- conflicted
+++ resolved
@@ -8,18 +8,11 @@
 from mmdeploy.utils import Backend
 from mmdeploy.utils.test import WrapModel, check_backend, get_rewrite_outputs
 
-<<<<<<< HEAD
-=======
 try:
     from torch.testing import assert_close as torch_assert_close
 except Exception:
     from torch.testing import assert_allclose as torch_assert_close
-try:
-    import_codebase(Codebase.MMCLS)
-except ImportError:
-    pytest.skip(f'{Codebase.MMCLS} is not installed.', allow_module_level=True)
-
->>>>>>> c67e2db6
+
 input = torch.rand(1)
 
 
