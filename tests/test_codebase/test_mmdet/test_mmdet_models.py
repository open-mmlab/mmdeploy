--- conflicted
+++ resolved
@@ -112,17 +112,19 @@
     return model
 
 
-<<<<<<< HEAD
 def get_focus_backbone_model():
     """FCOS Head Config."""
     from mmdet.models.backbones.csp_darknet import Focus
     model = Focus(3, 32)
-=======
+
+    model.requires_grad_(False)
+    return model
+
+
 def get_l2norm_forward_model():
     """L2Norm Neck Config."""
     from mmdet.models.necks.ssd_neck import L2Norm
     model = L2Norm(16)
->>>>>>> fbce75e6
 
     model.requires_grad_(False)
     return model
@@ -155,7 +157,6 @@
     return model
 
 
-<<<<<<< HEAD
 def test_focus_forward_ncnn():
     backend_type = Backend.NCNN
     check_backend(backend_type)
@@ -169,39 +170,42 @@
     rewrite_inputs = {
         'x': x,
     }
-=======
-@pytest.mark.parametrize('backend_type', [Backend.ONNXRUNTIME])
-def test_l2norm_forward(backend_type):
-    check_backend(backend_type)
-    l2norm_neck = get_l2norm_forward_model()
-    l2norm_neck.cpu().eval()
-    s = 128
->>>>>>> fbce75e6
     deploy_cfg = mmcv.Config(
         dict(
             backend_config=dict(type=backend_type.value),
             onnx_config=dict(input_shape=None)))
-<<<<<<< HEAD
-=======
-    feat = torch.rand(1, 16, s, s)
-    model_outputs = [l2norm_neck.forward(feat)]
-    wrapped_model = WrapModel(l2norm_neck, 'forward')
-    rewrite_inputs = {
-        'x': feat,
-    }
->>>>>>> fbce75e6
     rewrite_outputs, is_backend_output = get_rewrite_outputs(
         wrapped_model=wrapped_model,
         model_inputs=rewrite_inputs,
         deploy_cfg=deploy_cfg)
-<<<<<<< HEAD
     for model_output, rewrite_output in zip(model_outputs[0],
                                             rewrite_outputs[0]):
         model_output = model_output.squeeze().cpu().numpy()
         rewrite_output = rewrite_output.squeeze()
         assert np.allclose(
             model_output, rewrite_output, rtol=1e-03, atol=1e-05)
-=======
+
+
+@pytest.mark.parametrize('backend_type', [Backend.ONNXRUNTIME])
+def test_l2norm_forward(backend_type):
+    check_backend(backend_type)
+    l2norm_neck = get_l2norm_forward_model()
+    l2norm_neck.cpu().eval()
+    s = 128
+    deploy_cfg = mmcv.Config(
+        dict(
+            backend_config=dict(type=backend_type.value),
+            onnx_config=dict(input_shape=None)))
+    feat = torch.rand(1, 16, s, s)
+    model_outputs = [l2norm_neck.forward(feat)]
+    wrapped_model = WrapModel(l2norm_neck, 'forward')
+    rewrite_inputs = {
+        'x': feat,
+    }
+    rewrite_outputs, is_backend_output = get_rewrite_outputs(
+        wrapped_model=wrapped_model,
+        model_inputs=rewrite_inputs,
+        deploy_cfg=deploy_cfg)
 
     if is_backend_output:
         for model_output, rewrite_output in zip(model_outputs[0],
@@ -217,7 +221,6 @@
             rewrite_output = rewrite_output.squeeze()
             assert np.allclose(
                 model_output[0], rewrite_output, rtol=1e-03, atol=1e-05)
->>>>>>> fbce75e6
 
 
 def test_get_bboxes_of_fcos_head_ncnn():
