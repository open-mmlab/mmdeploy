# Copyright (c) OpenMMLab. All rights reserved.
import copy
import os
import random
from typing import Dict, List

import mmcv
import numpy as np
import pytest
import torch
from mmengine import Config
from mmengine.config import ConfigDict

from mmdeploy.codebase import import_codebase
from mmdeploy.utils import Backend, Codebase
from mmdeploy.utils.test import (WrapModel, check_backend, get_model_outputs,
                                 get_rewrite_outputs)

import_codebase(Codebase.MMDET)


def seed_everything(seed=1029):
    random.seed(seed)
    os.environ['PYTHONHASHSEED'] = str(seed)
    np.random.seed(seed)
    torch.manual_seed(seed)
    if torch.cuda.is_available():
        torch.cuda.manual_seed(seed)
        torch.cuda.manual_seed_all(seed)  # if you are using multi-GPU.
        torch.backends.cudnn.benchmark = False
        torch.backends.cudnn.deterministic = True
        torch.backends.cudnn.enabled = False


def convert_to_list(rewrite_output: Dict, output_names: List[str]) -> List:
    """Converts output from a dictionary to a list.

    The new list will contain only those output values, whose names are in list
    'output_names'.
    """
    outputs = [
        value for name, value in rewrite_output.items() if name in output_names
    ]
    return outputs


def get_anchor_head_model():
    """AnchorHead Config."""
    test_cfg = Config(
        dict(
            deploy_nms_pre=0,
            min_bbox_size=0,
            score_thr=0.05,
            nms=dict(type='nms', iou_threshold=0.5),
            max_per_img=100))

    from mmdet.models.dense_heads import AnchorHead
    model = AnchorHead(num_classes=4, in_channels=1, test_cfg=test_cfg)
    model.requires_grad_(False)

    return model


def get_ssd_head_model():
    """SSDHead Config."""
    test_cfg = Config(
        dict(
            nms_pre=1000,
            nms=dict(type='nms', iou_threshold=0.45),
            min_bbox_size=0,
            score_thr=0.02,
            max_per_img=200))

    from mmdet.models import SSDHead
    model = SSDHead(
        in_channels=(96, 1280, 512, 256, 256, 128),
        num_classes=4,
        use_depthwise=True,
        norm_cfg=dict(type='BN', eps=0.001, momentum=0.03),
        act_cfg=dict(type='ReLU6'),
        init_cfg=dict(type='Normal', layer='Conv2d', std=0.001),
        anchor_generator=dict(
            type='SSDAnchorGenerator',
            scale_major=False,
            strides=[16, 32, 64, 107, 160, 320],
            ratios=[[2, 3], [2, 3], [2, 3], [2, 3], [2, 3], [2, 3]],
            min_sizes=[48, 100, 150, 202, 253, 304],
            max_sizes=[100, 150, 202, 253, 304, 320]),
        bbox_coder=dict(
            type='DeltaXYWHBBoxCoder',
            target_means=[.0, .0, .0, .0],
            target_stds=[0.1, 0.1, 0.2, 0.2]),
        test_cfg=test_cfg)

    model.requires_grad_(False)

    return model


def get_fcos_head_model():
    """FCOS Head Config."""
    test_cfg = Config(
        dict(
            deploy_nms_pre=0,
            min_bbox_size=0,
            score_thr=0.05,
            nms=dict(type='nms', iou_threshold=0.5),
            max_per_img=100))

    from mmdet.models.dense_heads import FCOSHead
    model = FCOSHead(num_classes=4, in_channels=1, test_cfg=test_cfg)

    model.requires_grad_(False)
    return model


def get_focus_backbone_model():
    """Backbone Focus Config."""
    from mmdet.models.backbones.csp_darknet import Focus
    model = Focus(3, 32)

    model.requires_grad_(False)
    return model


def get_l2norm_forward_model():
    """L2Norm Neck Config."""
    from mmdet.models.necks.ssd_neck import L2Norm
    model = L2Norm(16)
    torch.nn.init.uniform_(model.weight)

    model.requires_grad_(False)
    return model


def get_rpn_head_model():
    """RPN Head Config."""
    test_cfg = Config(
        dict(
            deploy_nms_pre=0,
            nms_pre=0,
            max_per_img=100,
            nms=dict(type='nms', iou_threshold=0.7),
            min_bbox_size=0))
    from mmdet.models.dense_heads import RPNHead
    model = RPNHead(in_channels=1, test_cfg=test_cfg)

    model.requires_grad_(False)
    return model


def get_reppoints_head_model():
    """Reppoints Head Config."""
    test_cfg = Config(
        dict(
            deploy_nms_pre=0,
            min_bbox_size=0,
            score_thr=0.05,
            nms=dict(type='nms', iou_threshold=0.5),
            max_per_img=100))

    from mmdet.models.dense_heads import RepPointsHead
    model = RepPointsHead(num_classes=4, in_channels=1, test_cfg=test_cfg)

    model.requires_grad_(False)
    return model


def get_single_roi_extractor():
    """SingleRoIExtractor Config."""
    from mmdet.models.roi_heads import SingleRoIExtractor
    roi_layer = dict(type='RoIAlign', output_size=7, sampling_ratio=2)
    out_channels = 1
    featmap_strides = [4, 8, 16, 32]
    model = SingleRoIExtractor(roi_layer, out_channels, featmap_strides).eval()

    return model


def get_gfl_head_model():
    test_cfg = Config(
        dict(
            nms_pre=1000,
            min_bbox_size=0,
            score_thr=0.05,
            nms=dict(type='nms', iou_threshold=0.6),
            max_per_img=100))
    anchor_generator = dict(
        type='AnchorGenerator',
        scales_per_octave=1,
        octave_base_scale=8,
        ratios=[1.0],
        strides=[8, 16, 32, 64, 128])
    from mmdet.models.dense_heads import GFLHead
    model = GFLHead(
        num_classes=3,
        in_channels=256,
        reg_max=3,
        test_cfg=test_cfg,
        anchor_generator=anchor_generator)
    model.requires_grad_(False)
    return model


@pytest.mark.parametrize('backend_type', [Backend.ONNXRUNTIME, Backend.NCNN])
def test_focus_forward(backend_type):
    check_backend(backend_type)
    focus_model = get_focus_backbone_model()
    focus_model.cpu().eval()
    s = 128
    seed_everything(1234)
    x = torch.rand(1, 3, s, s)
    model_outputs = [focus_model.forward(x)]
    wrapped_model = WrapModel(focus_model, 'forward')
    rewrite_inputs = {
        'x': x,
    }
    deploy_cfg = Config(
        dict(
            backend_config=dict(type=backend_type.value),
            onnx_config=dict(input_shape=None)))
    rewrite_outputs, is_backend_output = get_rewrite_outputs(
        wrapped_model=wrapped_model,
        model_inputs=rewrite_inputs,
        deploy_cfg=deploy_cfg)
    for model_output, rewrite_output in zip(model_outputs[0], rewrite_outputs):
        model_output = model_output.squeeze()
        rewrite_output = rewrite_output.squeeze()
        torch.testing.assert_allclose(
            model_output, rewrite_output, rtol=1e-03, atol=1e-05)


@pytest.mark.parametrize('backend_type', [Backend.ONNXRUNTIME])
def test_l2norm_forward(backend_type):
    check_backend(backend_type)
    l2norm_neck = get_l2norm_forward_model()
    l2norm_neck.cpu().eval()
    s = 128
    deploy_cfg = Config(
        dict(
            backend_config=dict(type=backend_type.value),
            onnx_config=dict(input_shape=None)))
    seed_everything(1234)
    feat = torch.rand(1, 16, s, s)
    model_outputs = [l2norm_neck.forward(feat)]
    wrapped_model = WrapModel(l2norm_neck, 'forward')
    rewrite_inputs = {
        'x': feat,
    }
    rewrite_outputs, is_backend_output = get_rewrite_outputs(
        wrapped_model=wrapped_model,
        model_inputs=rewrite_inputs,
        deploy_cfg=deploy_cfg)

    if is_backend_output:
        for model_output, rewrite_output in zip(model_outputs[0],
                                                rewrite_outputs[0]):
            model_output = model_output.squeeze().cpu().numpy()
            rewrite_output = rewrite_output.squeeze()
            assert np.allclose(
                model_output, rewrite_output, rtol=1e-03, atol=1e-05)
    else:
        for model_output, rewrite_output in zip(model_outputs[0],
                                                rewrite_outputs[0]):
            model_output = model_output.squeeze().cpu().numpy()
            rewrite_output = rewrite_output.squeeze()
            assert np.allclose(
                model_output[0], rewrite_output, rtol=1e-03, atol=1e-05)


def test_predict_by_feat_of_fcos_head_ncnn():
    backend_type = Backend.NCNN
    check_backend(backend_type)
    fcos_head = get_fcos_head_model()
    fcos_head.cpu().eval()
    s = 128
    batch_img_metas = [{
        'scale_factor': np.ones(4),
        'pad_shape': (s, s, 3),
        'img_shape': (s, s, 3)
    }]

    output_names = ['detection_output']
    deploy_cfg = Config(
        dict(
            backend_config=dict(type=backend_type.value),
            onnx_config=dict(output_names=output_names, input_shape=None),
            codebase_config=dict(
                type='mmdet',
                task='ObjectDetection',
                model_type='ncnn_end2end',
                post_processing=dict(
                    score_threshold=0.05,
                    iou_threshold=0.5,
                    max_output_boxes_per_class=200,
                    pre_top_k=5000,
                    keep_top_k=100,
                    background_label_id=-1,
                ))))

    # the cls_score's size: (1, 36, 32, 32), (1, 36, 16, 16),
    # (1, 36, 8, 8), (1, 36, 4, 4), (1, 36, 2, 2).
    # the bboxes's size: (1, 36, 32, 32), (1, 36, 16, 16),
    # (1, 36, 8, 8), (1, 36, 4, 4), (1, 36, 2, 2)
    seed_everything(1234)
    cls_score = [
        torch.rand(1, fcos_head.num_classes, pow(2, i), pow(2, i))
        for i in range(5, 0, -1)
    ]
    seed_everything(5678)
    bboxes = [torch.rand(1, 4, pow(2, i), pow(2, i)) for i in range(5, 0, -1)]

    seed_everything(9101)
    centernesses = [
        torch.rand(1, 1, pow(2, i), pow(2, i)) for i in range(5, 0, -1)
    ]

    # to get outputs of onnx model after rewrite
    batch_img_metas[0]['img_shape'] = torch.Tensor([s, s])
    wrapped_model = WrapModel(
        fcos_head,
        'predict_by_feat',
        batch_img_metas=batch_img_metas,
        with_nms=True)
    rewrite_inputs = {
        'cls_scores': cls_score,
        'bbox_preds': bboxes,
        'centernesses': centernesses
    }
    rewrite_outputs, is_backend_output = get_rewrite_outputs(
        wrapped_model=wrapped_model,
        model_inputs=rewrite_inputs,
        deploy_cfg=deploy_cfg)

    # output should be of shape [1, N, 6]
    if is_backend_output:
        assert rewrite_outputs[0].shape[-1] == 6
    else:
        assert rewrite_outputs.shape[-1] == 6


@pytest.mark.parametrize('backend_type', [Backend.ONNXRUNTIME, Backend.NCNN])
def test_predict_by_feat_of_rpn_head(backend_type: Backend):
    check_backend(backend_type)
    head = get_rpn_head_model()
    head.cpu().eval()
    s = 4
    batch_img_metas = [{
        'scale_factor': np.ones(4),
        'pad_shape': (s, s, 3),
        'img_shape': (s, s, 3)
    }]

    output_names = ['dets']
    deploy_cfg = Config(
        dict(
            backend_config=dict(type=backend_type.value),
            onnx_config=dict(output_names=output_names, input_shape=None),
            codebase_config=dict(
                type='mmdet',
                task='ObjectDetection',
                post_processing=dict(
                    score_threshold=0.05,
                    iou_threshold=0.5,
                    max_output_boxes_per_class=200,
                    pre_top_k=5000,
                    keep_top_k=100,
                    background_label_id=-1,
                ))))

    # the cls_score's size: (1, 36, 32, 32), (1, 36, 16, 16),
    # (1, 36, 8, 8), (1, 36, 4, 4), (1, 36, 2, 2).
    # the bboxes's size: (1, 36, 32, 32), (1, 36, 16, 16),
    # (1, 36, 8, 8), (1, 36, 4, 4), (1, 36, 2, 2)
    seed_everything(1234)
    cls_score = [
        torch.rand(1, 9, pow(2, i), pow(2, i)) for i in range(5, 0, -1)
    ]
    seed_everything(5678)
    bboxes = [torch.rand(1, 36, pow(2, i), pow(2, i)) for i in range(5, 0, -1)]

    # to get outputs of onnx model after rewrite
    batch_img_metas[0]['img_shape'] = torch.Tensor([s, s])
    wrapped_model = WrapModel(
        head,
        'predict_by_feat',
        batch_img_metas=batch_img_metas,
        with_nms=True)
    rewrite_inputs = {
        'cls_scores': cls_score,
        'bbox_preds': bboxes,
    }
    # do not run with ncnn backend
    run_with_backend = False if backend_type in [Backend.NCNN] else True
    rewrite_outputs, is_backend_output = get_rewrite_outputs(
        wrapped_model=wrapped_model,
        model_inputs=rewrite_inputs,
        deploy_cfg=deploy_cfg,
        run_with_backend=run_with_backend)
    assert rewrite_outputs is not None


@pytest.mark.parametrize('backend_type', [Backend.ONNXRUNTIME])
def test_predict_by_feat_of_gfl_head(backend_type):
    check_backend(backend_type)
    head = get_gfl_head_model()
    head.cpu().eval()
    s = 4
    batch_img_metas = [{
        'scale_factor': np.ones(4),
        'pad_shape': (s, s, 3),
        'img_shape': (s, s, 3)
    }]
    output_names = ['dets']
    deploy_cfg = Config(
        dict(
            backend_config=dict(type=backend_type.value),
            onnx_config=dict(output_names=output_names, input_shape=None),
            codebase_config=dict(
                type='mmdet',
                task='ObjectDetection',
                model_type='ncnn_end2end',
                post_processing=dict(
                    score_threshold=0.05,
                    iou_threshold=0.5,
                    max_output_boxes_per_class=200,
                    pre_top_k=5000,
                    keep_top_k=100,
                    background_label_id=-1,
                ))))

    seed_everything(1234)
    cls_score = [
        torch.rand(1, 3, pow(2, i), pow(2, i)) for i in range(5, 0, -1)
    ]
    seed_everything(5678)
    bboxes = [torch.rand(1, 16, pow(2, i), pow(2, i)) for i in range(5, 0, -1)]

    # to get outputs of onnx model after rewrite
    batch_img_metas[0]['img_shape'] = torch.Tensor([s, s])
    wrapped_model = WrapModel(
        head,
        'predict_by_feat',
        batch_img_metas=batch_img_metas,
        with_nms=True)
    rewrite_inputs = {
        'cls_scores': cls_score,
        'bbox_preds': bboxes,
    }
    # do not run with ncnn backend
    run_with_backend = False if backend_type in [Backend.NCNN] else True
    rewrite_outputs, is_backend_output = get_rewrite_outputs(
        wrapped_model=wrapped_model,
        model_inputs=rewrite_inputs,
        deploy_cfg=deploy_cfg,
        run_with_backend=run_with_backend)
    assert rewrite_outputs is not None


def _replace_r50_with_r18(model):
    """Replace ResNet50 with ResNet18 in config."""
    model = copy.deepcopy(model)
    if model.backbone.type == 'ResNet':
        model.backbone.depth = 18
        model.backbone.base_channels = 2
        model.neck.in_channels = [2, 4, 8, 16]
    return model


@pytest.mark.parametrize('backend', [Backend.ONNXRUNTIME])
@pytest.mark.parametrize('model_cfg_path', [
    'tests/test_codebase/test_mmdet/data/single_stage_model.json',
    'tests/test_codebase/test_mmdet/data/mask_model.json'
])
def test_forward_of_base_detector(model_cfg_path, backend):
    check_backend(backend)
    deploy_cfg = Config(
        dict(
            backend_config=dict(type=backend.value),
            onnx_config=dict(
                output_names=['dets', 'labels'], input_shape=None),
            codebase_config=dict(
                type='mmdet',
                task='ObjectDetection',
                post_processing=dict(
                    score_threshold=0.05,
                    iou_threshold=0.5,
                    max_output_boxes_per_class=200,
                    pre_top_k=-1,
                    keep_top_k=100,
                    background_label_id=-1,
                ))))

    model_cfg = Config(dict(model=mmcv.load(model_cfg_path)))
    model_cfg.model = _replace_r50_with_r18(model_cfg.model)
    from mmdet.apis import init_detector
    model = init_detector(model_cfg, None, device='cpu')

    img = torch.randn(1, 3, 64, 64)
    from mmdet.core import DetDataSample
    from mmengine import InstanceData
    data_sample = DetDataSample()
    img_meta = dict(img_shape=(800, 1216, 3))
    gt_instances = InstanceData(metainfo=img_meta)
    gt_instances.bboxes = torch.rand((5, 4))
    gt_instances.labels = torch.rand((5, ))
    data_sample.gt_instances = gt_instances
    rewrite_inputs = {'batch_inputs': img}
    wrapped_model = WrapModel(model, 'forward', data_samples=[data_sample])
    rewrite_outputs, _ = get_rewrite_outputs(
        wrapped_model=wrapped_model,
        model_inputs=rewrite_inputs,
        deploy_cfg=deploy_cfg)

    assert rewrite_outputs is not None


@pytest.mark.parametrize('backend_type',
                         [Backend.ONNXRUNTIME, Backend.OPENVINO])
def test_single_roi_extractor(backend_type: Backend):
    check_backend(backend_type)

    single_roi_extractor = get_single_roi_extractor()
    output_names = ['roi_feat']
    deploy_cfg = Config(
        dict(
            backend_config=dict(type=backend_type.value),
            onnx_config=dict(output_names=output_names, input_shape=None),
            codebase_config=dict(
                type='mmdet',
                task='ObjectDetection',
            )))

    seed_everything(1234)
    out_channels = single_roi_extractor.out_channels
    feats = [
        torch.rand((1, out_channels, 200, 336)),
        torch.rand((1, out_channels, 100, 168)),
        torch.rand((1, out_channels, 50, 84)),
        torch.rand((1, out_channels, 25, 42)),
    ]
    seed_everything(5678)
    rois = torch.tensor([[0.0000, 587.8285, 52.1405, 886.2484, 341.5644]])

    model_inputs = {
        'feats': feats,
        'rois': rois,
    }
    model_outputs = get_model_outputs(single_roi_extractor, 'forward',
                                      model_inputs)

    backend_outputs, _ = get_rewrite_outputs(
        wrapped_model=single_roi_extractor,
        model_inputs=model_inputs,
        deploy_cfg=deploy_cfg)
    if isinstance(backend_outputs, dict):
        backend_outputs = backend_outputs.values()
    for model_output, backend_output in zip(model_outputs[0], backend_outputs):
        model_output = model_output.squeeze().cpu().numpy()
        backend_output = backend_output.squeeze()
        assert np.allclose(
            model_output, backend_output, rtol=1e-03, atol=1e-05)


def get_cascade_roi_head(is_instance_seg=False):
    """CascadeRoIHead Config."""
    num_stages = 3
    stage_loss_weights = [1, 0.5, 0.25]
    bbox_roi_extractor = {
        'type': 'SingleRoIExtractor',
        'roi_layer': {
            'type': 'RoIAlign',
            'output_size': 7,
            'sampling_ratio': 0
        },
        'out_channels': 64,
        'featmap_strides': [4, 8, 16, 32]
    }
    all_target_stds = [[0.1, 0.1, 0.2, 0.2], [0.05, 0.05, 0.1, 0.1],
                       [0.033, 0.033, 0.067, 0.067]]
    bbox_head = [{
        'type': 'Shared2FCBBoxHead',
        'in_channels': 64,
        'fc_out_channels': 1024,
        'roi_feat_size': 7,
        'num_classes': 80,
        'bbox_coder': {
            'type': 'DeltaXYWHBBoxCoder',
            'target_means': [0.0, 0.0, 0.0, 0.0],
            'target_stds': target_stds
        },
        'reg_class_agnostic': True,
        'loss_cls': {
            'type': 'CrossEntropyLoss',
            'use_sigmoid': False,
            'loss_weight': 1.0
        },
        'loss_bbox': {
            'type': 'SmoothL1Loss',
            'beta': 1.0,
            'loss_weight': 1.0
        }
    } for target_stds in all_target_stds]

    mask_roi_extractor = {
        'type': 'SingleRoIExtractor',
        'roi_layer': {
            'type': 'RoIAlign',
            'output_size': 1,
            'sampling_ratio': 0
        },
        'out_channels': 4,
        'featmap_strides': [4, 8, 16, 32]
    }
    mask_head = {
        'type': 'FCNMaskHead',
        'num_convs': 4,
        'in_channels': 4,
        'conv_out_channels': 4,
        'num_classes': 80,
        'loss_mask': {
            'type': 'CrossEntropyLoss',
            'use_mask': True,
            'loss_weight': 1.0
        }
    }

    test_cfg = Config(
        dict(
            score_thr=0.05,
            nms=Config(dict(type='nms', iou_threshold=0.5)),
            max_per_img=100,
            mask_thr_binary=0.5))

    args = [num_stages, stage_loss_weights, bbox_roi_extractor, bbox_head]
    kwargs = {'test_cfg': test_cfg}
    if is_instance_seg:
        args += [mask_roi_extractor, mask_head]

    from mmdet.models.roi_heads import CascadeRoIHead
    model = CascadeRoIHead(*args, **kwargs).eval()
    return model


@pytest.mark.parametrize('backend_type',
                         [Backend.ONNXRUNTIME, Backend.OPENVINO])
def test_cascade_roi_head(backend_type: Backend):
    check_backend(backend_type)

    cascade_roi_head = get_cascade_roi_head()
    seed_everything(1234)
    x = [
        torch.rand((1, 64, 200, 304)),
        torch.rand((1, 64, 100, 152)),
        torch.rand((1, 64, 50, 76)),
        torch.rand((1, 64, 25, 38)),
    ]
    proposals = torch.tensor([[[587.8285, 52.1405, 886.2484, 341.5644, 0.5]]])
    batch_img_metas = {
        'img_shape': torch.tensor([800, 1216]),
        'ori_shape': torch.tensor([800, 1216]),
        'scale_factor': torch.tensor([1, 1, 1, 1])
    }

    output_names = ['results']
    deploy_cfg = Config(
        dict(
            backend_config=dict(type=backend_type.value),
            onnx_config=dict(output_names=output_names, input_shape=None),
            codebase_config=dict(
                type='mmdet',
                task='ObjectDetection',
                post_processing=dict(
                    score_threshold=0.05,
                    iou_threshold=0.5,
                    max_output_boxes_per_class=200,
                    pre_top_k=-1,
                    keep_top_k=100,
                    background_label_id=-1))))
    rcnn_test_cfg = ConfigDict(
        dict(
            score_thr=0.05,
            nms=dict(type='nms', iou_threshold=0.5),
            max_per_img=100))
    model_inputs = {'x': x}
    wrapped_model = WrapModel(
        cascade_roi_head,
        'predict_bbox',
        batch_img_metas=[batch_img_metas],
        rpn_results_list=[proposals],
        rcnn_test_cfg=rcnn_test_cfg)
    backend_outputs, _ = get_rewrite_outputs(
        wrapped_model=wrapped_model,
        model_inputs=model_inputs,
        deploy_cfg=deploy_cfg)

    assert backend_outputs is not None


def get_fovea_head_model():
    """FoveaHead Config."""
    test_cfg = Config(
        dict(
            deploy_nms_pre=0,
            min_bbox_size=0,
            score_thr=0.05,
            nms=dict(type='nms', iou_threshold=0.5),
            max_per_img=100))

    from mmdet.models.dense_heads import FoveaHead
    model = FoveaHead(num_classes=4, in_channels=1, test_cfg=test_cfg)

    model.requires_grad_(False)
    return model


@pytest.mark.parametrize('backend_type',
                         [Backend.ONNXRUNTIME, Backend.OPENVINO])
def test_predict_by_feat_of_fovea_head(backend_type: Backend):
    check_backend(backend_type)
    fovea_head = get_fovea_head_model()
    fovea_head.cpu().eval()
    s = 128
    batch_img_metas = [{
        'scale_factor': np.ones(4),
        'pad_shape': (s, s, 3),
        'img_shape': (s, s, 3)
    }]

    output_names = ['dets', 'labels']
    deploy_cfg = Config(
        dict(
            backend_config=dict(type=backend_type.value),
            onnx_config=dict(output_names=output_names, input_shape=None),
            codebase_config=dict(
                type='mmdet',
                task='ObjectDetection',
                post_processing=dict(
                    score_threshold=0.05,
                    iou_threshold=0.5,
                    max_output_boxes_per_class=200,
                    pre_top_k=-1,
                    keep_top_k=100,
                    background_label_id=-1,
                ))))

    # the cls_score's size: (1, 36, 32, 32), (1, 36, 16, 16),
    # (1, 36, 8, 8), (1, 36, 4, 4), (1, 36, 2, 2).
    # the bboxes's size: (1, 36, 32, 32), (1, 36, 16, 16),
    # (1, 36, 8, 8), (1, 36, 4, 4), (1, 36, 2, 2)
    seed_everything(1234)
    cls_score = [
        torch.rand(1, fovea_head.num_classes, pow(2, i), pow(2, i))
        for i in range(5, 0, -1)
    ]
    seed_everything(5678)
    bboxes = [torch.rand(1, 4, pow(2, i), pow(2, i)) for i in range(5, 0, -1)]

    model_inputs = {
        'cls_scores': cls_score,
        'bbox_preds': bboxes,
        'batch_img_metas': batch_img_metas
    }
    model_outputs = get_model_outputs(fovea_head, 'predict_by_feat',
                                      model_inputs)

    # to get outputs of onnx model after rewrite
    batch_img_metas[0]['img_shape'] = torch.Tensor([s, s])
    wrapped_model = WrapModel(
        fovea_head, 'predict_by_feat', batch_img_metas=batch_img_metas)
    rewrite_inputs = {
        'cls_scores': cls_score,
        'bbox_preds': bboxes,
    }
    rewrite_outputs, is_backend_output = get_rewrite_outputs(
        wrapped_model=wrapped_model,
        model_inputs=rewrite_inputs,
        deploy_cfg=deploy_cfg)

    if is_backend_output:
        for i in range(len(model_outputs)):
            assert np.allclose(
                model_outputs[i].bboxes,
                rewrite_outputs[0][i, :, :4],
                rtol=1e-03,
                atol=1e-05)
            assert np.allclose(
                model_outputs[i].scores,
                rewrite_outputs[0][i, :, 4],
                rtol=1e-03,
                atol=1e-05)
            assert np.allclose(
                model_outputs[i].labels,
                rewrite_outputs[1][i],
                rtol=1e-03,
                atol=1e-05)
    else:
        assert rewrite_outputs is not None


@pytest.mark.parametrize('backend_type', [Backend.OPENVINO])
def test_cascade_roi_head_with_mask(backend_type: Backend):
    check_backend(backend_type)

    cascade_roi_head = get_cascade_roi_head(is_instance_seg=True)
    seed_everything(1234)
    x = [
        torch.rand((1, 4, 200, 304)),
        torch.rand((1, 4, 100, 152)),
        torch.rand((1, 4, 50, 76)),
        torch.rand((1, 4, 25, 38)),
    ]
    proposals = [
        torch.tensor([[[587.8285, 52.1405, 886.2484, 341.5644, 0.5]]]),
        torch.tensor([[[0]]], dtype=torch.long)
    ]
    batch_img_metas = {
        'img_shape': torch.tensor([800, 1216]),
        'ori_shape': torch.tensor([800, 1216]),
        'scale_factor': torch.tensor([1, 1, 1, 1])
    }

    output_names = ['dets', 'labels', 'masks']
    deploy_cfg = Config(
        dict(
            backend_config=dict(type=backend_type.value),
            onnx_config=dict(output_names=output_names, input_shape=None),
            codebase_config=dict(
                type='mmdet',
                task='ObjectDetection',
                post_processing=dict(
                    score_threshold=0.05,
                    iou_threshold=0.5,
                    max_output_boxes_per_class=200,
                    pre_top_k=-1,
                    keep_top_k=100,
                    background_label_id=-1,
                    export_postprocess_mask=False))))
    model_inputs = {'x': x}
    wrapped_model = WrapModel(
        cascade_roi_head,
        'predict_mask',
        batch_img_metas=[batch_img_metas],
        results_list=proposals)
    backend_outputs, _ = get_rewrite_outputs(
        wrapped_model=wrapped_model,
        model_inputs=model_inputs,
        deploy_cfg=deploy_cfg)
    dets = backend_outputs[0]
    labels = backend_outputs[1]
    masks = backend_outputs[2]
    assert dets is not None
    assert labels is not None
    assert masks is not None


def get_yolov3_head_model():
    """yolov3 Head Config."""
    test_cfg = Config(
        dict(
            nms_pre=1000,
            min_bbox_size=0,
            score_thr=0.05,
            conf_thr=0.005,
            nms=dict(type='nms', iou_threshold=0.45),
            max_per_img=100))
    from mmdet.models.dense_heads import YOLOV3Head
    model = YOLOV3Head(
        num_classes=4,
        in_channels=[16, 8, 4],
        out_channels=[32, 16, 8],
        test_cfg=test_cfg)

    model.requires_grad_(False)
    return model


@pytest.mark.parametrize('backend_type',
                         [Backend.ONNXRUNTIME, Backend.OPENVINO])
def test_yolov3_head_predict_by_feat(backend_type):
    """Test predict_by_feat rewrite of yolov3 head."""
    check_backend(backend_type)
    yolov3_head = get_yolov3_head_model()
    yolov3_head.cpu().eval()
    s = 128
    batch_img_metas = [{
        'scale_factor': np.ones(4),
        'pad_shape': (s, s, 3),
        'img_shape': (s, s, 3)
    }]

    output_names = ['dets', 'labels']
    deploy_cfg = Config(
        dict(
            backend_config=dict(type=backend_type.value),
            onnx_config=dict(output_names=output_names, input_shape=None),
            codebase_config=dict(
                type='mmdet',
                task='ObjectDetection',
                post_processing=dict(
                    score_threshold=0.05,
                    iou_threshold=0.45,
                    confidence_threshold=0.005,
                    max_output_boxes_per_class=200,
                    pre_top_k=-1,
                    keep_top_k=100,
                    background_label_id=-1,
                ))))

    seed_everything(1234)
    pred_maps = [
        torch.rand(1, 27, 5, 5),
        torch.rand(1, 27, 10, 10),
        torch.rand(1, 27, 20, 20)
    ]
    # to get outputs of pytorch model
    model_inputs = {'pred_maps': pred_maps, 'batch_img_metas': batch_img_metas}
    model_outputs = get_model_outputs(yolov3_head, 'predict_by_feat',
                                      model_inputs)
    # to get outputs of onnx model after rewrite
    wrapped_model = WrapModel(
        yolov3_head, 'predict_by_feat', batch_img_metas=batch_img_metas)
    rewrite_inputs = {
        'pred_maps': pred_maps,
    }
    rewrite_outputs, is_backend_output = get_rewrite_outputs(
        wrapped_model=wrapped_model,
        model_inputs=rewrite_inputs,
        deploy_cfg=deploy_cfg)
    if is_backend_output:
        for i in range(len(model_outputs)):
            assert np.allclose(
                model_outputs[i].bboxes,
                rewrite_outputs[0][i, :, :4],
                rtol=1e-03,
                atol=1e-05)
            assert np.allclose(
                model_outputs[i].scores,
                rewrite_outputs[0][i, :, 4],
                rtol=1e-03,
                atol=1e-05)
            assert np.allclose(
                model_outputs[i].labels,
                rewrite_outputs[1][i],
                rtol=1e-03,
                atol=1e-05)
    else:
        assert rewrite_outputs is not None


def test_yolov3_head_predict_by_feat_ncnn():
    """Test predict_by_feat rewrite of yolov3 head."""
    backend_type = Backend.NCNN
    check_backend(backend_type)
    yolov3_head = get_yolov3_head_model()
    yolov3_head.cpu().eval()
    s = 128
    batch_img_metas = [{
        'scale_factor': np.ones(4),
        'pad_shape': (s, s, 3),
        'img_shape': (s, s, 3)
    }]

    output_names = ['detection_output']
    deploy_cfg = Config(
        dict(
            backend_config=dict(type=backend_type.value),
            onnx_config=dict(output_names=output_names, input_shape=None),
            codebase_config=dict(
                type='mmdet',
                model_type='ncnn_end2end',
                task='ObjectDetection',
                post_processing=dict(
                    score_threshold=0.05,
                    iou_threshold=0.45,
                    confidence_threshold=0.005,
                    max_output_boxes_per_class=200,
                    pre_top_k=-1,
                    keep_top_k=10,
                    background_label_id=-1,
                ))))

    seed_everything(1234)
    pred_maps = [
        torch.rand(1, 27, 5, 5),
        torch.rand(1, 27, 10, 10),
        torch.rand(1, 27, 20, 20)
    ]

    # to get outputs of onnx model after rewrite
    wrapped_model = WrapModel(
        yolov3_head,
        'predict_by_feat',
        batch_img_metas=batch_img_metas[0],
        with_nms=True)
    rewrite_inputs = {
        'pred_maps': pred_maps,
    }
    rewrite_outputs, is_backend_output = get_rewrite_outputs(
        wrapped_model=wrapped_model,
        model_inputs=rewrite_inputs,
        deploy_cfg=deploy_cfg)
    # output should be of shape [1, N, 6]
    if is_backend_output:
        assert rewrite_outputs[0].shape[-1] == 6
    else:
        assert rewrite_outputs.shape[-1] == 6


def get_yolox_head_model():
    """YOLOX Head Config."""
    test_cfg = Config(
        dict(
            deploy_nms_pre=0,
            min_bbox_size=0,
            score_thr=0.05,
            nms=dict(type='nms', iou_threshold=0.5),
            max_per_img=100))

    from mmdet.models.dense_heads import YOLOXHead
    model = YOLOXHead(num_classes=4, in_channels=1, test_cfg=test_cfg)

    model.requires_grad_(False)
    return model


@pytest.mark.parametrize('backend_type',
                         [Backend.ONNXRUNTIME, Backend.OPENVINO])
def test_yolox_head_predict_by_feat(backend_type: Backend):
    """Test predict_by_feat rewrite of YOLOXHead."""
    check_backend(backend_type)
    yolox_head = get_yolox_head_model()
    yolox_head.cpu().eval()
    s = 128
    batch_img_metas = [{
        'scale_factor': np.ones(4),
        'pad_shape': (s, s, 3),
        'img_shape': (s, s, 3)
    }]
    output_names = ['dets', 'labels']
    deploy_cfg = Config(
        dict(
            backend_config=dict(type=backend_type.value),
            onnx_config=dict(output_names=output_names, input_shape=None),
            codebase_config=dict(
                type='mmdet',
                task='ObjectDetection',
                post_processing=dict(
                    score_threshold=0.05,
                    iou_threshold=0.5,
                    max_output_boxes_per_class=20,
                    pre_top_k=-1,
                    keep_top_k=10,
                    background_label_id=-1,
                ))))
    seed_everything(1234)
    cls_scores = [
        torch.rand(1, yolox_head.num_classes, 2 * pow(2, i), 2 * pow(2, i))
        for i in range(3, 0, -1)
    ]
    seed_everything(5678)
    bbox_preds = [
        torch.rand(1, 4, 2 * pow(2, i), 2 * pow(2, i))
        for i in range(3, 0, -1)
    ]
    seed_everything(9101)
    objectnesses = [
        torch.rand(1, 1, 2 * pow(2, i), 2 * pow(2, i))
        for i in range(3, 0, -1)
    ]

    # to get outputs of pytorch model
    model_inputs = {
        'cls_scores': cls_scores,
        'bbox_preds': bbox_preds,
        'objectnesses': objectnesses,
        'batch_img_metas': batch_img_metas,
        'with_nms': True
    }
    model_outputs = get_model_outputs(yolox_head, 'predict_by_feat',
                                      model_inputs)

    # to get outputs of onnx model after rewrite
    wrapped_model = WrapModel(
        yolox_head,
        'predict_by_feat',
        batch_img_metas=batch_img_metas,
        with_nms=True)
    rewrite_inputs = {
        'cls_scores': cls_scores,
        'bbox_preds': bbox_preds,
        'objectnesses': objectnesses,
    }
    rewrite_outputs, is_backend_output = get_rewrite_outputs(
        wrapped_model=wrapped_model,
        model_inputs=rewrite_inputs,
        deploy_cfg=deploy_cfg)

    if is_backend_output:
        # hard code to make two tensors with the same shape
        # rewrite and original codes applied different nms strategy
        min_shape = min(model_outputs[0].bboxes.shape[0],
                        rewrite_outputs[0].shape[1], 5)
        for i in range(len(model_outputs)):
            assert np.allclose(
                model_outputs[i].bboxes[:min_shape],
                rewrite_outputs[0][i, :min_shape, :4],
                rtol=1e-03,
                atol=1e-05)
            assert np.allclose(
                model_outputs[i].scores[:min_shape],
                rewrite_outputs[0][i, :min_shape, 4],
                rtol=1e-03,
                atol=1e-05)
            assert np.allclose(
                model_outputs[i].labels[:min_shape],
                rewrite_outputs[1][i, :min_shape],
                rtol=1e-03,
                atol=1e-05)
    else:
        assert rewrite_outputs is not None


def test_yolox_head_predict_by_feat_ncnn():
    """Test predict_by_feat rewrite of yolox head for ncnn."""
    backend_type = Backend.NCNN
    check_backend(backend_type)
    yolox_head = get_yolox_head_model()
    yolox_head.cpu().eval()
    s = 128
    batch_img_metas = [{
        'scale_factor': np.ones(4),
        'pad_shape': (s, s, 3),
        'img_shape': (s, s, 3)
    }]

    output_names = ['detection_output']
    deploy_cfg = Config(
        dict(
            backend_config=dict(type=backend_type.value),
            onnx_config=dict(output_names=output_names, input_shape=None),
            codebase_config=dict(
                type='mmdet',
                task='ObjectDetection',
                post_processing=dict(
                    score_threshold=0.05,
                    iou_threshold=0.5,
                    max_output_boxes_per_class=20,
                    pre_top_k=5000,
                    keep_top_k=10,
                    background_label_id=0,
                ))))

    seed_everything(1234)
    cls_scores = [
        torch.rand(1, yolox_head.num_classes, pow(2, i), pow(2, i))
        for i in range(3, 0, -1)
    ]
    seed_everything(5678)
    bbox_preds = [
        torch.rand(1, 4, pow(2, i), pow(2, i)) for i in range(3, 0, -1)
    ]
    seed_everything(9101)
    objectnesses = [
        torch.rand(1, 1, pow(2, i), pow(2, i)) for i in range(3, 0, -1)
    ]

    # to get outputs of onnx model after rewrite
    wrapped_model = WrapModel(
        yolox_head, 'predict_by_feat', batch_img_metas=batch_img_metas)
    rewrite_inputs = {
        'cls_scores': cls_scores,
        'bbox_preds': bbox_preds,
        'objectnesses': objectnesses,
    }
    rewrite_outputs, is_backend_output = get_rewrite_outputs(
        wrapped_model=wrapped_model,
        model_inputs=rewrite_inputs,
        deploy_cfg=deploy_cfg)
    # output should be of shape [1, N, 6]
    if is_backend_output:
        assert rewrite_outputs[0].shape[-1] == 6
    else:
        assert rewrite_outputs.shape[-1] == 6


def get_vfnet_head_model():
    """VFNet Head Config."""
    test_cfg = Config(
        dict(
            deploy_nms_pre=0,
            min_bbox_size=0,
            score_thr=0.05,
            nms=dict(type='nms', iou_threshold=0.5),
            max_per_img=100))
    from mmdet.models.dense_heads import VFNetHead
    model = VFNetHead(num_classes=4, in_channels=1, test_cfg=test_cfg)

    model.requires_grad_(False)
    model.cpu().eval()
    return model


@pytest.mark.parametrize('backend_type',
                         [Backend.OPENVINO, Backend.ONNXRUNTIME])
def test_predict_by_feat_of_vfnet_head(backend_type: Backend):
    """Test predict_by_feat rewrite of VFNet head."""
    check_backend(backend_type)
    vfnet_head = get_vfnet_head_model()
    vfnet_head.cpu().eval()
    s = 16
    batch_img_metas = [{
        'scale_factor': np.ones(4),
        'pad_shape': (s, s, 3),
        'img_shape': (s, s, 3)
    }]
    output_names = ['dets', 'labels']
    deploy_cfg = Config(
        dict(
            backend_config=dict(type=backend_type.value),
            onnx_config=dict(output_names=output_names, input_shape=None),
            codebase_config=dict(
                type='mmdet',
                task='ObjectDetection',
                post_processing=dict(
                    score_threshold=0.05,
                    iou_threshold=0.5,
                    max_output_boxes_per_class=200,
                    pre_top_k=-1,
                    keep_top_k=100,
                    background_label_id=-1,
                ))))

    seed_everything(1234)
    cls_score = [
        torch.rand(1, vfnet_head.num_classes, pow(2, i), pow(2, i))
        for i in range(5, 0, -1)
    ]
    seed_everything(5678)
    bboxes = [torch.rand(1, 4, pow(2, i), pow(2, i)) for i in range(5, 0, -1)]
    seed_everything(9101)

    model_inputs = {
        'cls_scores': cls_score,
        'bbox_preds': bboxes,
        'batch_img_metas': batch_img_metas
    }
    model_outputs = get_model_outputs(vfnet_head, 'predict_by_feat',
                                      model_inputs)

    batch_img_metas[0]['img_shape'] = torch.Tensor([s, s])
    wrapped_model = WrapModel(
        vfnet_head,
        'predict_by_feat',
        batch_img_metas=batch_img_metas,
        with_nms=True)
    rewrite_inputs = {'cls_scores': cls_score, 'bbox_preds': bboxes}
    rewrite_outputs, is_backend_output = get_rewrite_outputs(
        wrapped_model=wrapped_model,
        model_inputs=rewrite_inputs,
        deploy_cfg=deploy_cfg)

    if is_backend_output:
        # hard code to make two tensors with the same shape
        # rewrite and original codes applied different nms strategy
        min_shape = min(model_outputs[0].bboxes.shape[0],
                        rewrite_outputs[0].shape[1], 1)
        for i in range(len(model_outputs)):
            assert np.allclose(
                model_outputs[i].bboxes[:min_shape],
                rewrite_outputs[0][i, :min_shape, :4],
                rtol=1e-03,
                atol=1e-05)
            assert np.allclose(
                model_outputs[i].scores[:min_shape],
                rewrite_outputs[0][i, :min_shape, 4],
                rtol=1e-03,
                atol=1e-05)
            assert np.allclose(
                model_outputs[i].labels[:min_shape],
                rewrite_outputs[1][i, :min_shape],
                rtol=1e-03,
                atol=1e-05)
    else:
        assert rewrite_outputs is not None


def get_deploy_cfg(backend_type: Backend, ir_type: str):
    return Config(
        dict(
            backend_config=dict(type=backend_type.value),
            onnx_config=dict(
                type=ir_type,
                output_names=['dets', 'labels'],
                input_shape=None),
            codebase_config=dict(
                type='mmdet',
                task='ObjectDetection',
                post_processing=dict(
                    score_threshold=0.05,
                    iou_threshold=0.5,
                    max_output_boxes_per_class=200,
                    pre_top_k=5000,
                    keep_top_k=100,
                    background_label_id=-1,
                ))))


@pytest.mark.parametrize('backend_type, ir_type',
                         [(Backend.ONNXRUNTIME, 'onnx'),
                          (Backend.OPENVINO, 'onnx'),
                          (Backend.TORCHSCRIPT, 'torchscript')])
def test_base_dense_head_predict_by_feat(backend_type: Backend, ir_type: str):
    """Test predict_by_feat rewrite of base dense head."""
    check_backend(backend_type)
    anchor_head = get_anchor_head_model()
    anchor_head.cpu().eval()
    s = 128
    batch_img_metas = [{
        'scale_factor': np.ones(4),
        'pad_shape': (s, s, 3),
        'img_shape': (s, s, 3)
    }]

    deploy_cfg = get_deploy_cfg(backend_type, ir_type)

    # the cls_score's size: (1, 36, 32, 32), (1, 36, 16, 16),
    # (1, 36, 8, 8), (1, 36, 4, 4), (1, 36, 2, 2).
    # the bboxes's size: (1, 36, 32, 32), (1, 36, 16, 16),
    # (1, 36, 8, 8), (1, 36, 4, 4), (1, 36, 2, 2)
    seed_everything(1234)
    cls_score = [
        torch.rand(1, 36, pow(2, i), pow(2, i)) for i in range(5, 0, -1)
    ]
    seed_everything(5678)
    bboxes = [torch.rand(1, 36, pow(2, i), pow(2, i)) for i in range(5, 0, -1)]

    # to get outputs of pytorch model
    model_inputs = {
        'cls_scores': cls_score,
        'bbox_preds': bboxes,
        'batch_img_metas': batch_img_metas
    }
    model_outputs = get_model_outputs(anchor_head, 'predict_by_feat',
                                      model_inputs)

    # to get outputs of onnx model after rewrite
    batch_img_metas[0]['img_shape'] = torch.Tensor([s, s])
    wrapped_model = WrapModel(
        anchor_head, 'predict_by_feat', batch_img_metas=batch_img_metas)
    rewrite_inputs = {
        'cls_scores': cls_score,
        'bbox_preds': bboxes,
    }
    rewrite_outputs, is_backend_output = get_rewrite_outputs(
        wrapped_model=wrapped_model,
        model_inputs=rewrite_inputs,
        deploy_cfg=deploy_cfg)
    if is_backend_output:
        # hard code to make two tensors with the same shape
        # rewrite and original codes applied different topk strategy
        # rewrite and original codes applied different nms strategy
        min_shape = min(model_outputs[0].bboxes.shape[0],
                        rewrite_outputs[0].shape[1], 5)
        for i in range(len(model_outputs)):
            assert np.allclose(
                model_outputs[i].bboxes[:min_shape],
                rewrite_outputs[0][i, :min_shape, :4],
                rtol=1e-03,
                atol=1e-05)
            assert np.allclose(
                model_outputs[i].scores[:min_shape],
                rewrite_outputs[0][i, :min_shape, 4],
                rtol=1e-03,
                atol=1e-05)
            assert np.allclose(
                model_outputs[i].labels[:min_shape],
                rewrite_outputs[1][i, :min_shape],
                rtol=1e-03,
                atol=1e-05)
    else:
        assert rewrite_outputs is not None


def test_base_dense_head_predict_by_feat__ncnn():
    """Test predict_by_feat rewrite of base dense head."""
    backend_type = Backend.NCNN
    check_backend(backend_type)
    anchor_head = get_anchor_head_model()
    anchor_head.cpu().eval()
    s = 128
    batch_img_metas = [{
        'scale_factor': np.ones(4),
        'pad_shape': (s, s, 3),
        'img_shape': (s, s, 3)
    }]

    output_names = ['output']
    deploy_cfg = Config(
        dict(
            backend_config=dict(type=backend_type.value),
            onnx_config=dict(output_names=output_names, input_shape=None),
            codebase_config=dict(
                type='mmdet',
                task='ObjectDetection',
                model_type='ncnn_end2end',
                post_processing=dict(
                    score_threshold=0.05,
                    iou_threshold=0.5,
                    max_output_boxes_per_class=200,
                    pre_top_k=5000,
                    keep_top_k=100,
                    background_label_id=-1,
                ))))

    # the cls_score's size: (1, 36, 32, 32), (1, 36, 16, 16),
    # (1, 36, 8, 8), (1, 36, 4, 4), (1, 36, 2, 2).
    # the bboxes's size: (1, 36, 32, 32), (1, 36, 16, 16),
    # (1, 36, 8, 8), (1, 36, 4, 4), (1, 36, 2, 2)
    seed_everything(1234)
    cls_score = [
        torch.rand(1, 36, pow(2, i), pow(2, i)) for i in range(5, 0, -1)
    ]
    seed_everything(5678)
    bboxes = [torch.rand(1, 36, pow(2, i), pow(2, i)) for i in range(5, 0, -1)]

    # to get outputs of onnx model after rewrite
<<<<<<< HEAD
    batch_img_metas[0]['img_shape'] = torch.Tensor([s, s])
=======
    img_metas[0]['img_shape'] = torch.Tensor([s, s])
    wrapped_model = WrapModel(
        anchor_head, 'get_bboxes', img_metas=img_metas, with_nms=True)
    rewrite_inputs = {
        'cls_scores': cls_score,
        'bbox_preds': bboxes,
    }
    rewrite_outputs, is_backend_output = get_rewrite_outputs(
        wrapped_model=wrapped_model,
        model_inputs=rewrite_inputs,
        deploy_cfg=deploy_cfg)

    # output should be of shape [1, N, 6]
    if is_backend_output:
        rewrite_outputs = rewrite_outputs[0]

    assert rewrite_outputs.shape[-1] == 6


@pytest.mark.parametrize('is_dynamic', [True, False])
def test_ssd_head_get_bboxes__ncnn(is_dynamic: bool):
    """Test get_bboxes rewrite of ssd head for ncnn."""
    check_backend(Backend.NCNN)
    ssd_head = get_ssd_head_model()
    ssd_head.cpu().eval()
    s = 128
    img_metas = [{
        'scale_factor': np.ones(4),
        'pad_shape': (s, s, 3),
        'img_shape': (s, s, 3)
    }]
    output_names = ['output']
    input_names = []
    for i in range(6):
        input_names.append('cls_scores_' + str(i))
        input_names.append('bbox_preds_' + str(i))
    dynamic_axes = None
    if is_dynamic:
        dynamic_axes = {
            output_names[0]: {
                1: 'num_dets',
            }
        }
        for input_name in input_names:
            dynamic_axes[input_name] = {2: 'height', 3: 'width'}
    deploy_cfg = mmcv.Config(
        dict(
            backend_config=dict(type=Backend.NCNN.value),
            onnx_config=dict(
                input_names=input_names,
                output_names=output_names,
                input_shape=None,
                dynamic_axes=dynamic_axes),
            codebase_config=dict(
                type='mmdet',
                task='ObjectDetection',
                model_type='ncnn_end2end',
                post_processing=dict(
                    score_threshold=0.05,
                    iou_threshold=0.5,
                    max_output_boxes_per_class=200,
                    pre_top_k=5000,
                    keep_top_k=100,
                    background_label_id=-1,
                ))))

    # For the ssd_head:
    # the cls_score's size: (1, 30, 20, 20), (1, 30, 10, 10),
    # (1, 30, 5, 5), (1, 30, 3, 3), (1, 30, 2, 2), (1, 30, 1, 1)
    # the bboxes's size: (1, 24, 20, 20), (1, 24, 10, 10),
    # (1, 24, 5, 5), (1, 24, 3, 3), (1, 24, 2, 2), (1, 24, 1, 1)
    feat_shape = [20, 10, 5, 3, 2, 1]
    num_prior = 6
    seed_everything(1234)
    cls_score = [
        torch.rand(1, 30, feat_shape[i], feat_shape[i])
        for i in range(num_prior)
    ]
    seed_everything(5678)
    bboxes = [
        torch.rand(1, 24, feat_shape[i], feat_shape[i])
        for i in range(num_prior)
    ]

    # to get outputs of onnx model after rewrite
    img_metas[0]['img_shape'] = torch.tensor([s, s]) if is_dynamic else [s, s]
>>>>>>> 4d8ea40f
    wrapped_model = WrapModel(
        anchor_head,
        'predict_by_feat',
        batch_img_metas=batch_img_metas,
        with_nms=True)
    rewrite_inputs = {
        'cls_scores': cls_score,
        'bbox_preds': bboxes,
    }
    rewrite_outputs, is_backend_output = get_rewrite_outputs(
        wrapped_model=wrapped_model,
        model_inputs=rewrite_inputs,
        deploy_cfg=deploy_cfg)

    # output should be of shape [1, N, 6]
    if is_backend_output:
        rewrite_outputs = rewrite_outputs[0]

    assert rewrite_outputs.shape[-1] == 6


@pytest.mark.parametrize('backend_type, ir_type', [(Backend.OPENVINO, 'onnx')])
def test_reppoints_head_predict_by_feat(backend_type: Backend, ir_type: str):
    """Test predict_by_feat rewrite of base dense head."""
    check_backend(backend_type)
    dense_head = get_reppoints_head_model()
    dense_head.cpu().eval()
    s = 128
    batch_img_metas = [{
        'scale_factor': np.ones(4),
        'pad_shape': (s, s, 3),
        'img_shape': (s, s, 3)
    }]

    deploy_cfg = get_deploy_cfg(backend_type, ir_type)

    # the cls_score's size: (1, 4, 32, 32), (1, 4, 16, 16),
    # (1, 4, 8, 8), (1, 4, 4, 4), (1, 4, 2, 2).
    # the bboxes's size: (1, 4, 32, 32), (1, 4, 16, 16),
    # (1, 4, 8, 8), (1, 4, 4, 4), (1, 4, 2, 2)
    seed_everything(1234)
    cls_score = [
        torch.rand(1, 4, pow(2, i), pow(2, i)) for i in range(5, 0, -1)
    ]
    seed_everything(5678)
    bboxes = [torch.rand(1, 4, pow(2, i), pow(2, i)) for i in range(5, 0, -1)]

    # to get outputs of pytorch model
    model_inputs = {
        'cls_scores': cls_score,
        'bbox_preds': bboxes,
        'batch_img_metas': batch_img_metas
    }
    model_outputs = get_model_outputs(dense_head, 'predict_by_feat',
                                      model_inputs)

    # to get outputs of onnx model after rewrite
    batch_img_metas[0]['img_shape'] = torch.Tensor([s, s])
    wrapped_model = WrapModel(
        dense_head,
        'predict_by_feat',
        batch_img_metas=batch_img_metas,
        with_nms=True)
    rewrite_inputs = {
        'cls_scores': cls_score,
        'bbox_preds': bboxes,
    }
    rewrite_outputs, is_backend_output = get_rewrite_outputs(
        wrapped_model=wrapped_model,
        model_inputs=rewrite_inputs,
        deploy_cfg=deploy_cfg)

    if is_backend_output:
        # hard code to make two tensors with the same shape
        # rewrite and original codes applied different topk strategy
        # rewrite and original codes applied different nms strategy
        min_shape = min(model_outputs[0].bboxes.shape[0],
                        rewrite_outputs[0].shape[1], 5)
        for i in range(len(model_outputs)):
            assert np.allclose(
                model_outputs[i].bboxes[:min_shape],
                rewrite_outputs[0][i, :min_shape, :4],
                rtol=1e-03,
                atol=1e-05)
            assert np.allclose(
                model_outputs[i].scores[:min_shape],
                rewrite_outputs[0][i, :min_shape, 4],
                rtol=1e-03,
                atol=1e-05)
            assert np.allclose(
                model_outputs[i].labels[:min_shape],
                rewrite_outputs[1][i, :min_shape],
                rtol=1e-03,
                atol=1e-05)
    else:
        assert rewrite_outputs is not None


@pytest.mark.parametrize('backend_type, ir_type', [(Backend.OPENVINO, 'onnx')])
def test_reppoints_head_points2bbox(backend_type: Backend, ir_type: str):
    """Test predict_by_feat rewrite of base dense head."""
    check_backend(backend_type)
    dense_head = get_reppoints_head_model()
    dense_head.cpu().eval()
    output_names = ['output']

    deploy_cfg = Config(
        dict(
            backend_config=dict(type=backend_type.value),
            onnx_config=dict(
                input_shape=None,
                input_names=['pts'],
                output_names=output_names)))

    # the cls_score's size: (1, 4, 32, 32), (1, 4, 16, 16),
    # (1, 4, 8, 8), (1, 4, 4, 4), (1, 4, 2, 2).
    # the bboxes's size: (1, 4, 32, 32), (1, 4, 16, 16),
    # (1, 4, 8, 8), (1, 4, 4, 4), (1, 4, 2, 2)
    seed_everything(1234)
    pts = torch.rand(1, 18, 16, 16)

    # to get outputs of onnx model after rewrite
    wrapped_model = WrapModel(dense_head, 'points2bbox', y_first=True)
    rewrite_inputs = {'pts': pts}
    _ = get_rewrite_outputs(
        wrapped_model=wrapped_model,
        model_inputs=rewrite_inputs,
        deploy_cfg=deploy_cfg)


@pytest.mark.skipif(
    reason='Only support GPU test', condition=not torch.cuda.is_available())
@pytest.mark.parametrize('backend_type', [(Backend.TENSORRT)])
def test_windows_msa(backend_type: Backend):
    check_backend(backend_type)
    from mmdet.models.backbones.swin import WindowMSA
    model = WindowMSA(96, 3, (7, 7))
    model.cuda().eval()
    output_names = ['output']

    deploy_cfg = mmcv.Config(
        dict(
            backend_config=dict(
                type=backend_type.value,
                common_config=dict(fp16_mode=True, max_workspace_size=1 << 20),
                model_inputs=[
                    dict(
                        input_shapes=dict(
                            x=dict(
                                min_shape=[12, 49, 96],
                                opt_shape=[12, 49, 96],
                                max_shape=[12, 49, 96]),
                            mask=dict(
                                min_shape=[12, 49, 49],
                                opt_shape=[12, 49, 49],
                                max_shape=[12, 49, 49])))
                ]),
            onnx_config=dict(
                input_shape=None,
                input_names=['x', 'mask'],
                output_names=output_names)))

    x = torch.randn([12, 49, 96]).cuda()
    mask = torch.randn([12, 49, 49]).cuda()
    wrapped_model = WrapModel(model, 'forward')
    rewrite_inputs = {'x': x, 'mask': mask}
    _ = get_rewrite_outputs(
        wrapped_model=wrapped_model,
        model_inputs=rewrite_inputs,
        deploy_cfg=deploy_cfg)


@pytest.mark.skipif(
    reason='Only support GPU test', condition=not torch.cuda.is_available())
@pytest.mark.parametrize('backend_type', [(Backend.TENSORRT)])
def test_shift_windows_msa(backend_type: Backend):
    check_backend(backend_type)
    from mmdet.models.backbones.swin import ShiftWindowMSA
    model = ShiftWindowMSA(96, 3, 7)
    model.cuda().eval()
    output_names = ['output']

    deploy_cfg = mmcv.Config(
        dict(
            backend_config=dict(
                type=backend_type.value,
                model_inputs=[
                    dict(
                        input_shapes=dict(
                            query=dict(
                                min_shape=[1, 60800, 96],
                                opt_shape=[1, 60800, 96],
                                max_shape=[1, 60800, 96])))
                ]),
            onnx_config=dict(
                input_shape=None,
                input_names=['query'],
                output_names=output_names)))

    query = torch.randn([1, 60800, 96]).cuda()
    hw_shape = (torch.tensor(200), torch.tensor(304))

    wrapped_model = WrapModel(model, 'forward')
    rewrite_inputs = {'query': query, 'hw_shape': hw_shape}
    _ = get_rewrite_outputs(
        wrapped_model=wrapped_model,
        model_inputs=rewrite_inputs,
        deploy_cfg=deploy_cfg,
        run_with_backend=False)


@pytest.mark.skipif(
    reason='Only support GPU test', condition=not torch.cuda.is_available())
@pytest.mark.parametrize('backend_type', [(Backend.TENSORRT)])
def test_mlvl_point_generator__single_level_grid_priors__tensorrt(
        backend_type: Backend):
    check_backend(backend_type)
    from mmdet.core.anchor import MlvlPointGenerator
    model = MlvlPointGenerator([8, 16, 32])
    output_names = ['output']

    deploy_cfg = mmcv.Config(
        dict(
            backend_config=dict(type=backend_type.value),
            onnx_config=dict(
                input_shape=None,
                input_names=['query'],
                output_names=output_names)))

    featmap_size = torch.Size([80, 80])
    with_stride = True

    wrapped_model = WrapModel(model, 'single_level_grid_priors')
    rewrite_inputs = {
        'featmap_size': featmap_size,
        'with_stride': with_stride,
        'level_idx': 0
    }
    _ = get_rewrite_outputs(
        wrapped_model=wrapped_model,
        model_inputs=rewrite_inputs,
        deploy_cfg=deploy_cfg,
        run_with_backend=False)<|MERGE_RESOLUTION|>--- conflicted
+++ resolved
@@ -1425,96 +1425,7 @@
     bboxes = [torch.rand(1, 36, pow(2, i), pow(2, i)) for i in range(5, 0, -1)]
 
     # to get outputs of onnx model after rewrite
-<<<<<<< HEAD
     batch_img_metas[0]['img_shape'] = torch.Tensor([s, s])
-=======
-    img_metas[0]['img_shape'] = torch.Tensor([s, s])
-    wrapped_model = WrapModel(
-        anchor_head, 'get_bboxes', img_metas=img_metas, with_nms=True)
-    rewrite_inputs = {
-        'cls_scores': cls_score,
-        'bbox_preds': bboxes,
-    }
-    rewrite_outputs, is_backend_output = get_rewrite_outputs(
-        wrapped_model=wrapped_model,
-        model_inputs=rewrite_inputs,
-        deploy_cfg=deploy_cfg)
-
-    # output should be of shape [1, N, 6]
-    if is_backend_output:
-        rewrite_outputs = rewrite_outputs[0]
-
-    assert rewrite_outputs.shape[-1] == 6
-
-
-@pytest.mark.parametrize('is_dynamic', [True, False])
-def test_ssd_head_get_bboxes__ncnn(is_dynamic: bool):
-    """Test get_bboxes rewrite of ssd head for ncnn."""
-    check_backend(Backend.NCNN)
-    ssd_head = get_ssd_head_model()
-    ssd_head.cpu().eval()
-    s = 128
-    img_metas = [{
-        'scale_factor': np.ones(4),
-        'pad_shape': (s, s, 3),
-        'img_shape': (s, s, 3)
-    }]
-    output_names = ['output']
-    input_names = []
-    for i in range(6):
-        input_names.append('cls_scores_' + str(i))
-        input_names.append('bbox_preds_' + str(i))
-    dynamic_axes = None
-    if is_dynamic:
-        dynamic_axes = {
-            output_names[0]: {
-                1: 'num_dets',
-            }
-        }
-        for input_name in input_names:
-            dynamic_axes[input_name] = {2: 'height', 3: 'width'}
-    deploy_cfg = mmcv.Config(
-        dict(
-            backend_config=dict(type=Backend.NCNN.value),
-            onnx_config=dict(
-                input_names=input_names,
-                output_names=output_names,
-                input_shape=None,
-                dynamic_axes=dynamic_axes),
-            codebase_config=dict(
-                type='mmdet',
-                task='ObjectDetection',
-                model_type='ncnn_end2end',
-                post_processing=dict(
-                    score_threshold=0.05,
-                    iou_threshold=0.5,
-                    max_output_boxes_per_class=200,
-                    pre_top_k=5000,
-                    keep_top_k=100,
-                    background_label_id=-1,
-                ))))
-
-    # For the ssd_head:
-    # the cls_score's size: (1, 30, 20, 20), (1, 30, 10, 10),
-    # (1, 30, 5, 5), (1, 30, 3, 3), (1, 30, 2, 2), (1, 30, 1, 1)
-    # the bboxes's size: (1, 24, 20, 20), (1, 24, 10, 10),
-    # (1, 24, 5, 5), (1, 24, 3, 3), (1, 24, 2, 2), (1, 24, 1, 1)
-    feat_shape = [20, 10, 5, 3, 2, 1]
-    num_prior = 6
-    seed_everything(1234)
-    cls_score = [
-        torch.rand(1, 30, feat_shape[i], feat_shape[i])
-        for i in range(num_prior)
-    ]
-    seed_everything(5678)
-    bboxes = [
-        torch.rand(1, 24, feat_shape[i], feat_shape[i])
-        for i in range(num_prior)
-    ]
-
-    # to get outputs of onnx model after rewrite
-    img_metas[0]['img_shape'] = torch.tensor([s, s]) if is_dynamic else [s, s]
->>>>>>> 4d8ea40f
     wrapped_model = WrapModel(
         anchor_head,
         'predict_by_feat',
