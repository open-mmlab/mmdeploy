# Copyright (c) OpenMMLab. All rights reserved.
import os
import subprocess
import tempfile

import mmcv
import onnx
import pytest
import torch

import mmdeploy.apis.tensorrt as trt_apis
from mmdeploy.utils import Backend
from mmdeploy.utils.test import assert_allclose, check_backend


@pytest.mark.skip(reason='This a not test class but a utility class.')
class TestOnnxRTExporter:

    def __init__(self):
        self.backend_name = 'onnxruntime'

    def check_env(self):
        check_backend(Backend.ONNXRUNTIME, True)

    def run_and_validate(self,
                         model,
                         input_list,
                         model_name='tmp',
                         tolerate_small_mismatch=False,
                         do_constant_folding=True,
                         dynamic_axes=None,
                         output_names=None,
                         input_names=None,
                         expected_result=None,
                         save_dir=None):

        if save_dir is None:
            onnx_file_path = tempfile.NamedTemporaryFile().name
        else:
            onnx_file_path = os.path.join(save_dir, model_name + '.onnx')

        with torch.no_grad():
            torch.onnx.export(
                model,
                tuple(input_list),
                onnx_file_path,
                export_params=True,
                keep_initializers_as_inputs=True,
                input_names=input_names,
                output_names=output_names,
                do_constant_folding=do_constant_folding,
                dynamic_axes=dynamic_axes,
                opset_version=11)
        if expected_result is None:
            with torch.no_grad():
                model_outputs = model(*input_list)
        else:
            model_outputs = expected_result
        if isinstance(model_outputs, torch.Tensor):
            model_outputs = [model_outputs]
        else:
            model_outputs = list(model_outputs)

        from mmdeploy.backend.onnxruntime import ORTWrapper
        onnx_model = ORTWrapper(onnx_file_path, 'cpu', output_names)
        with torch.no_grad():
            onnx_outputs = onnx_model.forward(
                dict(zip(input_names, input_list)))
        onnx_outputs = [onnx_outputs[i] for i in output_names]
        assert_allclose(model_outputs, onnx_outputs, tolerate_small_mismatch)


@pytest.mark.skip(reason='This a not test class but a utility class.')
class TestTensorRTExporter:

    def __init__(self):
        self.backend_name = 'tensorrt'

    def check_env(self):
        check_backend(Backend.TENSORRT, True)

    def run_and_validate(self,
                         model,
                         input_list,
                         model_name='tmp',
                         tolerate_small_mismatch=False,
                         do_constant_folding=True,
                         dynamic_axes=None,
                         output_names=None,
                         input_names=None,
                         expected_result=None,
                         save_dir=None):
        if save_dir is None:
<<<<<<< HEAD
            onnx_file_path = tempfile.NamedTemporaryFile().name
=======
            onnx_file_path = tempfile.NamedTemporaryFile(suffix='.onnx').name
>>>>>>> 4d9e2096
            trt_file_path = tempfile.NamedTemporaryFile(suffix='.engine').name
        else:
            os.makedirs(save_dir, exist_ok=True)
            onnx_file_path = os.path.join(save_dir, model_name + '.onnx')
            trt_file_path = os.path.join(save_dir, model_name + '.engine')
<<<<<<< HEAD
        input_list = [data.cuda() for data in input_list]
=======
>>>>>>> 4d9e2096
        if isinstance(model, onnx.onnx_ml_pb2.ModelProto):
            onnx.save(model, onnx_file_path)
        else:
            with torch.no_grad():
                torch.onnx.export(
                    model,
                    tuple(input_list),
                    onnx_file_path,
                    export_params=True,
                    keep_initializers_as_inputs=True,
                    input_names=input_names,
                    output_names=output_names,
                    do_constant_folding=do_constant_folding,
                    dynamic_axes=dynamic_axes,
                    opset_version=11)

        deploy_cfg = mmcv.Config(
            dict(
                backend_config=dict(
                    type='tensorrt',
                    common_config=dict(
                        fp16_mode=False, max_workspace_size=1 << 28),
                    model_inputs=[
                        dict(
                            input_shapes=dict(
                                zip(input_names, [
                                    dict(
                                        min_shape=data.shape,
                                        opt_shape=data.shape,
                                        max_shape=data.shape)
                                    for data in input_list
                                ])))
                    ])))

        onnx_model = onnx.load(onnx_file_path)
        work_dir, filename = os.path.split(trt_file_path)
        trt_apis.onnx2tensorrt(
            work_dir,
            filename,
            0,
            deploy_cfg=deploy_cfg,
            onnx_model=onnx_model)
        if expected_result is None and not isinstance(
                model, onnx.onnx_ml_pb2.ModelProto):
            with torch.no_grad():
                model_outputs = model(*input_list)
        else:
            model_outputs = expected_result
        if isinstance(model_outputs, torch.Tensor):
            model_outputs = [model_outputs.cpu().float()]
        else:
            model_outputs = [data.cpu().float() for data in model_outputs]

        from mmdeploy.backend.tensorrt import TRTWrapper
        trt_model = TRTWrapper(trt_file_path, output_names)
        trt_outputs = trt_model(dict(zip(input_names, input_list)))
        trt_outputs = [trt_outputs[i].float().cpu() for i in output_names]
        assert_allclose(model_outputs, trt_outputs, tolerate_small_mismatch)


@pytest.mark.skip(reason='This a not test class but a utility class.')
class TestNCNNExporter:

    def __init__(self):
        self.backend_name = 'ncnn'

    def check_env(self):
        check_backend(Backend.NCNN, True)

    def run_and_validate(self,
                         model,
                         inputs_list,
                         model_name='tmp',
                         tolerate_small_mismatch=False,
                         do_constant_folding=True,
                         dynamic_axes=None,
                         output_names=None,
                         input_names=None,
                         save_dir=None):
        if save_dir is None:
            onnx_file_path = tempfile.NamedTemporaryFile().name
            ncnn_param_path = tempfile.NamedTemporaryFile().name
            ncnn_bin_path = tempfile.NamedTemporaryFile().name
        else:
            onnx_file_path = os.path.join(save_dir, model_name + '.onnx')
            ncnn_param_path = os.path.join(save_dir, model_name + '.param')
            ncnn_bin_path = os.path.join(save_dir, model_name + '.bin')

        with torch.no_grad():
            torch.onnx.export(
                model,
                tuple(inputs_list),
                onnx_file_path,
                export_params=True,
                keep_initializers_as_inputs=True,
                input_names=input_names,
                output_names=output_names,
                do_constant_folding=do_constant_folding,
                dynamic_axes=dynamic_axes,
                opset_version=11)

        from mmdeploy.backend.ncnn.init_plugins import get_onnx2ncnn_path
        onnx2ncnn_path = get_onnx2ncnn_path()
        subprocess.call(
            [onnx2ncnn_path, onnx_file_path, ncnn_param_path, ncnn_bin_path])

        with torch.no_grad():
            model_outputs = model(*inputs_list)
        if isinstance(model_outputs, torch.Tensor):
            model_outputs = [model_outputs]
        else:
            model_outputs = list(model_outputs)
        model_outputs = [
            model_output.float() for model_output in model_outputs
        ]

        from mmdeploy.backend.ncnn import NCNNWrapper
        ncnn_model = NCNNWrapper(ncnn_param_path, ncnn_bin_path, output_names)
        ncnn_outputs = ncnn_model(dict(zip(input_names, inputs_list)))
        ncnn_outputs = [ncnn_outputs[name] for name in output_names]

        if model_name.startswith('topk_no_sorted'):
            dim = int(model_name.split('_')[-1])
            model_outputs = torch.stack(model_outputs, dim=-1).\
                sort(dim=dim).values
            ncnn_outputs = torch.stack(ncnn_outputs, dim=-1).\
                sort(dim=dim).values
            assert_allclose([model_outputs], [ncnn_outputs],
                            tolerate_small_mismatch)
        else:
            assert_allclose(model_outputs, ncnn_outputs,
                            tolerate_small_mismatch)

    def onnx2ncnn(self, model, model_name, output_names, save_dir=None):

        def _from_onnx(self, model, model_name, output_names, save_dir=None):
            onnx_file_path = os.path.join(save_dir, model_name + '.onnx')
            ncnn_param_path = os.path.join(save_dir, model_name + '.param')
            ncnn_bin_path = os.path.join(save_dir, model_name + '.bin')

            onnx.save_model(model, onnx_file_path)

            from mmdeploy.backend.ncnn import from_onnx
            from_onnx(onnx_file_path, os.path.join(save_dir, model_name))

            from mmdeploy.backend.ncnn import NCNNWrapper
            ncnn_model = NCNNWrapper(ncnn_param_path, ncnn_bin_path,
                                     output_names)

            return ncnn_model

        if save_dir is None:
            with tempfile.TemporaryDirectory() as save_dir:
                return _from_onnx(
                    self, model, model_name, output_names, save_dir=save_dir)
        else:
            return _from_onnx(
                self, model, model_name, output_names, save_dir=save_dir)<|MERGE_RESOLUTION|>--- conflicted
+++ resolved
@@ -91,20 +91,13 @@
                          expected_result=None,
                          save_dir=None):
         if save_dir is None:
-<<<<<<< HEAD
-            onnx_file_path = tempfile.NamedTemporaryFile().name
-=======
             onnx_file_path = tempfile.NamedTemporaryFile(suffix='.onnx').name
->>>>>>> 4d9e2096
             trt_file_path = tempfile.NamedTemporaryFile(suffix='.engine').name
         else:
             os.makedirs(save_dir, exist_ok=True)
             onnx_file_path = os.path.join(save_dir, model_name + '.onnx')
             trt_file_path = os.path.join(save_dir, model_name + '.engine')
-<<<<<<< HEAD
         input_list = [data.cuda() for data in input_list]
-=======
->>>>>>> 4d9e2096
         if isinstance(model, onnx.onnx_ml_pb2.ModelProto):
             onnx.save(model, onnx_file_path)
         else:
