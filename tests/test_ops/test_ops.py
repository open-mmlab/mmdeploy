--- conflicted
+++ resolved
@@ -777,7 +777,37 @@
 
 
 @pytest.mark.parametrize('backend', [TEST_ONNXRT])
-<<<<<<< HEAD
+@pytest.mark.parametrize('iou_threshold', [0.1, 0.3])
+def test_nms_rotated(backend, iou_threshold, save_dir=None):
+    backend.check_env()
+
+    boxes = torch.tensor(
+        [[60, 75, 20, 50, 0], [65, 80, 10, 40, 0], [30, 30, 40, 40, 0]],
+        dtype=torch.float32)
+    scores = torch.tensor([0.5, 0.6, 0.7], dtype=torch.float32)
+
+    from mmdeploy.mmcv.ops import ONNXNMSRotatedOp
+
+    def wrapped_function(torch_boxes, torch_scores):
+        return ONNXNMSRotatedOp.apply(torch_boxes, torch_scores, iou_threshold)
+
+    wrapped_model = WrapFunction(wrapped_function).eval()
+
+    with RewriterContext(
+            Config({'backend_config': {
+                'type': backend.backend_name
+            }}),
+            backend=backend.backend_name,
+            opset=11):
+        backend.run_and_validate(
+            wrapped_model, [boxes, scores],
+            'nms_rotated',
+            input_names=['boxes', 'scores'],
+            output_names=['keep_inds'],
+            save_dir=save_dir)
+
+
+@pytest.mark.parametrize('backend', [TEST_ONNXRT])
 @pytest.mark.parametrize('pool_h,pool_w,spatial_scale,sampling_ratio',
                          [(2, 2, 1.0, 2), (4, 4, 2.0, 4)])
 def test_roi_align_rotated(backend,
@@ -803,21 +833,6 @@
     def wrapped_function(torch_input, torch_rois):
         return roi_align_rotated(torch_input, torch_rois, (pool_w, pool_h),
                                  spatial_scale, sampling_ratio, True, False)
-=======
-@pytest.mark.parametrize('iou_threshold', [0.1, 0.3])
-def test_nms_rotated(backend, iou_threshold, save_dir=None):
-    backend.check_env()
-
-    boxes = torch.tensor(
-        [[60, 75, 20, 50, 0], [65, 80, 10, 40, 0], [30, 30, 40, 40, 0]],
-        dtype=torch.float32)
-    scores = torch.tensor([0.5, 0.6, 0.7], dtype=torch.float32)
-
-    from mmdeploy.mmcv.ops import ONNXNMSRotatedOp
-
-    def wrapped_function(torch_boxes, torch_scores):
-        return ONNXNMSRotatedOp.apply(torch_boxes, torch_scores, iou_threshold)
->>>>>>> 9411fe04
 
     wrapped_model = WrapFunction(wrapped_function).eval()
 
@@ -828,15 +843,8 @@
             backend=backend.backend_name,
             opset=11):
         backend.run_and_validate(
-<<<<<<< HEAD
             wrapped_model, [input, single_roi],
             'roi_align_rotated',
             input_names=['input', 'rois'],
             output_names=['roi_feat'],
-=======
-            wrapped_model, [boxes, scores],
-            'nms_rotated',
-            input_names=['boxes', 'scores'],
-            output_names=['keep_inds'],
->>>>>>> 9411fe04
             save_dir=save_dir)