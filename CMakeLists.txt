# Copyright (c) OpenMMLab. All rights reserved.
if (NOT DEFINED CMAKE_INSTALL_PREFIX)
    set(CMAKE_INSTALL_PREFIX "${CMAKE_BINARY_DIR}/install" CACHE PATH "installation directory")
endif ()
message(STATUS "CMAKE_INSTALL_PREFIX: ${CMAKE_INSTALL_PREFIX}")

cmake_minimum_required(VERSION 3.14)
project(MMDeploy VERSION 0.6.0)

set(CMAKE_CXX_STANDARD 17)

set(MMDEPLOY_VERSION_MAJOR ${PROJECT_VERSION_MAJOR})
set(MMDEPLOY_VERSION_MINOR ${PROJECT_VERSION_MINOR})
set(MMDEPLOY_VERSION_PATCH ${PROJECT_VERSION_PATCH})

set(CMAKE_ARCHIVE_OUTPUT_DIRECTORY ${CMAKE_BINARY_DIR}/lib)
if (MSVC)
    set(CMAKE_LIBRARY_OUTPUT_DIRECTORY ${CMAKE_BINARY_DIR}/bin)
else ()
    set(CMAKE_LIBRARY_OUTPUT_DIRECTORY ${CMAKE_BINARY_DIR}/lib)
endif ()
set(CMAKE_RUNTIME_OUTPUT_DIRECTORY ${CMAKE_BINARY_DIR}/bin)

# options
option(MMDEPLOY_SHARED_LIBS "build shared libs" ON)
option(MMDEPLOY_BUILD_SDK "build MMDeploy SDK" OFF)
option(MMDEPLOY_BUILD_SDK_MONOLITHIC "build single lib for SDK API" OFF)
option(MMDEPLOY_BUILD_TEST "build unittests" OFF)
option(MMDEPLOY_BUILD_SDK_PYTHON_API "build SDK Python API" OFF)
option(MMDEPLOY_BUILD_SDK_CXX_API "build SDK C++ API" OFF)
option(MMDEPLOY_BUILD_SDK_CSHARP_API "build SDK C# API support" OFF)
option(MMDEPLOY_BUILD_SDK_JAVA_API "build SDK JAVA API" OFF)
option(MMDEPLOY_BUILD_EXAMPLES "build examples" OFF)
option(MMDEPLOY_SPDLOG_EXTERNAL "use external spdlog" OFF)
option(MMDEPLOY_ZIP_MODEL "support SDK model in zip format" OFF)
set(MMDEPLOY_TARGET_DEVICES "cpu" CACHE STRING "target devices to support")
set(MMDEPLOY_TARGET_BACKENDS "" CACHE STRING "target inference engines to support")
set(MMDEPLOY_CODEBASES "all" CACHE STRING "select OpenMMLab codebases")

if (NOT CMAKE_BUILD_TYPE)
    set(CMAKE_BUILD_TYPE Release CACHE STRING "choose 'Release' as default build type" FORCE)
endif ()

if (MMDEPLOY_SHARED_LIBS)
    set(MMDEPLOY_LIB_TYPE SHARED)
else ()
    set(MMDEPLOY_LIB_TYPE STATIC)
endif ()

set(MMDEPLOY_TASKS "" CACHE INTERNAL "")

# when CUDA devices are enabled, the environment variable ASAN_OPTIONS=protect_shadow_gap=0
# must be set at runtime
if (MMDEPLOY_ASAN_ENABLE)
    add_compile_options($<$<COMPILE_LANGUAGE:CXX>:-fsanitize=address>)
    add_link_options(-fsanitize=address)
endif ()

# notice that ubsan has linker issues for ubuntu < 18.04, see
# https://stackoverflow.com/questions/50024731/ld-unrecognized-option-push-state-no-as-needed
if (MMDEPLOY_UBSAN_ENABLE)
    add_compile_options($<$<COMPILE_LANGUAGE:CXX>:-fsanitize=undefined>)
    add_link_options(-fsanitize=undefined)
endif ()

if (MSVC)
    add_compile_options($<$<COMPILE_LANGUAGE:CXX>:/diagnostics:classic>)
    add_compile_options($<$<COMPILE_LANGUAGE:CXX>:/Zc:preprocessor>) # /experimental:preprocessor on VS2017
    add_compile_options($<$<COMPILE_LANGUAGE:CXX>:/Zc:__cplusplus>)
    add_compile_options($<$<COMPILE_LANGUAGE:CXX>:/wd4251>)
endif ()

add_library(MMDeployStaticModules INTERFACE)
add_library(MMDeployDynamicModules INTERFACE)
add_library(MMDeployLibs INTERFACE)

if ((cuda IN_LIST MMDEPLOY_TARGET_DEVICES) OR (trt IN_LIST MMDEPLOY_TARGET_BACKENDS))
    include(cmake/cuda.cmake NO_POLICY_SCOPE)
endif ()

# this must come after including cuda.cmake because policies in function scope is captured
# at function definition
include(cmake/MMDeploy.cmake)

add_subdirectory(csrc/mmdeploy)

if (MMDEPLOY_BUILD_SDK)
    install(TARGETS MMDeployStaticModules
            MMDeployDynamicModules
            MMDeployLibs
            EXPORT MMDeployTargets)

    if (MMDEPLOY_BUILD_TEST)
        add_subdirectory(tests/test_csrc)
    endif ()

    if (MMDEPLOY_BUILD_SDK_PYTHON_API)
        add_subdirectory(csrc/mmdeploy/apis/python)
    endif ()

    if (MMDEPLOY_BUILD_SDK_JAVA_API)
        add_subdirectory(csrc/mmdeploy/apis/java)
    endif ()

<<<<<<< HEAD
    add_subdirectory(demo/csrc)
=======
    if (MMDEPLOY_BUILD_EXAMPLES)
        add_subdirectory(demo/csrc)
    endif ()
>>>>>>> b6b22a1b

    # export MMDeploy package
    install(EXPORT MMDeployTargets
            FILE MMDeployTargets.cmake
            DESTINATION lib/cmake/MMDeploy)

    if (MMDEPLOY_SPDLOG_EXTERNAL)
        set(SPDLOG_DEPENDENCY "find_package(spdlog QUIET)")
    endif ()
    # append backend deps
    mmdeploy_add_deps(trt BACKENDS ${MMDEPLOY_TARGET_BACKENDS} DEPS TENSORRT CUDNN)
    mmdeploy_add_deps(ort BACKENDS ${MMDEPLOY_TARGET_BACKENDS} DEPS ONNXRUNTIME)
    mmdeploy_add_deps(ncnn BACKENDS ${MMDEPLOY_TARGET_BACKENDS} DEPS ncnn)
    mmdeploy_add_deps(openvino BACKENDS ${MMDEPLOY_TARGET_BACKENDS} DEPS InferenceEngine)
    if (NOT MMDEPLOY_SHARED_LIBS)
        mmdeploy_add_deps(pplnn BACKENDS ${MMDEPLOY_TARGET_BACKENDS} DEPS pplnn)
    endif ()

    include(CMakePackageConfigHelpers)
    # generate the config file that is includes the exports
    configure_package_config_file(${CMAKE_SOURCE_DIR}/cmake/MMDeployConfig.cmake.in
            "${CMAKE_CURRENT_BINARY_DIR}/MMDeployConfig.cmake"
            INSTALL_DESTINATION "lib/cmake"
            NO_SET_AND_CHECK_MACRO
            NO_CHECK_REQUIRED_COMPONENTS_MACRO
            )

    write_basic_package_version_file(
            "${CMAKE_CURRENT_BINARY_DIR}/MMDeployConfigVersion.cmake"
            VERSION "${MMDeploy_VERSION_MAJOR}.${MMDeploy_VERSION_MINOR}"
            COMPATIBILITY AnyNewerVersion
    )

    install(FILES
            ${CMAKE_CURRENT_BINARY_DIR}/MMDeployConfig.cmake
            ${CMAKE_CURRENT_BINARY_DIR}/MMDeployConfigVersion.cmake
            ${CMAKE_CURRENT_SOURCE_DIR}/cmake/MMDeploy.cmake
            DESTINATION lib/cmake/MMDeploy
            )

    if (MSVC)
        install(FILES
                ${CMAKE_CURRENT_SOURCE_DIR}/cmake/loader.cpp.in
                DESTINATION lib/cmake/MMDeploy
                )
    endif ()

    install(DIRECTORY
            ${CMAKE_CURRENT_SOURCE_DIR}/cmake/modules
            DESTINATION lib/cmake/MMDeploy
            )

    install(DIRECTORY ${CMAKE_SOURCE_DIR}/demo/csrc/ DESTINATION example)

    if (${CMAKE_VERSION} VERSION_LESS "3.17.0")
        install(SCRIPT cmake/post-install.cmake)
    endif ()
endif ()<|MERGE_RESOLUTION|>--- conflicted
+++ resolved
@@ -102,13 +102,9 @@
         add_subdirectory(csrc/mmdeploy/apis/java)
     endif ()
 
-<<<<<<< HEAD
-    add_subdirectory(demo/csrc)
-=======
     if (MMDEPLOY_BUILD_EXAMPLES)
         add_subdirectory(demo/csrc)
     endif ()
->>>>>>> b6b22a1b
 
     # export MMDeploy package
     install(EXPORT MMDeployTargets
