--- conflicted
+++ resolved
@@ -1639,7 +1639,18 @@
     <td align="center">-</td>
   </tr>
   <tr>
-<<<<<<< HEAD
+    <td align="center"><a href="https://github.com/open-mmlab/mmrotate/blob/main/configs/gliding_vertex/gliding_vertex_r50_fpn_1x_dota_le90.py">GlidingVertex</a></td>
+    <td align="center">Rotated Detection</td>
+    <td align="center">DOTA-v1.0</td>
+    <td align="center">mAP</td>
+    <td align="center">0.732</td>
+    <td align="center">-</td>
+    <td align="center">0.733</td>
+    <td align="center">0.731</td>
+    <td align="center">-</td>
+    <td align="center">-</td>
+  </tr>
+  <tr>
     <td align="center"><a href="https://github.com/open-mmlab/mmrotate/blob/main/configs/roi_trans/roi_trans_r50_fpn_1x_dota_le90.py">RoI Transformer</a></td>
     <td align="center">Rotated Detection</td>
     <td align="center">DOTA-v1.0</td>
@@ -1648,16 +1659,6 @@
     <td align="center">-</td>
     <td align="center">0.757</td>
     <td align="center">-</td>
-=======
-    <td align="center"><a href="https://github.com/open-mmlab/mmrotate/blob/main/configs/gliding_vertex/gliding_vertex_r50_fpn_1x_dota_le90.py">GlidingVertex</a></td>
-    <td align="center">Rotated Detection</td>
-    <td align="center">DOTA-v1.0</td>
-    <td align="center">mAP</td>
-    <td align="center">0.732</td>
-    <td align="center">-</td>
-    <td align="center">0.733</td>
-    <td align="center">0.731</td>
->>>>>>> 71d085b1
     <td align="center">-</td>
     <td align="center">-</td>
   </tr>
