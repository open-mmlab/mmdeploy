--- conflicted
+++ resolved
@@ -22,11 +22,8 @@
 | [RepPoints](https://github.com/open-mmlab/mmdetection/tree/3.x/configs/reppoints)                       | MMDetection      |      N      |      N      |    Y     |  N   |   ?   |    Y     |   N    |  N   |
 | [DETR](https://github.com/open-mmlab/mmdetection/tree/3.x/configs/detr)                                 | MMDetection      |      N      |      Y      |    Y     |  N   |   ?   |    N     |   N    |  N   |
 | [CenterNet](https://github.com/open-mmlab/mmdetection/tree/3.x/configs/centernet)                       | MMDetection      |      N      |      Y      |    Y     |  N   |   ?   |    N     |   N    |  N   |
-<<<<<<< HEAD
+| [SOLO](https://github.com/open-mmlab/mmdetection/tree/3.x/configs/solo)                                 | MMDetection      |      N      |      N      |    N     |  N   |   N   |    Y     |   N    |  N   |
 | [SOLOv2](https://github.com/open-mmlab/mmdetection/tree/3.x/configs/solov2)                             | MMDetection      |      N      |      N      |    N     |  N   |   N   |    Y     |   N    |  N   |
-=======
-| [SOLO](https://github.com/open-mmlab/mmdetection/tree/3.x/configs/solo)                                 | MMDetection      |      N      |      N      |    N     |  N   |   N   |    Y     |   N    |  N   |
->>>>>>> 85be66f7
 | [ResNet](https://github.com/open-mmlab/mmclassification/tree/1.x/configs/resnet)                        | MMClassification |      Y      |      Y      |    Y     |  Y   |   Y   |    Y     |   Y    |  Y   |
 | [ResNeXt](https://github.com/open-mmlab/mmclassification/tree/1.x/configs/resnext)                      | MMClassification |      Y      |      Y      |    Y     |  Y   |   Y   |    Y     |   Y    |  Y   |
 | [SE-ResNet](https://github.com/open-mmlab/mmclassification/tree/1.x/configs/seresnet)                   | MMClassification |      Y      |      Y      |    Y     |  Y   |   Y   |    Y     |   Y    |  Y   |
