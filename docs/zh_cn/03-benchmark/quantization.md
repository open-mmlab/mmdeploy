# 量化测试结果

目前 mmdeploy 支持 ncnn 量化

## ncnn 量化

### 分类任务

|                                                            model                                                             |   dataset   | fp32 top-1 (%) | int8 top-1 (%) |
| :--------------------------------------------------------------------------------------------------------------------------: | :---------: | :------------: | :------------: |
|       [ResNet-18](https://github.com/open-mmlab/mmclassification/blob/master/configs/resnet/resnet18_8xb16_cifar10.py)       |   Cifar10   |     94.82      |     94.83      |
| [ResNeXt-32x4d-50](https://github.com/open-mmlab/mmclassification/blob/master/configs/resnext/resnext50-32x4d_8xb32_in1k.py) | ImageNet-1k |     77.90      |    78.20\*     |
|  [MobileNet V2](https://github.com/open-mmlab/mmclassification/blob/master/configs/mobilenet_v2/mobilenet-v2_8xb32_in1k.py)  | ImageNet-1k |     71.86      |    71.43\*     |
|       [HRNet-W18\*](https://github.com/open-mmlab/mmclassification/blob/master/configs/hrnet/hrnet-w18_4xb32_in1k.py)        | ImageNet-1k |     76.75      |    76.25\*     |

备注：

- 因为 imagenet-1k 数据量很大、ncnn 未正式发布 Vulkan int8 版本，考虑到 CPU 运行时间，仅用部分测试集（4000/50000）
- 量化后精度会有差异，分类模型涨点 1% 以内是正常情况

### OCR 检测任务

|                                                            model                                                             |  dataset  | fp32 hmean |   int8 hmean   |
| :--------------------------------------------------------------------------------------------------------------------------: | :-------: | :--------: | :------------: |
|      [PANet](https://github.com/open-mmlab/mmocr/blob/main/configs/textdet/panet/panet_r18_fpem_ffm_600e_icdar2015.py)       | ICDAR2015 |   0.795    | 0.792 @thr=0.9 |
| [TextSnake](https://github.com/open-mmlab/mmocr/blob/main/configs/textdet/textsnake/textsnake_r50_fpn_unet_1200e_ctw1500.py) |  CTW1500  |   0.817    |     0.818      |

备注：[mmocr](https://github.com/open-mmlab/mmocr) 使用 `shapely` 计算 IoU，实现方法会导致轻微的精度差异

### 姿态检测任务

<<<<<<< HEAD
|                                                                                             model                                                                                              |    dataset     | fp32 AP | int8 AP |
| :--------------------------------------------------------------------------------------------------------------------------------------------------------------------------------------------: | :------------: | :-----: | :-----: |
|                        [Hourglass](https://github.com/open-mmlab/mmpose/blob/master/configs/body/2d_kpt_sview_rgb_img/topdown_heatmap/coco/hourglass52_coco_256x256.py)                        |    COCO2017    |  0.726  |  0.713  |
|                  [S-ViPNAS-MobileNetV3](https://github.com/open-mmlab/mmpose/blob/master/configs/body/2d_kpt_sview_rgb_img/topdown_heatmap/coco/vipnas_mbv3_coco_256x192.py)                   |    COCO2017    |  0.687  |  0.683  |
|                     [S-ViPNAS-Res50](https://github.com/open-mmlab/mmpose/blob/master/configs/body/2d_kpt_sview_rgb_img/topdown_heatmap/coco/vipnas_res50_coco_256x192.py)                     |    COCO2017    |  0.701  |  0.696  |
|      [S-ViPNAS-MobileNetV3](https://github.com/open-mmlab/mmpose/blob/master/configs/wholebody/2d_kpt_sview_rgb_img/topdown_heatmap/coco-wholebody/vipnas_mbv3_coco_wholebody_256x192.py)      | COCO Wholebody |  0.459  |  0.445  |
|        [S-ViPNAS-Res50](https://github.com/open-mmlab/mmpose/blob/master/configs/wholebody/2d_kpt_sview_rgb_img/topdown_heatmap/coco-wholebody/vipnas_res50_coco_wholebody_256x192.py)         | COCO Wholebody |  0.484  |  0.476  |
| [S-ViPNAS-MobileNetV3_dark](https://github.com/open-mmlab/mmpose/blob/master/configs/wholebody/2d_kpt_sview_rgb_img/topdown_heatmap/coco-wholebody/vipnas_mbv3_coco_wholebody_256x192_dark.py) | COCO Wholebody |  0.499  |  0.481  |
|   [S-ViPNAS-Res50_dark](https://github.com/open-mmlab/mmpose/blob/master/configs/wholebody/2d_kpt_sview_rgb_img/topdown_heatmap/coco-wholebody/vipnas_res50_coco_wholebody_256x192_dark.py)    | COCO Wholebody |  0.520  |  0.511  |
=======
|                                                                      model                                                                       | dataset  | fp32 AP | int8 AP |
| :----------------------------------------------------------------------------------------------------------------------------------------------: | :------: | :-----: | :-----: |
| [Hourglass](https://github.com/open-mmlab/mmpose/blob/master/configs/body/2d_kpt_sview_rgb_img/topdown_heatmap/coco/hourglass52_coco_256x256.py) | COCO2017 |  0.717  |  0.713  |
>>>>>>> c35099ef

备注：测试转换后的模型精度时，对于 mmpose 模型，在模型配置文件中 `flip_test` 需设置为 `False`。<|MERGE_RESOLUTION|>--- conflicted
+++ resolved
@@ -29,20 +29,14 @@
 
 ### 姿态检测任务
 
-<<<<<<< HEAD
-|                                                                                             model                                                                                              |    dataset     | fp32 AP | int8 AP |
-| :--------------------------------------------------------------------------------------------------------------------------------------------------------------------------------------------: | :------------: | :-----: | :-----: |
-|                        [Hourglass](https://github.com/open-mmlab/mmpose/blob/master/configs/body/2d_kpt_sview_rgb_img/topdown_heatmap/coco/hourglass52_coco_256x256.py)                        |    COCO2017    |  0.726  |  0.713  |
+|                                                                      model                                                                       | dataset  | fp32 AP | int8 AP |
+| :----------------------------------------------------------------------------------------------------------------------------------------------: | :------: | :-----: | :-----: |
+| [Hourglass](https://github.com/open-mmlab/mmpose/blob/master/configs/body/2d_kpt_sview_rgb_img/topdown_heatmap/coco/hourglass52_coco_256x256.py) | COCO2017 |  0.717  |  0.713  |
 |                  [S-ViPNAS-MobileNetV3](https://github.com/open-mmlab/mmpose/blob/master/configs/body/2d_kpt_sview_rgb_img/topdown_heatmap/coco/vipnas_mbv3_coco_256x192.py)                   |    COCO2017    |  0.687  |  0.683  |
 |                     [S-ViPNAS-Res50](https://github.com/open-mmlab/mmpose/blob/master/configs/body/2d_kpt_sview_rgb_img/topdown_heatmap/coco/vipnas_res50_coco_256x192.py)                     |    COCO2017    |  0.701  |  0.696  |
 |      [S-ViPNAS-MobileNetV3](https://github.com/open-mmlab/mmpose/blob/master/configs/wholebody/2d_kpt_sview_rgb_img/topdown_heatmap/coco-wholebody/vipnas_mbv3_coco_wholebody_256x192.py)      | COCO Wholebody |  0.459  |  0.445  |
 |        [S-ViPNAS-Res50](https://github.com/open-mmlab/mmpose/blob/master/configs/wholebody/2d_kpt_sview_rgb_img/topdown_heatmap/coco-wholebody/vipnas_res50_coco_wholebody_256x192.py)         | COCO Wholebody |  0.484  |  0.476  |
 | [S-ViPNAS-MobileNetV3_dark](https://github.com/open-mmlab/mmpose/blob/master/configs/wholebody/2d_kpt_sview_rgb_img/topdown_heatmap/coco-wholebody/vipnas_mbv3_coco_wholebody_256x192_dark.py) | COCO Wholebody |  0.499  |  0.481  |
 |   [S-ViPNAS-Res50_dark](https://github.com/open-mmlab/mmpose/blob/master/configs/wholebody/2d_kpt_sview_rgb_img/topdown_heatmap/coco-wholebody/vipnas_res50_coco_wholebody_256x192_dark.py)    | COCO Wholebody |  0.520  |  0.511  |
-=======
-|                                                                      model                                                                       | dataset  | fp32 AP | int8 AP |
-| :----------------------------------------------------------------------------------------------------------------------------------------------: | :------: | :-----: | :-----: |
-| [Hourglass](https://github.com/open-mmlab/mmpose/blob/master/configs/body/2d_kpt_sview_rgb_img/topdown_heatmap/coco/hourglass52_coco_256x256.py) | COCO2017 |  0.717  |  0.713  |
->>>>>>> c35099ef
 
 备注：测试转换后的模型精度时，对于 mmpose 模型，在模型配置文件中 `flip_test` 需设置为 `False`。