--- conflicted
+++ resolved
@@ -332,12 +332,8 @@
 - 如何查询 PyTorch 对某个 ONNX 版本的新特性支持情况。
 - 如何判断 PyTorch 对某个 ONNX 算子是否支持，支持的方法是怎样的。
 
-<<<<<<< HEAD
-这期介绍的知识比较抽象，大家会不会觉得有点“水”？没关系，下一期教程中，我们将以给出代码实例的形式，介绍多种为 PyTorch 转 ONNX 添加算子支持的方法，为大家在 PyTorch 转 ONNX 这条路上扫除更多的障碍。敬请期待哦！
-
-=======
 这期介绍的知识比较抽象，大家会不会觉得有点“水”？没关系，下一篇教程中，我们将以给出代码实例的形式，介绍多种为 PyTorch 转 ONNX 添加算子支持的方法，为大家在 PyTorch 转 ONNX 这条路上扫除更多的障碍。
->>>>>>> d16720b1
+
 ## 练习
 
 1. Asinh 算子出现于第 9 个 ONNX 算子集。PyTorch 在 9 号版本的符号表文件中是怎样支持这个算子的？
