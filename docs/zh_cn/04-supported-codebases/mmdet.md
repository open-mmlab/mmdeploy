# MMDetection 模型部署

- [MMDetection 模型部署](#mmdetection-模型部署)
  - [安装](#安装)
    - [安装 mmdet](#安装-mmdet)
    - [安装 mmdeploy](#安装-mmdeploy)
  - [模型转换](#模型转换)
  - [模型规范](#模型规范)
  - [模型推理](#模型推理)
  - [后端模型推理](#后端模型推理)
  - [SDK 模型推理](#sdk-模型推理)
  - [模型支持列表](#模型支持列表)

______________________________________________________________________

[MMDetection](https://github.com/open-mmlab/mmdetection) ，又称 `mmdet`， 是一个基于 PyTorch 的目标检测开源工具箱。它是 [OpenMMLab](https://openmmlab.com/) 项目的一部分。

## 安装

### 安装 mmdet

请参考[官网安装指南](https://mmdetection.readthedocs.io/en/3.x/get_started.html)。

### 安装 mmdeploy

mmdeploy 有以下几种安装方式:

**方式一：** 安装预编译包

> 待 mmdeploy 正式发布 1.x，再补充

**方式二：** 一键式脚本安装

如果部署平台是 **Ubuntu 18.04 及以上版本**， 请参考[脚本安装说明](../01-how-to-build/build_from_script.md)，完成安装过程。
比如，以下命令可以安装 mmdeploy 以及配套的推理引擎——`ONNX Runtime`.

```shell
git clone --recursive -b 1.x https://github.com/open-mmlab/mmdeploy.git
cd mmdeploy
python3 tools/scripts/build_ubuntu_x64_ort.py $(nproc)
export PYTHONPATH=$(pwd)/build/lib:$PYTHONPATH
export LD_LIBRARY_PATH=$(pwd)/../mmdeploy-dep/onnxruntime-linux-x64-1.8.1/lib/:$LD_LIBRARY_PATH
```

**方式三：** 源码安装

在方式一、二都满足不了的情况下，请参考[源码安装说明](../01-how-to-build/build_from_source.md) 安装 mmdeploy 以及所需推理引擎。

## 模型转换

你可以使用 [tools/deploy.py](https://github.com/open-mmlab/mmdeploy/blob/1.x/tools/deploy.py) 把 mmdet 模型一键式转换为推理后端模型。
该工具的详细使用说明请参考[这里](https://github.com/open-mmlab/mmdeploy/blob/master/docs/en/02-how-to-run/convert_model.md#usage).

以下，我们将演示如何把 `Faster R-CNN` 转换为 onnx 模型。

```shell
cd mmdeploy
# download faster r-cnn model from mmdet model zoo
mim download mmdet --config faster-rcnn_r50_fpn_1x_coco --dest .
# convert mmdet model to onnxruntime model with dynamic shape
python tools/deploy.py \
    configs/mmdet/detection/detection_onnxruntime_dynamic.py \
    faster-rcnn_r50_fpn_1x_coco.py \
    faster_rcnn_r50_fpn_1x_coco_20200130-047c8118.pth \
    demo/resources/det.jpg \
    --work-dir mmdeploy_models/mmdet/ort \
    --device cpu \
    --show \
    --dump-info
```

转换的关键之一是使用正确的配置文件。项目中已内置了各后端部署[配置文件](https://github.com/open-mmlab/mmdeploy/tree/1.x/configs/mmdet)。
文件的命名模式是：

```
{task}/{task}_{backend}-{precision}_{static | dynamic}_{shape}.py
```

其中：

- **{task}:** mmdet 中的任务

  mmdet 任务有2种：物体检测（detection）、实例分割（instance-seg）。例如，`RetinaNet`、`Faster R-CNN`、`DETR`等属于前者。`Mask R-CNN`、`SOLO`等属于后者。更多`模型-任务`的划分，请参考章节[模型支持列表](#模型支持列表)。

  **请务必**使用 `detection/detection_*.py` 转换检测模型，使用 `instance-seg/instance-seg_*.py` 转换实例分割模型。

- **{backend}:** 推理后端名称。比如，onnxruntime、tensorrt、pplnn、ncnn、openvino、coreml 等等

- **{precision}:** 推理精度。比如，fp16、int8。不填表示 fp32

- **{static | dynamic}:** 动态、静态 shape

- **{shape}:** 模型输入的 shape 或者 shape 范围

在上例中，你也可以把 `Faster R-CNN` 转为其他后端模型。比如使用`detection_tensorrt-fp16_dynamic-320x320-1344x1344.py`，把模型转为 tensorrt-fp16 模型。

```{tip}
当转 tensorrt 模型时, --device 需要被设置为 "cuda"
```

## 模型规范

在使用转换后的模型进行推理之前，有必要了解转换结果的结构。 它存放在 `--work-dir` 指定的路路径下。

上例中的`mmdeploy_models/mmdet/ort`，结构如下：

```
mmdeploy_models/mmdet/ort
├── deploy.json
├── detail.json
├── end2end.onnx
└── pipeline.json
```

重要的是：

- **end2end.onnx**: 推理引擎文件。可用 ONNX Runtime 推理
- \***.json**:  mmdeploy SDK 推理所需的 meta 信息

整个文件夹被定义为**mmdeploy SDK model**。换言之，**mmdeploy SDK model**既包括推理引擎，也包括推理 meta 信息。

## 模型推理

## 后端模型推理

以上述模型转换后的 `end2end.onnx` 为例，你可以使用如下代码进行推理：

```python
from mmdeploy.apis.utils import build_task_processor
from mmdeploy.utils import get_input_shape, load_config
import torch

deploy_cfg = 'configs/mmdet/detection/detection_onnxruntime_dynamic.py'
model_cfg = './faster-rcnn_r50_fpn_1x_coco.py'
device = 'cpu'
backend_model = ['./mmdeploy_models/mmdet/ort/end2end.onnx']
image = './demo/resources/det.jpg'

# read deploy_cfg and model_cfg
deploy_cfg, model_cfg = load_config(deploy_cfg, model_cfg)

# build task and backend model
task_processor = build_task_processor(model_cfg, deploy_cfg, device)
model = task_processor.build_backend_model(backend_model)

# process input image
input_shape = get_input_shape(deploy_cfg)
model_inputs, _ = task_processor.create_input(image, input_shape)

# do model inference
with torch.no_grad():
    result = model.test_step(model_inputs)

# visualize results
task_processor.visualize(
    image=image,
    model=model,
    result=result[0],
    window_name='visualize',
    output_file='output_detection.png')
```

## SDK 模型推理

你也可以参考如下代码，对 SDK model 进行推理：

```python
from mmdeploy_python import Detector
import cv2

img = cv2.imread('./demo/resources/det.jpg')

# create a detector
detector = Detector(model_path='./mmdeploy_models/mmdet/ort', device_name='cpu', device_id=0)
# perform inference
bboxes, labels, masks = detector(img)

# visualize inference result
indices = [i for i in range(len(bboxes))]
for index, bbox, label_id in zip(indices, bboxes, labels):
  [left, top, right, bottom], score = bbox[0:4].astype(int), bbox[4]
  if score < 0.3:
    continue

  cv2.rectangle(img, (left, top), (right, bottom), (0, 255, 0))

cv2.imwrite('output_detection.png', img)
```

除了python API，mmdeploy SDK 还提供了诸如 C、C++、C#、Java等多语言接口。
你可以参考[样例](https://github.com/open-mmlab/mmdeploy/tree/1.x/demo)学习其他语言接口的使用方法。

## 模型支持列表

<<<<<<< HEAD
|                                             Model                                             |         Task          | OnnxRuntime | TensorRT | ncnn | PPLNN | OpenVINO |
| :-------------------------------------------------------------------------------------------: | :-------------------: | :---------: | :------: | :--: | :---: | :------: |
|            [ATSS](https://github.com/open-mmlab/mmdetection/tree/3.x/configs/atss)            |    ObjectDetection    |      Y      |    Y     |  N   |   N   |    Y     |
|            [FCOS](https://github.com/open-mmlab/mmdetection/tree/3.x/configs/fcos)            |    ObjectDetection    |      Y      |    Y     |  Y   |   N   |    Y     |
|        [FoveaBox](https://github.com/open-mmlab/mmdetection/tree/3.x/configs/foveabox)        |    ObjectDetection    |      Y      |    N     |  N   |   N   |    Y     |
|            [FSAF](https://github.com/open-mmlab/mmdetection/tree/3.x/configs/fsaf)            |    ObjectDetection    |      Y      |    Y     |  Y   |   Y   |    Y     |
|       [RetinaNet](https://github.com/open-mmlab/mmdetection/tree/3.x/configs/retinanet)       |    ObjectDetection    |      Y      |    Y     |  Y   |   Y   |    Y     |
|             [SSD](https://github.com/open-mmlab/mmdetection/tree/3.x/configs/ssd)             |    ObjectDetection    |      Y      |    Y     |  Y   |   N   |    Y     |
|           [VFNet](https://github.com/open-mmlab/mmdetection/tree/3.x/configs/vfnet)           |    ObjectDetection    |      N      |    N     |  N   |   N   |    Y     |
|           [YOLOv3](https://github.com/open-mmlab/mmdetection/tree/3.x/configs/yolo)           |    ObjectDetection    |      Y      |    Y     |  Y   |   N   |    Y     |
|           [YOLOX](https://github.com/open-mmlab/mmdetection/tree/3.x/configs/yolox)           |    ObjectDetection    |      Y      |    Y     |  Y   |   N   |    Y     |
|   [Cascade R-CNN](https://github.com/open-mmlab/mmdetection/tree/3.x/configs/cascade_rcnn)    |    ObjectDetection    |      Y      |    Y     |  N   |   Y   |    Y     |
|    [Faster R-CNN](https://github.com/open-mmlab/mmdetection/tree/3.x/configs/faster_rcnn)     |    ObjectDetection    |      Y      |    Y     |  Y   |   Y   |    Y     |
| [Faster R-CNN + DCN](https://github.com/open-mmlab/mmdetection/tree/3.x/configs/faster_rcnn)  |    ObjectDetection    |      Y      |    Y     |  Y   |   Y   |    Y     |
|             [GFL](https://github.com/open-mmlab/mmdetection/tree/3.x/configs/gfl)             |    ObjectDetection    |      Y      |    Y     |  N   |   ?   |    Y     |
|       [RepPoints](https://github.com/open-mmlab/mmdetection/tree/3.x/configs/reppoints)       |    ObjectDetection    |      N      |    Y     |  N   |   ?   |    Y     |
|            [DETR](https://github.com/open-mmlab/mmdetection/tree/3.x/configs/detr)            |    ObjectDetection    |      Y      |    Y     |  N   |   ?   |    Y     |
| [Cascade Mask R-CNN](https://github.com/open-mmlab/mmdetection/tree/3.x/configs/cascade_rcnn) | InstanceSegmentation  |      Y      |    N     |  N   |   N   |    Y     |
|      [Mask R-CNN](https://github.com/open-mmlab/mmdetection/tree/3.x/configs/mask_rcnn)       | InstanceSegmentation  |      Y      |    Y     |  N   |   N   |    Y     |
|      [Swin Transformer](https://github.com/open-mmlab/mmdetection/tree/3.x/configs/swin)      | InstanceSegmentation  |      Y      |    Y     |  N   |   N   |    N     |
|          [SOLO](https://github.com/open-mmlab/mmdetection/tree/master/configs/solo)           | Instance Segmentation |      Y      |    Y     |  N   |   N   |    N     |
=======
|                                             Model                                             |         Task         | OnnxRuntime | TensorRT | ncnn | PPLNN | OpenVINO |
| :-------------------------------------------------------------------------------------------: | :------------------: | :---------: | :------: | :--: | :---: | :------: |
|            [ATSS](https://github.com/open-mmlab/mmdetection/tree/3.x/configs/atss)            |   ObjectDetection    |      Y      |    Y     |  N   |   N   |    Y     |
|            [FCOS](https://github.com/open-mmlab/mmdetection/tree/3.x/configs/fcos)            |   ObjectDetection    |      Y      |    Y     |  Y   |   N   |    Y     |
|        [FoveaBox](https://github.com/open-mmlab/mmdetection/tree/3.x/configs/foveabox)        |   ObjectDetection    |      Y      |    N     |  N   |   N   |    Y     |
|            [FSAF](https://github.com/open-mmlab/mmdetection/tree/3.x/configs/fsaf)            |   ObjectDetection    |      Y      |    Y     |  Y   |   Y   |    Y     |
|       [RetinaNet](https://github.com/open-mmlab/mmdetection/tree/3.x/configs/retinanet)       |   ObjectDetection    |      Y      |    Y     |  Y   |   Y   |    Y     |
|             [SSD](https://github.com/open-mmlab/mmdetection/tree/3.x/configs/ssd)             |   ObjectDetection    |      Y      |    Y     |  Y   |   N   |    Y     |
|           [VFNet](https://github.com/open-mmlab/mmdetection/tree/3.x/configs/vfnet)           |   ObjectDetection    |      N      |    N     |  N   |   N   |    Y     |
|           [YOLOv3](https://github.com/open-mmlab/mmdetection/tree/3.x/configs/yolo)           |   ObjectDetection    |      Y      |    Y     |  Y   |   N   |    Y     |
|           [YOLOX](https://github.com/open-mmlab/mmdetection/tree/3.x/configs/yolox)           |   ObjectDetection    |      Y      |    Y     |  Y   |   N   |    Y     |
|   [Cascade R-CNN](https://github.com/open-mmlab/mmdetection/tree/3.x/configs/cascade_rcnn)    |   ObjectDetection    |      Y      |    Y     |  N   |   Y   |    Y     |
|    [Faster R-CNN](https://github.com/open-mmlab/mmdetection/tree/3.x/configs/faster_rcnn)     |   ObjectDetection    |      Y      |    Y     |  Y   |   Y   |    Y     |
| [Faster R-CNN + DCN](https://github.com/open-mmlab/mmdetection/tree/3.x/configs/faster_rcnn)  |   ObjectDetection    |      Y      |    Y     |  Y   |   Y   |    Y     |
|             [GFL](https://github.com/open-mmlab/mmdetection/tree/3.x/configs/gfl)             |   ObjectDetection    |      Y      |    Y     |  N   |   ?   |    Y     |
|       [RepPoints](https://github.com/open-mmlab/mmdetection/tree/3.x/configs/reppoints)       |   ObjectDetection    |      N      |    Y     |  N   |   ?   |    Y     |
|            [DETR](https://github.com/open-mmlab/mmdetection/tree/3.x/configs/detr)            |   ObjectDetection    |      Y      |    Y     |  N   |   ?   |    Y     |
|       [CenterNet](https://github.com/open-mmlab/mmdetection/tree/3.x/configs/centernet)       |   Object Detection   |      Y      |    Y     |  N   |   ?   |    ?     |
| [Cascade Mask R-CNN](https://github.com/open-mmlab/mmdetection/tree/3.x/configs/cascade_rcnn) | InstanceSegmentation |      Y      |    N     |  N   |   N   |    Y     |
|      [Mask R-CNN](https://github.com/open-mmlab/mmdetection/tree/3.x/configs/mask_rcnn)       | InstanceSegmentation |      Y      |    Y     |  N   |   N   |    Y     |
|      [Swin Transformer](https://github.com/open-mmlab/mmdetection/tree/3.x/configs/swin)      | InstanceSegmentation |      Y      |    Y     |  N   |   N   |    N     |
>>>>>>> 680a3fb2
<|MERGE_RESOLUTION|>--- conflicted
+++ resolved
@@ -192,7 +192,6 @@
 
 ## 模型支持列表
 
-<<<<<<< HEAD
 |                                             Model                                             |         Task          | OnnxRuntime | TensorRT | ncnn | PPLNN | OpenVINO |
 | :-------------------------------------------------------------------------------------------: | :-------------------: | :---------: | :------: | :--: | :---: | :------: |
 |            [ATSS](https://github.com/open-mmlab/mmdetection/tree/3.x/configs/atss)            |    ObjectDetection    |      Y      |    Y     |  N   |   N   |    Y     |
@@ -210,30 +209,8 @@
 |             [GFL](https://github.com/open-mmlab/mmdetection/tree/3.x/configs/gfl)             |    ObjectDetection    |      Y      |    Y     |  N   |   ?   |    Y     |
 |       [RepPoints](https://github.com/open-mmlab/mmdetection/tree/3.x/configs/reppoints)       |    ObjectDetection    |      N      |    Y     |  N   |   ?   |    Y     |
 |            [DETR](https://github.com/open-mmlab/mmdetection/tree/3.x/configs/detr)            |    ObjectDetection    |      Y      |    Y     |  N   |   ?   |    Y     |
+|       [CenterNet](https://github.com/open-mmlab/mmdetection/tree/3.x/configs/centernet)       |   Object Detection    |      Y      |    Y     |  N   |   ?   |    ?     |
 | [Cascade Mask R-CNN](https://github.com/open-mmlab/mmdetection/tree/3.x/configs/cascade_rcnn) | InstanceSegmentation  |      Y      |    N     |  N   |   N   |    Y     |
 |      [Mask R-CNN](https://github.com/open-mmlab/mmdetection/tree/3.x/configs/mask_rcnn)       | InstanceSegmentation  |      Y      |    Y     |  N   |   N   |    Y     |
 |      [Swin Transformer](https://github.com/open-mmlab/mmdetection/tree/3.x/configs/swin)      | InstanceSegmentation  |      Y      |    Y     |  N   |   N   |    N     |
-|          [SOLO](https://github.com/open-mmlab/mmdetection/tree/master/configs/solo)           | Instance Segmentation |      Y      |    Y     |  N   |   N   |    N     |
-=======
-|                                             Model                                             |         Task         | OnnxRuntime | TensorRT | ncnn | PPLNN | OpenVINO |
-| :-------------------------------------------------------------------------------------------: | :------------------: | :---------: | :------: | :--: | :---: | :------: |
-|            [ATSS](https://github.com/open-mmlab/mmdetection/tree/3.x/configs/atss)            |   ObjectDetection    |      Y      |    Y     |  N   |   N   |    Y     |
-|            [FCOS](https://github.com/open-mmlab/mmdetection/tree/3.x/configs/fcos)            |   ObjectDetection    |      Y      |    Y     |  Y   |   N   |    Y     |
-|        [FoveaBox](https://github.com/open-mmlab/mmdetection/tree/3.x/configs/foveabox)        |   ObjectDetection    |      Y      |    N     |  N   |   N   |    Y     |
-|            [FSAF](https://github.com/open-mmlab/mmdetection/tree/3.x/configs/fsaf)            |   ObjectDetection    |      Y      |    Y     |  Y   |   Y   |    Y     |
-|       [RetinaNet](https://github.com/open-mmlab/mmdetection/tree/3.x/configs/retinanet)       |   ObjectDetection    |      Y      |    Y     |  Y   |   Y   |    Y     |
-|             [SSD](https://github.com/open-mmlab/mmdetection/tree/3.x/configs/ssd)             |   ObjectDetection    |      Y      |    Y     |  Y   |   N   |    Y     |
-|           [VFNet](https://github.com/open-mmlab/mmdetection/tree/3.x/configs/vfnet)           |   ObjectDetection    |      N      |    N     |  N   |   N   |    Y     |
-|           [YOLOv3](https://github.com/open-mmlab/mmdetection/tree/3.x/configs/yolo)           |   ObjectDetection    |      Y      |    Y     |  Y   |   N   |    Y     |
-|           [YOLOX](https://github.com/open-mmlab/mmdetection/tree/3.x/configs/yolox)           |   ObjectDetection    |      Y      |    Y     |  Y   |   N   |    Y     |
-|   [Cascade R-CNN](https://github.com/open-mmlab/mmdetection/tree/3.x/configs/cascade_rcnn)    |   ObjectDetection    |      Y      |    Y     |  N   |   Y   |    Y     |
-|    [Faster R-CNN](https://github.com/open-mmlab/mmdetection/tree/3.x/configs/faster_rcnn)     |   ObjectDetection    |      Y      |    Y     |  Y   |   Y   |    Y     |
-| [Faster R-CNN + DCN](https://github.com/open-mmlab/mmdetection/tree/3.x/configs/faster_rcnn)  |   ObjectDetection    |      Y      |    Y     |  Y   |   Y   |    Y     |
-|             [GFL](https://github.com/open-mmlab/mmdetection/tree/3.x/configs/gfl)             |   ObjectDetection    |      Y      |    Y     |  N   |   ?   |    Y     |
-|       [RepPoints](https://github.com/open-mmlab/mmdetection/tree/3.x/configs/reppoints)       |   ObjectDetection    |      N      |    Y     |  N   |   ?   |    Y     |
-|            [DETR](https://github.com/open-mmlab/mmdetection/tree/3.x/configs/detr)            |   ObjectDetection    |      Y      |    Y     |  N   |   ?   |    Y     |
-|       [CenterNet](https://github.com/open-mmlab/mmdetection/tree/3.x/configs/centernet)       |   Object Detection   |      Y      |    Y     |  N   |   ?   |    ?     |
-| [Cascade Mask R-CNN](https://github.com/open-mmlab/mmdetection/tree/3.x/configs/cascade_rcnn) | InstanceSegmentation |      Y      |    N     |  N   |   N   |    Y     |
-|      [Mask R-CNN](https://github.com/open-mmlab/mmdetection/tree/3.x/configs/mask_rcnn)       | InstanceSegmentation |      Y      |    Y     |  N   |   N   |    Y     |
-|      [Swin Transformer](https://github.com/open-mmlab/mmdetection/tree/3.x/configs/swin)      | InstanceSegmentation |      Y      |    Y     |  N   |   N   |    N     |
->>>>>>> 680a3fb2
+|          [SOLO](https://github.com/open-mmlab/mmdetection/tree/master/configs/solo)           | Instance Segmentation |      Y      |    Y     |  N   |   N   |    N     |