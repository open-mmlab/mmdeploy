## 安装 MMdeploy


### 下载代码仓库 MMDeploy

  ```bash
  git clone -b master git@github.com:open-mmlab/mmdeploy.git MMDeploy
  cd MMDeploy
  git submodule update --init --recursive
  ```

  提示:

- 如果由于网络等原因导致拉取仓库子模块失败，可以尝试通过如下指令手动再次安装子模块:

    ```bash
    git clone git@github.com:NVIDIA/cub.git third_party/cub
    cd third_party/cub
    git checkout c3cceac115

    # 返回至 third_party 目录, 克隆 pybind11
    cd ..
    git clone git@github.com:pybind/pybind11.git pybind11
    cd pybind11
    git checkout 70a58c5
    ```

<<<<<<< HEAD
- 安装 mmcv-full, 更多安装方式可查看[教程](https://github.com/open-mmlab/mmcv#installation)

    ```bash
    export cu_version=cu111 # cuda 11.1
    export torch_version=torch1.8
    pip install mmcv-full==1.4.0 -f https://download.openmmlab.com/mmcv/dist/${cu_version}/${torch_version}/index.html
    ```

### 安装推理引擎

您可以根据自身需求，构建和安装如下推理引擎：

- [ONNX Runtime](https://mmdeploy.readthedocs.io/en/latest/backends/onnxruntime.html)
- [TensorRT](https://mmdeploy.readthedocs.io/en/latest/backends/tensorrt.html)
- [ncnn](https://mmdeploy.readthedocs.io/en/latest/backends/ncnn.html)
- [PPLNN](https://mmdeploy.readthedocs.io/en/latest/backends/pplnn.html)
- [OpenVINO](https://mmdeploy.readthedocs.io/en/latest/backends/openvino.html)
- [TorchScript](https://mmdeploy.readthedocs.io/en/latest/backends/torchscript.md)

### 安装 MMDeploy

```bash
cd ${MMDEPLOY_DIR} # 切换至项目根目录
pip install -e .
```

**Note**

- 有些依赖项是可选的。运行 `pip install -e .` 将进行最小化依赖安装。 如果需安装其他可选依赖项，请执行`pip install -r requirements/optional.txt`，
或者 `pip install -e . [optional]`。其中，`[optional]`可以替换为：`all`、`tests`、`build` 或 `optional`。

### 构建 SDK

如果您只对模型转换感兴趣，那么可以跳过本章节

#### 安装依赖项

目前，SDK在Linux-x86_64经过测试验证，未来将加入对更多平台的支持。 使用SDK，需要安装若干依赖包。本章节以 Ubuntu 18.04 为例，逐一介绍各依赖项的安装方法。

- OpenCV 3+
=======
- 如果以 `SSH` 方式 `git clone` 代码失败，您可以尝试使用 `HTTPS` 协议下载代码：
>>>>>>> 1d8a67b2

  ```bash
  git clone -b master https://github.com/open-mmlab/mmdeploy.git MMDeploy
  cd MMDeploy
  git submodule update --init --recursive
  ```
### 编译 MMDeploy
根据您的目标平台，点击如下对应的链接，按照说明编译 MMDeploy
- [Linux-x86_64](build/linux.md)
- [Windows](build/windows.md)
- [Android-aarch64](build/android.md)
- [NVIDIA Jetson](../en/tutorials/how_to_install_mmdeploy_on_jetsons.md)<|MERGE_RESOLUTION|>--- conflicted
+++ resolved
@@ -25,50 +25,7 @@
     git checkout 70a58c5
     ```
 
-<<<<<<< HEAD
-- 安装 mmcv-full, 更多安装方式可查看[教程](https://github.com/open-mmlab/mmcv#installation)
-
-    ```bash
-    export cu_version=cu111 # cuda 11.1
-    export torch_version=torch1.8
-    pip install mmcv-full==1.4.0 -f https://download.openmmlab.com/mmcv/dist/${cu_version}/${torch_version}/index.html
-    ```
-
-### 安装推理引擎
-
-您可以根据自身需求，构建和安装如下推理引擎：
-
-- [ONNX Runtime](https://mmdeploy.readthedocs.io/en/latest/backends/onnxruntime.html)
-- [TensorRT](https://mmdeploy.readthedocs.io/en/latest/backends/tensorrt.html)
-- [ncnn](https://mmdeploy.readthedocs.io/en/latest/backends/ncnn.html)
-- [PPLNN](https://mmdeploy.readthedocs.io/en/latest/backends/pplnn.html)
-- [OpenVINO](https://mmdeploy.readthedocs.io/en/latest/backends/openvino.html)
-- [TorchScript](https://mmdeploy.readthedocs.io/en/latest/backends/torchscript.md)
-
-### 安装 MMDeploy
-
-```bash
-cd ${MMDEPLOY_DIR} # 切换至项目根目录
-pip install -e .
-```
-
-**Note**
-
-- 有些依赖项是可选的。运行 `pip install -e .` 将进行最小化依赖安装。 如果需安装其他可选依赖项，请执行`pip install -r requirements/optional.txt`，
-或者 `pip install -e . [optional]`。其中，`[optional]`可以替换为：`all`、`tests`、`build` 或 `optional`。
-
-### 构建 SDK
-
-如果您只对模型转换感兴趣，那么可以跳过本章节
-
-#### 安装依赖项
-
-目前，SDK在Linux-x86_64经过测试验证，未来将加入对更多平台的支持。 使用SDK，需要安装若干依赖包。本章节以 Ubuntu 18.04 为例，逐一介绍各依赖项的安装方法。
-
-- OpenCV 3+
-=======
 - 如果以 `SSH` 方式 `git clone` 代码失败，您可以尝试使用 `HTTPS` 协议下载代码：
->>>>>>> 1d8a67b2
 
   ```bash
   git clone -b master https://github.com/open-mmlab/mmdeploy.git MMDeploy
