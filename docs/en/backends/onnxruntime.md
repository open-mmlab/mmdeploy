## ONNX Runtime Support

### Introduction of ONNX Runtime

**ONNX Runtime** is a cross-platform inferencing and training accelerator compatible with many popular ML/DNN frameworks. Check its [github](https://github.com/microsoft/onnxruntime) for more information.

### Installation

*Please note that only **onnxruntime>=1.8.1** of CPU version on Linux platform is supported by now.*

- Install ONNX Runtime python package

```bash
pip install onnxruntime==1.8.1
```

### Build custom ops

#### Prerequisite

- Download `onnxruntime-linux` from ONNX Runtime [releases](https://github.com/microsoft/onnxruntime/releases/tag/v1.8.1), extract it, expose `ONNXRUNTIME_DIR` and finally add the lib path to `LD_LIBRARY_PATH` as below:

```bash
wget https://github.com/microsoft/onnxruntime/releases/download/v1.8.1/onnxruntime-linux-x64-1.8.1.tgz

tar -zxvf onnxruntime-linux-x64-1.8.1.tgz
cd onnxruntime-linux-x64-1.8.1
export ONNXRUNTIME_DIR=$(pwd)
export LD_LIBRARY_PATH=$ONNXRUNTIME_DIR/lib:$LD_LIBRARY_PATH
```

Note:

- If you want to save onnxruntime env variables to bashrc, you could run

    ```bash
    echo '# set env for onnxruntime' >> ~/.bashrc
    echo "export ONNXRUNTIME_DIR=${ONNXRUNTIME_DIR}" >> ~/.bashrc
    echo 'export LD_LIBRARY_PATH=$ONNXRUNTIME_DIR/lib:$LD_LIBRARY_PATH' >> ~/.bashrc
    source ~/.bashrc
    ```

#### Build on Linux

```bash
cd ${MMDEPLOY_DIR} # To MMDeploy root directory
mkdir -p build && cd build
cmake -DMMDEPLOY_TARGET_BACKENDS=ort -DONNXRUNTIME_DIR=${ONNXRUNTIME_DIR} ..
make -j$(nproc)
```

### How to convert a model

- You could follow the instructions of tutorial [How to convert model](../tutorials/how_to_convert_model.md)

### List of supported custom ops

| Operator                                                                     |  CPU  |  GPU  | MMDeploy Releases |
| :--------------------------------------------------------------------------- | :---: | :---: | :---------------- |
| [grid_sampler](../ops/onnxruntime.md#grid_sampler)                           |   Y   |   N   | master            |
| [MMCVModulatedDeformConv2d](../ops/onnxruntime.md#mmcvmodulateddeformconv2d) |   Y   |   N   | master            |
<<<<<<< HEAD
| [RoIAlignRotated](../ops/onnxruntime.md#roialignrotated)                     |   Y   |   N   | master            |
=======
| [NMSRotated](../ops/onnxruntime.md#nmsrotated)                               |   Y   |   N   | master            |
>>>>>>> 9411fe04

### How to add a new custom op

#### Reminder

- The custom operator is not included in [supported operator list](https://github.com/microsoft/onnxruntime/blob/master/docs/OperatorKernels.md) in ONNX Runtime.
- The custom operator should be able to be exported to ONNX.

#### Main procedures

Take custom operator `roi_align` for example.

1. Create a `roi_align` directory in ONNX Runtime source directory `${MMDEPLOY_DIR}/csrc/backend_ops/onnxruntime/`
2. Add header and source file into `roi_align` directory `${MMDEPLOY_DIR}/csrc/backend_ops/onnxruntime/roi_align/`
3. Add unit test into `tests/test_ops/test_ops.py`
   Check [here](../../../tests/test_ops/test_ops.py) for examples.

**Finally, welcome to send us PR of adding custom operators for ONNX Runtime in MMDeploy.** :nerd_face:

### FAQs

- None

### References

- [How to export Pytorch model with custom op to ONNX and run it in ONNX Runtime](https://github.com/onnx/tutorials/blob/master/PyTorchCustomOperator/README.md)
- [How to add a custom operator/kernel in ONNX Runtime](https://github.com/microsoft/onnxruntime/blob/master/docs/AddingCustomOp.md)<|MERGE_RESOLUTION|>--- conflicted
+++ resolved
@@ -59,11 +59,8 @@
 | :--------------------------------------------------------------------------- | :---: | :---: | :---------------- |
 | [grid_sampler](../ops/onnxruntime.md#grid_sampler)                           |   Y   |   N   | master            |
 | [MMCVModulatedDeformConv2d](../ops/onnxruntime.md#mmcvmodulateddeformconv2d) |   Y   |   N   | master            |
-<<<<<<< HEAD
+| [NMSRotated](../ops/onnxruntime.md#nmsrotated)                               |   Y   |   N   | master            |
 | [RoIAlignRotated](../ops/onnxruntime.md#roialignrotated)                     |   Y   |   N   | master            |
-=======
-| [NMSRotated](../ops/onnxruntime.md#nmsrotated)                               |   Y   |   N   | master            |
->>>>>>> 9411fe04
 
 ### How to add a new custom op
 
