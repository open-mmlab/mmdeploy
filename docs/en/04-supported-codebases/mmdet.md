# MMDetection Deployment

- [Installation](#installation)
  - [Install mmdet](#install-mmdet)
  - [Install mmdeploy](#install-mmdeploy)
- [Convert model](#convert-model)
- [Model specification](#model-specification)
- [Model inference](#model-inference)
  - [Backend model inference](#backend-model-inference)
  - [SDK model inference](#sdk-model-inference)
- [Supported models](#supported-models)

______________________________________________________________________

[MMDetection](https://github.com/open-mmlab/mmdetection) aka `mmdet` is an open source object detection toolbox based on PyTorch. It is a part of the [OpenMMLab](https://openmmlab.com/) project.

## Installation

### Install mmdet

Please follow the [installation guide](https://mmdetection.readthedocs.io/en/3.x/get_started.html) to install mmdet.

### Install mmdeploy

There are several methods to install mmdeploy, among which you can choose an appropriate one according to your target platform and device.

**Method I:** Install precompiled package

> **TODO**. MMDeploy hasn't released based on dev-1.x branch.

**Method II:** Build using scripts

If your target platform is **Ubuntu 18.04 or later version**, we encourage you to run
[scripts](../01-how-to-build/build_from_script.md). For example, the following commands install mmdeploy as well as inference engine - `ONNX Runtime`.

```shell
git clone --recursive -b dev-1.x https://github.com/open-mmlab/mmdeploy.git
cd mmdeploy
python3 tools/scripts/build_ubuntu_x64_ort.py $(nproc)
export PYTHONPATH=$(pwd)/build/lib:$PYTHONPATH
export LD_LIBRARY_PATH=$(pwd)/../mmdeploy-dep/onnxruntime-linux-x64-1.8.1/lib/:$LD_LIBRARY_PATH
```

**Method III:** Build from source

If neither **I** nor **II** meets your requirements, [building mmdeploy from source](../01-how-to-build/build_from_source.md) is the last option.

## Convert model

You can use [tools/deploy.py](https://github.com/open-mmlab/mmdeploy/blob/dev-1.x/tools/deploy.py) to convert mmdet models to the specified backend models. Its detailed usage can be learned from [here](https://github.com/open-mmlab/mmdeploy/blob/master/docs/en/02-how-to-run/convert_model.md#usage).

The command below shows an example about converting `Faster R-CNN` model to onnx model that can be inferred by ONNX Runtime.

```shell
cd mmdeploy
# download faster r-cnn model from mmdet model zoo
mim download mmdet --config faster-rcnn_r50_fpn_1x_coco --dest .
# convert mmdet model to onnxruntime model with dynamic shape
python tools/deploy.py \
    configs/mmdet/detection/detection_onnxruntime_dynamic.py \
    faster-rcnn_r50_fpn_1x_coco.py \
    faster_rcnn_r50_fpn_1x_coco_20200130-047c8118.pth \
    demo/resources/det.jpg \
    --work-dir mmdeploy_models/mmdet/ort \
    --device cpu \
    --show \
    --dump-info
```

It is crucial to specify the correct deployment config during model conversion. We've already provided builtin deployment config [files](https://github.com/open-mmlab/mmdeploy/tree/dev-1.x/configs/mmdet) of all supported backends for mmdetection, under which the config file path follows the pattern:

```
{task}/{task}_{backend}-{precision}_{static | dynamic}_{shape}.py
```

- **{task}:** task in mmdetection.

  There are two of them. One is `detection` and the other is `instance-seg`, indicating instance segmentation.

  mmdet models like `RetinaNet`, `Faster R-CNN` and `DETR` and so on belongs to `detection` task. While `Mask R-CNN` is one of `instance-seg` models. You can find more of them in chapter [Supported models](#supported-models).

  **DO REMEMBER TO USE** `detection/detection_*.py` deployment config file when trying to convert detection models and use `instance-seg/instance-seg_*.py` to deploy instance segmentation models.

- **{backend}:** inference backend, such as onnxruntime, tensorrt, pplnn, ncnn, openvino, coreml etc.

- **{precision}:** fp16, int8. When it's empty, it means fp32

- **{static | dynamic}:** static shape or dynamic shape

- **{shape}:** input shape or shape range of a model

Therefore, in the above example, you can also convert `faster r-cnn` to other backend models by changing the deployment config file `detection_onnxruntime_dynamic.py` to [others](https://github.com/open-mmlab/mmdeploy/tree/dev-1.x/configs/mmdet/detection), e.g., converting to tensorrt-fp16 model by `detection_tensorrt-fp16_dynamic-320x320-1344x1344.py`.

```{tip}
When converting mmdet models to tensorrt models, --device should be set to "cuda"
```

## Model specification

Before moving on to model inference chapter, let's know more about the converted model structure which is very important for model inference.

The converted model locates in the working directory like `mmdeploy_models/mmdet/ort` in the previous example. It includes:

```
mmdeploy_models/mmdet/ort
├── deploy.json
├── detail.json
├── end2end.onnx
└── pipeline.json
```

in which,

- **end2end.onnx**: backend model which can be inferred by ONNX Runtime
- \***.json**: the necessary information for mmdeploy SDK

The whole package **mmdeploy_models/mmdet/ort** is defined as **mmdeploy SDK model**, i.e., **mmdeploy SDK model** includes both backend model and inference meta information.

## Model inference

### Backend model inference

Take the previous converted `end2end.onnx` model as an example, you can use the following code to inference the model and visualize the results.

```python
from mmdeploy.apis.utils import build_task_processor
from mmdeploy.utils import get_input_shape, load_config
import torch

deploy_cfg = 'configs/mmdet/detection/detection_onnxruntime_dynamic.py'
model_cfg = './faster-rcnn_r50_fpn_1x_coco.py'
device = 'cpu'
backend_model = ['./mmdeploy_models/mmdet/ort/end2end.onnx']
image = './demo/resources/det.jpg'

# read deploy_cfg and model_cfg
deploy_cfg, model_cfg = load_config(deploy_cfg, model_cfg)

# build task and backend model
task_processor = build_task_processor(model_cfg, deploy_cfg, device)
model = task_processor.build_backend_model(backend_model)

# process input image
input_shape = get_input_shape(deploy_cfg)
model_inputs, _ = task_processor.create_input(image, input_shape)

# do model inference
with torch.no_grad():
    result = model.test_step(model_inputs)

# visualize results
task_processor.visualize(
    image=image,
    model=model,
    result=result[0],
    window_name='visualize',
    output_file='output_detection.png')
```

### SDK model inference

You can also perform SDK model inference like following,

```python
from mmdeploy_python import Detector
import cv2

img = cv2.imread('./demo/resources/det.jpg')

# create a detector
detector = Detector(model_path='./mmdeploy_models/mmdet/ort', device_name='cpu', device_id=0)
# perform inference
bboxes, labels, masks = detector(img)

# visualize inference result
indices = [i for i in range(len(bboxes))]
for index, bbox, label_id in zip(indices, bboxes, labels):
  [left, top, right, bottom], score = bbox[0:4].astype(int), bbox[4]
  if score < 0.3:
    continue

  cv2.rectangle(img, (left, top), (right, bottom), (0, 255, 0))

cv2.imwrite('output_detection.png', img)
```

Besides python API, mmdeploy SDK also provides other FFI (Foreign Function Interface), such as C, C++, C#, Java and so on. You can learn their usage from [demos](https://github.com/open-mmlab/mmdeploy/tree/dev-1.x/demo).

## Supported models

<<<<<<< HEAD
|                                              Model                                               |         Task          | OnnxRuntime | TensorRT | ncnn | PPLNN | OpenVINO |
| :----------------------------------------------------------------------------------------------: | :-------------------: | :---------: | :------: | :--: | :---: | :------: |
|            [ATSS](https://github.com/open-mmlab/mmdetection/tree/master/configs/atss)            |   Object Detection    |      Y      |    Y     |  N   |   N   |    Y     |
|            [FCOS](https://github.com/open-mmlab/mmdetection/tree/master/configs/fcos)            |   Object Detection    |      Y      |    Y     |  Y   |   N   |    Y     |
|        [FoveaBox](https://github.com/open-mmlab/mmdetection/tree/master/configs/foveabox)        |   Object Detection    |      Y      |    N     |  N   |   N   |    Y     |
|            [FSAF](https://github.com/open-mmlab/mmdetection/tree/master/configs/fsaf)            |   Object Detection    |      Y      |    Y     |  Y   |   Y   |    Y     |
|       [RetinaNet](https://github.com/open-mmlab/mmdetection/tree/master/configs/retinanet)       |   Object Detection    |      Y      |    Y     |  Y   |   Y   |    Y     |
|             [SSD](https://github.com/open-mmlab/mmdetection/tree/master/configs/ssd)             |   Object Detection    |      Y      |    Y     |  Y   |   N   |    Y     |
|           [VFNet](https://github.com/open-mmlab/mmdetection/tree/master/configs/vfnet)           |   Object Detection    |      N      |    N     |  N   |   N   |    Y     |
|           [YOLOv3](https://github.com/open-mmlab/mmdetection/tree/master/configs/yolo)           |   Object Detection    |      Y      |    Y     |  Y   |   N   |    Y     |
|           [YOLOX](https://github.com/open-mmlab/mmdetection/tree/master/configs/yolox)           |   Object Detection    |      Y      |    Y     |  Y   |   N   |    Y     |
|   [Cascade R-CNN](https://github.com/open-mmlab/mmdetection/tree/master/configs/cascade_rcnn)    |   Object Detection    |      Y      |    Y     |  N   |   Y   |    Y     |
|    [Faster R-CNN](https://github.com/open-mmlab/mmdetection/tree/master/configs/faster_rcnn)     |   Object Detection    |      Y      |    Y     |  Y   |   Y   |    Y     |
| [Faster R-CNN + DCN](https://github.com/open-mmlab/mmdetection/tree/master/configs/faster_rcnn)  |   Object Detection    |      Y      |    Y     |  Y   |   Y   |    Y     |
|             [GFL](https://github.com/open-mmlab/mmdetection/tree/master/configs/gfl)             |   Object Detection    |      Y      |    Y     |  N   |   ?   |    Y     |
|       [RepPoints](https://github.com/open-mmlab/mmdetection/tree/master/configs/reppoints)       |   Object Detection    |      N      |    Y     |  N   |   ?   |    Y     |
|            [DETR](https://github.com/open-mmlab/mmdetection/tree/master/configs/detr)            |   Object Detection    |      Y      |    Y     |  N   |   ?   |    Y     |
|       [CenterNet](https://github.com/open-mmlab/mmdetection/tree/master/configs/centernet)       |   Object Detection    |      Y      |    Y     |  N   |   ?   |    ?     |
| [Cascade Mask R-CNN](https://github.com/open-mmlab/mmdetection/tree/master/configs/cascade_rcnn) | Instance Segmentation |      Y      |    N     |  N   |   N   |    Y     |
|      [Mask R-CNN](https://github.com/open-mmlab/mmdetection/tree/master/configs/mask_rcnn)       | Instance Segmentation |      Y      |    Y     |  N   |   N   |    Y     |
|      [Swin Transformer](https://github.com/open-mmlab/mmdetection/tree/master/configs/swin)      | Instance Segmentation |      Y      |    Y     |  N   |   N   |    N     |
=======
|                                             Model                                             |         Task          | OnnxRuntime | TensorRT | ncnn | PPLNN | OpenVINO |
| :-------------------------------------------------------------------------------------------: | :-------------------: | :---------: | :------: | :--: | :---: | :------: |
|            [ATSS](https://github.com/open-mmlab/mmdetection/tree/3.x/configs/atss)            |   Object Detection    |      Y      |    Y     |  N   |   N   |    Y     |
|            [FCOS](https://github.com/open-mmlab/mmdetection/tree/3.x/configs/fcos)            |   Object Detection    |      Y      |    Y     |  Y   |   N   |    Y     |
|        [FoveaBox](https://github.com/open-mmlab/mmdetection/tree/3.x/configs/foveabox)        |   Object Detection    |      Y      |    N     |  N   |   N   |    Y     |
|            [FSAF](https://github.com/open-mmlab/mmdetection/tree/3.x/configs/fsaf)            |   Object Detection    |      Y      |    Y     |  Y   |   Y   |    Y     |
|       [RetinaNet](https://github.com/open-mmlab/mmdetection/tree/3.x/configs/retinanet)       |   Object Detection    |      Y      |    Y     |  Y   |   Y   |    Y     |
|             [SSD](https://github.com/open-mmlab/mmdetection/tree/3.x/configs/ssd)             |   Object Detection    |      Y      |    Y     |  Y   |   N   |    Y     |
|           [VFNet](https://github.com/open-mmlab/mmdetection/tree/3.x/configs/vfnet)           |   Object Detection    |      N      |    N     |  N   |   N   |    Y     |
|           [YOLOv3](https://github.com/open-mmlab/mmdetection/tree/3.x/configs/yolo)           |   Object Detection    |      Y      |    Y     |  Y   |   N   |    Y     |
|           [YOLOX](https://github.com/open-mmlab/mmdetection/tree/3.x/configs/yolox)           |   Object Detection    |      Y      |    Y     |  Y   |   N   |    Y     |
|   [Cascade R-CNN](https://github.com/open-mmlab/mmdetection/tree/3.x/configs/cascade_rcnn)    |   Object Detection    |      Y      |    Y     |  N   |   Y   |    Y     |
|    [Faster R-CNN](https://github.com/open-mmlab/mmdetection/tree/3.x/configs/faster_rcnn)     |   Object Detection    |      Y      |    Y     |  Y   |   Y   |    Y     |
| [Faster R-CNN + DCN](https://github.com/open-mmlab/mmdetection/tree/3.x/configs/faster_rcnn)  |   Object Detection    |      Y      |    Y     |  Y   |   Y   |    Y     |
|             [GFL](https://github.com/open-mmlab/mmdetection/tree/3.x/configs/gfl)             |   Object Detection    |      Y      |    Y     |  N   |   ?   |    Y     |
|       [RepPoints](https://github.com/open-mmlab/mmdetection/tree/3.x/configs/reppoints)       |   Object Detection    |      N      |    Y     |  N   |   ?   |    Y     |
|            [DETR](https://github.com/open-mmlab/mmdetection/tree/3.x/configs/detr)            |   Object Detection    |      Y      |    Y     |  N   |   ?   |    Y     |
| [Cascade Mask R-CNN](https://github.com/open-mmlab/mmdetection/tree/3.x/configs/cascade_rcnn) | Instance Segmentation |      Y      |    N     |  N   |   N   |    Y     |
|      [Mask R-CNN](https://github.com/open-mmlab/mmdetection/tree/3.x/configs/mask_rcnn)       | Instance Segmentation |      Y      |    Y     |  N   |   N   |    Y     |
|      [Swin Transformer](https://github.com/open-mmlab/mmdetection/tree/3.x/configs/swin)      | Instance Segmentation |      Y      |    Y     |  N   |   N   |    N     |
>>>>>>> a3861350
<|MERGE_RESOLUTION|>--- conflicted
+++ resolved
@@ -188,29 +188,6 @@
 
 ## Supported models
 
-<<<<<<< HEAD
-|                                              Model                                               |         Task          | OnnxRuntime | TensorRT | ncnn | PPLNN | OpenVINO |
-| :----------------------------------------------------------------------------------------------: | :-------------------: | :---------: | :------: | :--: | :---: | :------: |
-|            [ATSS](https://github.com/open-mmlab/mmdetection/tree/master/configs/atss)            |   Object Detection    |      Y      |    Y     |  N   |   N   |    Y     |
-|            [FCOS](https://github.com/open-mmlab/mmdetection/tree/master/configs/fcos)            |   Object Detection    |      Y      |    Y     |  Y   |   N   |    Y     |
-|        [FoveaBox](https://github.com/open-mmlab/mmdetection/tree/master/configs/foveabox)        |   Object Detection    |      Y      |    N     |  N   |   N   |    Y     |
-|            [FSAF](https://github.com/open-mmlab/mmdetection/tree/master/configs/fsaf)            |   Object Detection    |      Y      |    Y     |  Y   |   Y   |    Y     |
-|       [RetinaNet](https://github.com/open-mmlab/mmdetection/tree/master/configs/retinanet)       |   Object Detection    |      Y      |    Y     |  Y   |   Y   |    Y     |
-|             [SSD](https://github.com/open-mmlab/mmdetection/tree/master/configs/ssd)             |   Object Detection    |      Y      |    Y     |  Y   |   N   |    Y     |
-|           [VFNet](https://github.com/open-mmlab/mmdetection/tree/master/configs/vfnet)           |   Object Detection    |      N      |    N     |  N   |   N   |    Y     |
-|           [YOLOv3](https://github.com/open-mmlab/mmdetection/tree/master/configs/yolo)           |   Object Detection    |      Y      |    Y     |  Y   |   N   |    Y     |
-|           [YOLOX](https://github.com/open-mmlab/mmdetection/tree/master/configs/yolox)           |   Object Detection    |      Y      |    Y     |  Y   |   N   |    Y     |
-|   [Cascade R-CNN](https://github.com/open-mmlab/mmdetection/tree/master/configs/cascade_rcnn)    |   Object Detection    |      Y      |    Y     |  N   |   Y   |    Y     |
-|    [Faster R-CNN](https://github.com/open-mmlab/mmdetection/tree/master/configs/faster_rcnn)     |   Object Detection    |      Y      |    Y     |  Y   |   Y   |    Y     |
-| [Faster R-CNN + DCN](https://github.com/open-mmlab/mmdetection/tree/master/configs/faster_rcnn)  |   Object Detection    |      Y      |    Y     |  Y   |   Y   |    Y     |
-|             [GFL](https://github.com/open-mmlab/mmdetection/tree/master/configs/gfl)             |   Object Detection    |      Y      |    Y     |  N   |   ?   |    Y     |
-|       [RepPoints](https://github.com/open-mmlab/mmdetection/tree/master/configs/reppoints)       |   Object Detection    |      N      |    Y     |  N   |   ?   |    Y     |
-|            [DETR](https://github.com/open-mmlab/mmdetection/tree/master/configs/detr)            |   Object Detection    |      Y      |    Y     |  N   |   ?   |    Y     |
-|       [CenterNet](https://github.com/open-mmlab/mmdetection/tree/master/configs/centernet)       |   Object Detection    |      Y      |    Y     |  N   |   ?   |    ?     |
-| [Cascade Mask R-CNN](https://github.com/open-mmlab/mmdetection/tree/master/configs/cascade_rcnn) | Instance Segmentation |      Y      |    N     |  N   |   N   |    Y     |
-|      [Mask R-CNN](https://github.com/open-mmlab/mmdetection/tree/master/configs/mask_rcnn)       | Instance Segmentation |      Y      |    Y     |  N   |   N   |    Y     |
-|      [Swin Transformer](https://github.com/open-mmlab/mmdetection/tree/master/configs/swin)      | Instance Segmentation |      Y      |    Y     |  N   |   N   |    N     |
-=======
 |                                             Model                                             |         Task          | OnnxRuntime | TensorRT | ncnn | PPLNN | OpenVINO |
 | :-------------------------------------------------------------------------------------------: | :-------------------: | :---------: | :------: | :--: | :---: | :------: |
 |            [ATSS](https://github.com/open-mmlab/mmdetection/tree/3.x/configs/atss)            |   Object Detection    |      Y      |    Y     |  N   |   N   |    Y     |
@@ -228,7 +205,7 @@
 |             [GFL](https://github.com/open-mmlab/mmdetection/tree/3.x/configs/gfl)             |   Object Detection    |      Y      |    Y     |  N   |   ?   |    Y     |
 |       [RepPoints](https://github.com/open-mmlab/mmdetection/tree/3.x/configs/reppoints)       |   Object Detection    |      N      |    Y     |  N   |   ?   |    Y     |
 |            [DETR](https://github.com/open-mmlab/mmdetection/tree/3.x/configs/detr)            |   Object Detection    |      Y      |    Y     |  N   |   ?   |    Y     |
+|       [CenterNet](https://github.com/open-mmlab/mmdetection/tree/3.x/configs/centernet)       |   Object Detection    |      Y      |    Y     |  N   |   ?   |    ?     |
 | [Cascade Mask R-CNN](https://github.com/open-mmlab/mmdetection/tree/3.x/configs/cascade_rcnn) | Instance Segmentation |      Y      |    N     |  N   |   N   |    Y     |
 |      [Mask R-CNN](https://github.com/open-mmlab/mmdetection/tree/3.x/configs/mask_rcnn)       | Instance Segmentation |      Y      |    Y     |  N   |   N   |    Y     |
-|      [Swin Transformer](https://github.com/open-mmlab/mmdetection/tree/3.x/configs/swin)      | Instance Segmentation |      Y      |    Y     |  N   |   N   |    N     |
->>>>>>> a3861350
+|      [Swin Transformer](https://github.com/open-mmlab/mmdetection/tree/3.x/configs/swin)      | Instance Segmentation |      Y      |    Y     |  N   |   N   |    N     |