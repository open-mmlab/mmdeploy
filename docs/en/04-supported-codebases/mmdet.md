--- conflicted
+++ resolved
@@ -210,8 +210,5 @@
 | [Cascade Mask R-CNN](https://github.com/open-mmlab/mmdetection/tree/3.x/configs/cascade_rcnn) | Instance Segmentation |      Y      |    N     |  N   |   N   |    Y     |
 |      [Mask R-CNN](https://github.com/open-mmlab/mmdetection/tree/3.x/configs/mask_rcnn)       | Instance Segmentation |      Y      |    Y     |  N   |   N   |    Y     |
 |      [Swin Transformer](https://github.com/open-mmlab/mmdetection/tree/3.x/configs/swin)      | Instance Segmentation |      Y      |    Y     |  N   |   N   |    N     |
-<<<<<<< HEAD
-|          [SOLOv2](https://github.com/open-mmlab/mmdetection/tree/3.x/configs/solov2)          | Instance Segmentation |      N      |    N     |  N   |   N   |    Y     |
-=======
 |            [SOLO](https://github.com/open-mmlab/mmdetection/tree/3.x/configs/solo)            | Instance Segmentation |      N      |    N     |  N   |   N   |    Y     |
->>>>>>> 85be66f7
+|          [SOLOv2](https://github.com/open-mmlab/mmdetection/tree/3.x/configs/solov2)          | Instance Segmentation |      N      |    N     |  N   |   N   |    Y     |