<<<<<<< HEAD
## How to install mmdeploy on Jetson modules

This tutorial introduces how to install mmdeploy on NVIDIA Jetson platforms. It mainly introduces the installation of mmdeploy on three Jetson series boards:
=======
# Build for Jetson

In this chapter, we introduce how to install mmdeploy on NVIDIA Jetson platforms, which we have verifed on the following models:
>>>>>>> 37868566
- Jetson Nano
- Jetson TX2
- Jetson AGX Xavier

## Prerequisites

<<<<<<< HEAD
The second method, however, requires us to set up another display tool and cable to the Jetson hardware. This method is safer than the previous one, as the first method may sometimes not write the image in and throw a warning during validation. Click [here](https://docs.nvidia.com/sdk-manager/install-with-sdkm-jetson/index.html) to start.

For the first method, if it always throws `Attention something went wrong...` even the file already got re-downloaded, just try `wget` to download the file and change the tail name instead.
=======
To equip a Jetson device, JetPack SDK is a must.
Besides, the Model Converter of MMDeploy requires an environment with PyTorch for converting PyTorch models to ONNX models.
Regarding the toolchain, cmake and gcc has to be upgraded no less than 3.14 and 7.0 respectively.

### JetPack SDK
>>>>>>> 37868566

JetPack SDK provides a full development environment for hardware-accelerated AI-at-the-edge development.
All Jetson modules and developer kits are supported by JetPack SDK.

<<<<<<< HEAD
Sometimes we just need to reboot the Jetson device when it gets stuck in initializing the system.

### CUDA

CUDA is installed by default while cuDNN is not if we use the first method. We have to write the CUDA path and lib to `$PATH` and `$LD_LIBRARY_PATH`:
```
export PATH=$PATH:/usr/local/cuda/bin
export LD_LIBRARY_PATH=$LD_LIBRARY_PATH:/usr/local/cuda/lib64
```
Then we can use `nvcc -V` to get the CUDA version we use.
=======
There are two major installation methods including,
1. SD Card Image Method
2. NVIDIA SDK Manager Method

You can find a very detailed installation guide from NVIDIA [official website](https://developer.nvidia.com/jetpack-sdk-50dp).

Here we choose [JetPack 4.6.1](https://developer.nvidia.com/jetpack-sdk-461) as our best practice on setup Jetson platforms. MMDeploy has been tested on JetPack 4.6 rev3 and above and TensorRT 8.0.1.6 and above. Earlier JetPack versions has incompatibilities with TensorRT 7.x
>>>>>>> 37868566

### Conda

<<<<<<< HEAD
We have to install [Archiconda](https://github.com/Archiconda/build-tools/releases) instead as Anaconda does not provide the wheel built for Jetson.

After we installed Archiconda successfully and created the virtual env correctly, if the pip in the env does not work properly or throws `Illegal instruction (core dumped)`, we may consider re-install the pip manually. Reinstalling the whole JetPack SDK is the last method we can try.

### Move TensorRT to conda env

After we installed Archiconda, we can use it to create a virtual env like `mmdeploy`. Then we have to move the pre-installed TensorRT package in Jetpack to the virtual env.

First we use `find` to get where TensorRT is:
```
sudo find / -name tensorrt
```
Then copy TensorRT to our destination like:
=======
Install [Archiconda](https://github.com/Archiconda/build-tools/releases) instead of Anaconda because the latter does not provide the wheel built for Jetson.
```shell
wget https://github.com/Archiconda/build-tools/releases/download/0.2.3/Archiconda3-0.2.3-Linux-aarch64.sh
bash Archiconda3-0.2.3-Linux-aarch64.sh -b

echo -e '\n# set environment variable for conda' >> ~/.bashrc
echo ". ~/archiconda3/etc/profile.d/conda.sh" >> ~/.bashrc
echo 'export PATH=$PATH:~/archiconda3/bin' >> ~/.bashrc

echo -e '\n# set environment variable for pip' >> ~/.bashrc
echo 'export OPENBLAS_CORETYPE=ARMV8' >> ~/.bashrc

source ~/.bashrc
conda --version
>>>>>>> 37868566
```
After the installation, create a conda environment and activate it.
```shell
# get the version of python3 installed by default
export PYTHON_VERSION=`python3 --version | cut -d' ' -f 2 | cut -d'.' -f1,2`
conda create -y -n mmdeploy python=${PYTHON_VERSION}
conda activate mmdeploy
```
<<<<<<< HEAD
Meanwhle, TensorRT libs like `libnvinfer.so` can be found in `LD_LIBRARY_PATH`, which is done by Jetpack as well.
=======
>>>>>>> 37868566

```{note}
JetPack SDK 4+ provides python 3.6. We strongly recommend using the default python. Trying to upgrade it probably ruin the JetPack environment.

<<<<<<< HEAD
Install PyTorch for Jetson modules **specifically**. Click [here](https://forums.developer.nvidia.com/t/pytorch-for-jetson-version-1-10-now-available/72048) to get the wheel. Before we use `pip install`, we have to install `libopenblas-base`, `libopenmpi-dev` first:
```
sudo apt-get install libopenblas-base libopenmpi-dev
```
Or, it will throw the following error when we import torch in python:
```
libmpi_cxx.so.20: cannot open shared object file: No such file or directory
=======
If a higher-version python is necessary, you can install JetPack 5+, in which the python version is 3.8
>>>>>>> 37868566
```
### PyTorch

<<<<<<< HEAD
### Install torchvision

We can't directly use `pip install torchvision` to install torchvision for Jetson Nano. But we can clone the repository from Github and build it locally. First we have to install some dependencies:
```
sudo apt-get install libjpeg-dev libpython3-dev libavcodec-dev libavformat-dev libswscale-dev
```
Then just clone and compile the project:
```
git clone git@github.com:pytorch/vision.git
cd vision
git checkout tags/v0.7.0 -b vision07
=======
Download the PyTorch wheel for Jetson from [here](https://forums.developer.nvidia.com/t/pytorch-for-jetson-version-1-10-now-available/72048) and save it to the local directory `/opt`.
And build torchvision from source as there is no prebuilt torchvision for Jetson platforms.

Take `torch 1.10.0` and  `torchvision 0.11.1` for example. You can install them as below:
```shell
# pytorch
wget https://nvidia.box.com/shared/static/fjtbno0vpo676a25cgvuqc1wty0fkkg6.whl -O torch-1.10.0-cp36-cp36m-linux_aarch64.whl
pip3 install torch-1.10.0-cp36-cp36m-linux_aarch64.whl
# torchvision
sudo apt-get install libjpeg-dev zlib1g-dev libpython3-dev libavcodec-dev libavformat-dev libswscale-dev -y
sudo rm -r torchvision
git clone https://github.com/pytorch/vision torchvision
cd torchvision
git checkout tags/v0.11.1 -b v0.11.1
export BUILD_VERSION=0.11.1
>>>>>>> 37868566
pip install -e .
```

If you install other versions of PyTorch and torchvision, make sure the versions are compatible. Refer to the compatibility chart listed [here](https://pypi.org/project/torchvision/).

<<<<<<< HEAD
Install openSSL first:
```
sudo apt-get install libssl-dev
```
Then install it from source by `MMCV_WITH_OPS=1 pip install -e .`

### Update CMake

We choose CMake version 3.20 as an example.
```
sudo apt-get install -y libssl-dev
wget https://github.com/Kitware/CMake/releases/download/v3.20.0/cmake-3.20.0.tar.gz
tar -zxvf cmake-3.20.0.tar.gz
cd cmake-3.20.0
./bootstrap
make
sudo make install
```
Then we can check the CMake version through:
```
source ~/.bashrc
cmake --version
```

### Install mmdeploy

Just follow the instruction [here](../build.md). If it throws `failed building wheel for numpy...ERROR: Failed to build one or more wheels` when installing h5py, try to install h5py manually:
```
sudo apt-get install pkg-config libhdf5-100 libhdf5-dev
pip install versioned-hdf5 --no-cache-dir
```

Then install ONNX manually. First, we have to install protobuf compiler:
=======
### CMake

We use the latest cmake v3.23.1 released in April 2022.
```shell
# purge existing
sudo apt-get purge cmake
sudo snap remove cmake

# install prebuilt binary
export CMAKE_VER=3.23.1
export ARCH=aarch64
wget https://github.com/Kitware/CMake/releases/download/v${CMAKE_VER}/cmake-${CMAKE_VER}-linux-${ARCH}.sh
chmod +x cmake-${CMAKE_VER}-linux-${ARCH}.sh
sudo ./cmake-${CMAKE_VER}-linux-${ARCH}.sh --prefix=/usr --skip-license
cmake --version
```

## Install Dependencies

The Model Converter of MMDeploy on Jetson platforms depends on [MMCV](https://github.com/open-mmlab/mmcv) and the inference engine [TensorRT](https://developer.nvidia.com/tensorrt).
While MMDeploy C/C++ Inference SDK relies on [spdlog](https://github.com/gabime/spdlog), OpenCV and [ppl.cv](https://github.com/openppl-public/ppl.cv) and so on as well as TensorRT.
Thus, in the following sections, we will describe how to prepare TensorRT.
And then, we will present the way to install dependencies of Model Converter and C/C++ Inference SDK respectively.

### Prepare TensorRT

TensorRT is already packed into JetPack SDK. But In order to import it successfully in conda environment,
we need to copy the tensorrt package to the conda environment created before.
```shell
cp -r /usr/lib/python${PYTHON_VERSION}/dist-packages/tensorrt* ~/archiconda3/envs/mmdeploy/lib/python${PYTHON_VERSION}/site-packages/
conda deactivate
conda activate mmdeploy
python -c "import tensorrt; print(tensorrt.__version__)" # Will print the version of TensorRT

# set environment variable for building mmdeploy later on
export TENSORRT_DIR=/usr/include/aarch64-linux-gnu

# append cuda path and libraries to PATH and LD_LIBRARY_PATH, which is also used for building mmdeploy later on
export PATH=$PATH:/usr/local/cuda/bin
export LD_LIBRARY_PATH=$LD_LIBRARY_PATH:/usr/local/cuda/lib64
>>>>>>> 37868566
```

You can also make the above environment variables permanent by adding them to `~/.bashrc`.

```shell
echo -e '\n# set environment variable for TensorRT' >> ~/.bashrc
echo 'export TENSORRT_DIR=/usr/include/aarch64-linux-gnu' >> ~/.bashrc

echo -e '\n# set environment variable for CUDA' >> ~/.bashrc
echo 'export PATH=$PATH:/usr/local/cuda/bin' >> ~/.bashrc
echo 'export LD_LIBRARY_PATH=$LD_LIBRARY_PATH:/usr/local/cuda/lib64' >> ~/.bashrc

source ~/.bashrc
conda activate mmdeploy
```
### Install Dependencies for Model Converter

- Install [MMCV](https://github.com/open-mmlab/mmcv)

  MMCV hasn't provided prebuilt package for Jetson platforms, so we have to build it from source.

  ```shell
  sudo apt-get install -y libssl-dev
  git clone https://github.com/open-mmlab/mmcv.git
  cd mmcv
  git checkout v1.4.0
  MMCV_WITH_OPS=1 pip install -e .
  ```

- Install onnx

  ```shell
  pip install onnx
  ```

- Install h5py

  Model Converter employs HDF5 to save the calibration data for TensorRT INT8 quantization.

  ```shell
  sudo apt-get install -y pkg-config libhdf5-100 libhdf5-dev
  pip install versioned-hdf5
  ```

### Install Dependencies for SDK

You can skip this section if you don't need MMDeploy C/C++ Inference SDK.

- Install [spdlog](https://github.com/gabime/spdlog)

  "`spdlog` is a very fast, header-only/compiled, C++ logging library"

  ```shell
  sudo apt-get install -y libspdlog-dev
  ```

- Install [ppl.cv](https://github.com/openppl-public/ppl.cv)

  "`ppl.cv` is a high-performance image processing library of [openPPL](https://openppl.ai/home)"

  ```shell
  git clone https://github.com/openppl-public/ppl.cv.git
  cd ppl.cv
  export PPLCV_DIR=$(pwd)
  echo -e '\n# set environment variable for ppl.cv' >> ~/.bashrc
  echo "export PPLCV_DIR=$(pwd)" >> ~/.bashrc
  ./build.sh cuda
  ```

## Install MMDeploy

```shell
git clone --recursive https://github.com/open-mmlab/mmdeploy.git
cd mmdeploy
export MMDEPLOY_DIR=$(pwd)
```

### Install Model Converter

Since some operators adopted by OpenMMLab codebases are not supported by TenorRT,
we build the custom TensorRT plugins to make it up, such as `roi_align`, `scatternd`, etc.
You can find a full list of custom plugins from [here](../ops/tensorrt.md).

```shell
# build TensorRT custom operators
mkdir -p build && cd build
cmake .. -DMMDEPLOY_TARGET_BACKENDS="trt"
make -j$(nproc)

# install model converter
cd ${MMDEPLOY_DIR}
pip install -v -e .
# "-v" means verbose, or more output
# "-e" means installing a project in editable mode,
# thus any local modifications made to the code will take effect without re-installation.
```

### Install C/C++ Inference SDK

You can skip this section if you don't need MMDeploy C/C++ Inference SDK.

1. Build SDK Libraries

  ```shell
  mkdir -p build && cd build
  cmake .. \
      -DMMDEPLOY_BUILD_SDK=ON \
      -DMMDEPLOY_BUILD_SDK_PYTHON_API=ON \
      -DMMDEPLOY_TARGET_DEVICES="cuda;cpu" \
      -DMMDEPLOY_TARGET_BACKENDS="trt" \
      -DMMDEPLOY_CODEBASES=all \
      -Dpplcv_DIR=${PPLCV_DIR}/cuda-build/install/lib/cmake/ppl
  make -j$(nproc) && make install
  ```

2. Build SDK demos

  ```shell
  cd ${MMDEPLOY_DIR}/build/install/example
  mkdir -p build && cd build
  cmake .. -DMMDeploy_DIR=${MMDEPLOY_DIR}/build/install/lib/cmake/MMDeploy
  make -j$(nproc)
  ```

3. Run a demo

Take the object detection for example:
  ```shell
  ./object_detection cuda ${directory/to/the/converted/models} ${path/to/an/image}
  ```

## Troubleshooting

### Installation

- `pip install` throws an error like `Illegal instruction (core dumped)`

  ```shell
    echo '# set env for pip' >> ~/.bashrc
    echo 'export OPENBLAS_CORETYPE=ARMV8' >> ~/.bashrc
    source ~/.bashrc
    ```

  If steps above don't work, check if you are using any mirror, if you did, try this:
  ```shell
    rm .condarc
    conda clean -i
    conda create -n xxx python=${PYTHON_VERSION}
    ```

### Runtime

- `#assertion/root/workspace/mmdeploy/csrc/backend_ops/tensorrt/batched_nms/trt_batched_nms.cpp,98` or `pre_top_k need to be reduced for devices with arch 7.2`

  1. Set `MAX N` mode and perform `sudo nvpmodel -m 0 && sudo jetson_clocks`.
  2. Reduce the number of `pre_top_k` in deploy config file like [mmdet pre_top_k](https://github.com/open-mmlab/mmdeploy/blob/34879e638cc2db511e798a376b9a4b9932660fe1/configs/mmdet/_base_/base_static.py#L13) does, e.g., `1000`.
  3. Convert the model again and try SDK demo again.<|MERGE_RESOLUTION|>--- conflicted
+++ resolved
@@ -1,45 +1,21 @@
-<<<<<<< HEAD
-## How to install mmdeploy on Jetson modules
-
-This tutorial introduces how to install mmdeploy on NVIDIA Jetson platforms. It mainly introduces the installation of mmdeploy on three Jetson series boards:
-=======
 # Build for Jetson
 
 In this chapter, we introduce how to install mmdeploy on NVIDIA Jetson platforms, which we have verifed on the following models:
->>>>>>> 37868566
 - Jetson Nano
 - Jetson TX2
 - Jetson AGX Xavier
 
 ## Prerequisites
 
-<<<<<<< HEAD
-The second method, however, requires us to set up another display tool and cable to the Jetson hardware. This method is safer than the previous one, as the first method may sometimes not write the image in and throw a warning during validation. Click [here](https://docs.nvidia.com/sdk-manager/install-with-sdkm-jetson/index.html) to start.
-
-For the first method, if it always throws `Attention something went wrong...` even the file already got re-downloaded, just try `wget` to download the file and change the tail name instead.
-=======
 To equip a Jetson device, JetPack SDK is a must.
 Besides, the Model Converter of MMDeploy requires an environment with PyTorch for converting PyTorch models to ONNX models.
 Regarding the toolchain, cmake and gcc has to be upgraded no less than 3.14 and 7.0 respectively.
 
 ### JetPack SDK
->>>>>>> 37868566
 
 JetPack SDK provides a full development environment for hardware-accelerated AI-at-the-edge development.
 All Jetson modules and developer kits are supported by JetPack SDK.
 
-<<<<<<< HEAD
-Sometimes we just need to reboot the Jetson device when it gets stuck in initializing the system.
-
-### CUDA
-
-CUDA is installed by default while cuDNN is not if we use the first method. We have to write the CUDA path and lib to `$PATH` and `$LD_LIBRARY_PATH`:
-```
-export PATH=$PATH:/usr/local/cuda/bin
-export LD_LIBRARY_PATH=$LD_LIBRARY_PATH:/usr/local/cuda/lib64
-```
-Then we can use `nvcc -V` to get the CUDA version we use.
-=======
 There are two major installation methods including,
 1. SD Card Image Method
 2. NVIDIA SDK Manager Method
@@ -47,25 +23,9 @@
 You can find a very detailed installation guide from NVIDIA [official website](https://developer.nvidia.com/jetpack-sdk-50dp).
 
 Here we choose [JetPack 4.6.1](https://developer.nvidia.com/jetpack-sdk-461) as our best practice on setup Jetson platforms. MMDeploy has been tested on JetPack 4.6 rev3 and above and TensorRT 8.0.1.6 and above. Earlier JetPack versions has incompatibilities with TensorRT 7.x
->>>>>>> 37868566
 
 ### Conda
 
-<<<<<<< HEAD
-We have to install [Archiconda](https://github.com/Archiconda/build-tools/releases) instead as Anaconda does not provide the wheel built for Jetson.
-
-After we installed Archiconda successfully and created the virtual env correctly, if the pip in the env does not work properly or throws `Illegal instruction (core dumped)`, we may consider re-install the pip manually. Reinstalling the whole JetPack SDK is the last method we can try.
-
-### Move TensorRT to conda env
-
-After we installed Archiconda, we can use it to create a virtual env like `mmdeploy`. Then we have to move the pre-installed TensorRT package in Jetpack to the virtual env.
-
-First we use `find` to get where TensorRT is:
-```
-sudo find / -name tensorrt
-```
-Then copy TensorRT to our destination like:
-=======
 Install [Archiconda](https://github.com/Archiconda/build-tools/releases) instead of Anaconda because the latter does not provide the wheel built for Jetson.
 ```shell
 wget https://github.com/Archiconda/build-tools/releases/download/0.2.3/Archiconda3-0.2.3-Linux-aarch64.sh
@@ -80,7 +40,6 @@
 
 source ~/.bashrc
 conda --version
->>>>>>> 37868566
 ```
 After the installation, create a conda environment and activate it.
 ```shell
@@ -89,41 +48,14 @@
 conda create -y -n mmdeploy python=${PYTHON_VERSION}
 conda activate mmdeploy
 ```
-<<<<<<< HEAD
-Meanwhle, TensorRT libs like `libnvinfer.so` can be found in `LD_LIBRARY_PATH`, which is done by Jetpack as well.
-=======
->>>>>>> 37868566
 
 ```{note}
 JetPack SDK 4+ provides python 3.6. We strongly recommend using the default python. Trying to upgrade it probably ruin the JetPack environment.
 
-<<<<<<< HEAD
-Install PyTorch for Jetson modules **specifically**. Click [here](https://forums.developer.nvidia.com/t/pytorch-for-jetson-version-1-10-now-available/72048) to get the wheel. Before we use `pip install`, we have to install `libopenblas-base`, `libopenmpi-dev` first:
-```
-sudo apt-get install libopenblas-base libopenmpi-dev
-```
-Or, it will throw the following error when we import torch in python:
-```
-libmpi_cxx.so.20: cannot open shared object file: No such file or directory
-=======
 If a higher-version python is necessary, you can install JetPack 5+, in which the python version is 3.8
->>>>>>> 37868566
 ```
 ### PyTorch
 
-<<<<<<< HEAD
-### Install torchvision
-
-We can't directly use `pip install torchvision` to install torchvision for Jetson Nano. But we can clone the repository from Github and build it locally. First we have to install some dependencies:
-```
-sudo apt-get install libjpeg-dev libpython3-dev libavcodec-dev libavformat-dev libswscale-dev
-```
-Then just clone and compile the project:
-```
-git clone git@github.com:pytorch/vision.git
-cd vision
-git checkout tags/v0.7.0 -b vision07
-=======
 Download the PyTorch wheel for Jetson from [here](https://forums.developer.nvidia.com/t/pytorch-for-jetson-version-1-10-now-available/72048) and save it to the local directory `/opt`.
 And build torchvision from source as there is no prebuilt torchvision for Jetson platforms.
 
@@ -139,47 +71,11 @@
 cd torchvision
 git checkout tags/v0.11.1 -b v0.11.1
 export BUILD_VERSION=0.11.1
->>>>>>> 37868566
 pip install -e .
 ```
 
 If you install other versions of PyTorch and torchvision, make sure the versions are compatible. Refer to the compatibility chart listed [here](https://pypi.org/project/torchvision/).
 
-<<<<<<< HEAD
-Install openSSL first:
-```
-sudo apt-get install libssl-dev
-```
-Then install it from source by `MMCV_WITH_OPS=1 pip install -e .`
-
-### Update CMake
-
-We choose CMake version 3.20 as an example.
-```
-sudo apt-get install -y libssl-dev
-wget https://github.com/Kitware/CMake/releases/download/v3.20.0/cmake-3.20.0.tar.gz
-tar -zxvf cmake-3.20.0.tar.gz
-cd cmake-3.20.0
-./bootstrap
-make
-sudo make install
-```
-Then we can check the CMake version through:
-```
-source ~/.bashrc
-cmake --version
-```
-
-### Install mmdeploy
-
-Just follow the instruction [here](../build.md). If it throws `failed building wheel for numpy...ERROR: Failed to build one or more wheels` when installing h5py, try to install h5py manually:
-```
-sudo apt-get install pkg-config libhdf5-100 libhdf5-dev
-pip install versioned-hdf5 --no-cache-dir
-```
-
-Then install ONNX manually. First, we have to install protobuf compiler:
-=======
 ### CMake
 
 We use the latest cmake v3.23.1 released in April 2022.
@@ -220,7 +116,6 @@
 # append cuda path and libraries to PATH and LD_LIBRARY_PATH, which is also used for building mmdeploy later on
 export PATH=$PATH:/usr/local/cuda/bin
 export LD_LIBRARY_PATH=$LD_LIBRARY_PATH:/usr/local/cuda/lib64
->>>>>>> 37868566
 ```
 
 You can also make the above environment variables permanent by adding them to `~/.bashrc`.
