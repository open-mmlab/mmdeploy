--- conflicted
+++ resolved
@@ -15,11 +15,7 @@
 | DeepLabV3                   |      Y      |    Y     |  Y   |   Y   |    Y     |   [config](https://github.com/open-mmlab/mmsegmentation/tree/master/configs/deeplabv3)   |
 | DeepLabV3+                  |      Y      |    Y     |  Y   |   Y   |    Y     | [config](https://github.com/open-mmlab/mmsegmentation/tree/master/configs/deeplabv3plus) |
 | Fast-SCNN[*](#static_shape) |      Y      |    Y     |  N   |   Y   |    Y     |   [config](https://github.com/open-mmlab/mmsegmentation/tree/master/configs/fastscnn)    |
-<<<<<<< HEAD
-| UNet[*](#static_shape)      |      Y      |    Y     |  Y   |   Y   |    Y     |     [config](https://github.com/open-mmlab/mmsegmentation/tree/master/configs/unet)      |
-=======
 | UNet                        |      Y      |    Y     |  Y   |   Y   |    Y     |     [config](https://github.com/open-mmlab/mmsegmentation/tree/master/configs/unet)      |
->>>>>>> 1d8a67b2
 | ANN[*](#static_shape)       |      Y      |    Y     |  N   |   N   |    N     |      [config](https://github.com/open-mmlab/mmsegmentation/tree/master/configs/ann)      |
 | APCNet                      |      Y      |    Y     |  Y   |   N   |    N     |    [config](https://github.com/open-mmlab/mmsegmentation/tree/master/configs/apcnet)     |
 | BiSeNetV1                   |      Y      |    Y     |  Y   |   N   |    Y     |   [config](https://github.com/open-mmlab/mmsegmentation/tree/master/configs/bisenetv1)   |
