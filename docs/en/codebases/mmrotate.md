# MMRotate Support

[MMRotate](https://github.com/open-mmlab/mmrotate) is an open-source toolbox for rotated object detection based on PyTorch. It is a part of the [OpenMMLab](https://openmmlab.com/) project.

## MMRotate installation tutorial

Please refer to [official installation guide](https://mmrotate.readthedocs.io/en/latest/install.html) to install the codebase.

## MMRotate models support

| Model     | Task          | ONNX Runtime | TensorRT | NCNN | PPLNN | OpenVINO |                                        Model config                                         |
|:----------------------|:--------------|:------------:|:--------:|:----:|:-----:|:--------:|:-------------------------------------------------------------------------------------------:|
<<<<<<< HEAD
| RotatedRetinaNet  | RotatedDetection |      Y       |    N     |  N   |   N   |    N     |   [config](https://github.com/open-mmlab/mmrotate/blob/main/configs/rotated_retinanet/README.md)   |
=======
| RotatedRetinaNet  | RotatedDetection |      Y       |    Y     |  N   |   N   |    N     |   [config](https://github.com/open-mmlab/mmrotate/blob/main/configs/rotated_retinanet/README.md)   |
>>>>>>> 89204d16
| Oriented RCNN  | RotatedDetection |      Y       |    N     |  N   |   N   |    N     |   [config](https://github.com/open-mmlab/mmrotate/blob/main/configs/oriented_rcnn/README.md)   |

### Example

```bash
# convert ort
python tools/deploy.py \
configs/mmrotate/rotated-detection_onnxruntime_dynamic.py \
$MMROTATE_DIR/configs/rotated_retinanet/rotated_retinanet_obb_r50_fpn_1x_dota_le135.py \
$MMROTATE_DIR/checkpoints/rotated_retinanet_obb_r50_fpn_1x_dota_le135-e4131166.pth \
$MMROTATE_DIR/demo/demo.jpg \
--work-dir work-dirs/mmrotate/rotated_retinanet/ort \
--device cpu

# compute metric
python tools/test.py \
    configs/mmrotate/rotated-detection_onnxruntime_dynamic.py \
    $MMROTATE_DIR/configs/rotated_retinanet/rotated_retinanet_obb_r50_fpn_1x_dota_le135.py \
    --model work-dirs/mmrotate/rotated_retinanet/ort/end2end.onnx \
    --metrics mAP

# generate submit file
python tools/test.py \
    configs/mmrotate/rotated-detection_onnxruntime_dynamic.py \
    $MMROTATE_DIR/configs/rotated_retinanet/rotated_retinanet_obb_r50_fpn_1x_dota_le135.py \
    --model work-dirs/mmrotate/rotated_retinanet/ort/end2end.onnx \
    --format-only \
    --metric-options submission_dir=work-dirs/mmrotate/rotated_retinanet/ort/Task1_results
```

Note

- Usually, mmrotate models need some extra information for the input image, but we can't get it directly. So, when exporting the model, you can use `$MMROTATE_DIR/demo/demo.jpg` as input.

## Reminder

None

## FAQs

None<|MERGE_RESOLUTION|>--- conflicted
+++ resolved
@@ -10,11 +10,7 @@
 
 | Model     | Task          | ONNX Runtime | TensorRT | NCNN | PPLNN | OpenVINO |                                        Model config                                         |
 |:----------------------|:--------------|:------------:|:--------:|:----:|:-----:|:--------:|:-------------------------------------------------------------------------------------------:|
-<<<<<<< HEAD
-| RotatedRetinaNet  | RotatedDetection |      Y       |    N     |  N   |   N   |    N     |   [config](https://github.com/open-mmlab/mmrotate/blob/main/configs/rotated_retinanet/README.md)   |
-=======
 | RotatedRetinaNet  | RotatedDetection |      Y       |    Y     |  N   |   N   |    N     |   [config](https://github.com/open-mmlab/mmrotate/blob/main/configs/rotated_retinanet/README.md)   |
->>>>>>> 89204d16
 | Oriented RCNN  | RotatedDetection |      Y       |    N     |  N   |   N   |    N     |   [config](https://github.com/open-mmlab/mmrotate/blob/main/configs/oriented_rcnn/README.md)   |
 
 ### Example
