# Build MMDeploy

## Download MMDeploy


  ```bash
  git clone -b master git@github.com:open-mmlab/mmdeploy.git MMDeploy
  cd MMDeploy
  git submodule update --init --recursive
  ```

Note:

  - If fetching submodule fails, you could get submodule manually by following instructions:

      ```bash
      git clone git@github.com:NVIDIA/cub.git third_party/cub
      cd third_party/cub
      git checkout c3cceac115

      # go back to third_party directory and git clone pybind11
      cd ..
      git clone git@github.com:pybind/pybind11.git pybind11
      cd pybind11
      git checkout 70a58c5
      ```
  - If it fails when `git clone` via `SSH`, you can try the `HTTPS` protocol like this:

    ```bash
    git clone -b master https://github.com/open-mmlab/mmdeploy.git MMDeploy
    cd MMDeploy
    git submodule update --init --recursive
    ```

<<<<<<< HEAD


### Build backend support

Build the inference engine extension libraries you need.

- [ONNX Runtime](backends/onnxruntime.md)
- [TensorRT](backends/tensorrt.md)
- [ncnn](backends/ncnn.md)
- [pplnn](backends/pplnn.md)
- [OpenVINO](backends/openvino.md)
- [TorchScript](backends/torchscript.md)

### Install mmdeploy

```bash
cd ${MMDEPLOY_DIR} # To mmdeploy root directory
pip install -e .
```

**Note**

- Some dependencies are optional. Simply running `pip install -e .` will only install the minimum runtime requirements.
To use optional dependencies, install them manually with `pip install -r requirements/optional.txt` or specify desired extras when calling `pip` (e.g. `pip install -e . [optional]`).
Valid keys for the extras field are: `all`, `tests`, `build`, `optional`.

### Build SDK

You can skip this chapter if you are only interested in model converter.

#### Dependencies

Currently, SDK is tested on Linux x86-64, more platforms will be added in the future. The following packages are required to build MMDeploy SDK.

Each package's installation command is given based on Ubuntu 18.04.

- OpenCV 3+

  ```bash
  sudo apt-get install libopencv-dev
  ```

- spdlog 0.16+

  ``` bash
  sudo apt-get install libspdlog-dev
  ```

  On Ubuntu 16.04, please use the following command
  ```bash
  wget http://archive.ubuntu.com/ubuntu/pool/universe/s/spdlog/libspdlog-dev_0.16.3-1_amd64.deb
  sudo dpkg -i libspdlog-dev_0.16.3-1_amd64.deb
  ```

  You can also build spdlog from its source to enjoy its latest features. But be sure to add **`-fPIC`** compilation flags at first.

- pplcv

  A high-performance image processing library of openPPL supporting x86 and cuda platforms.</br>
  It is **OPTIONAL** which only be needed if `cuda` platform is required.

  Using v0.6.1, since latest updates have broughtup breaking changes
  ```Bash
  wget https://github.com/openppl-public/ppl.cv/archive/refs/tags/v0.6.1.zip
  unzip v0.6.1.zip && mv ppl.cv-0.6.1 ppl.cv
  cd ppl.cv
  ./build.sh cuda
  ```

- backend engines

  SDK uses the same backends as model converter does. Please follow [build backend](#build-backend-support) guide to install your interested backend.

#### Set Build Option

- Turn on SDK build switch

  `-DMMDEPLOY_BUILD_SDK=ON`

- Enabling Devices

   By default, only CPU device is included in the target devices. You can enable device support for other devices by
   passing a semicolon separated list of device names to `MMDEPLOY_TARGET_DEVICES` variable, e.g. `-DMMDEPLOY_TARGET_DEVICES="cpu;cuda"`. </br>
   Currently, the following devices are supported.

   | device |  name | path setter |
   |--------|-------|-------------|
   |  Host  |  cpu  |    N/A      |
   |  CUDA  |  cuda | CUDA_TOOLKIT_ROOT_DIR & pplcv_DIR |

   If you have multiple CUDA versions installed on your system, you will need to pass `CUDA_TOOLKIT_ROOT_DIR` to cmake to specify the version. </br>
   Meanwhile, `pplcv_DIR` has to be provided in order to build image processing operators on cuda platform.


- Enabling inference engines

   **By default, no target inference engines are set**, since it's highly dependent on the use case.
   `MMDEPLOY_TARGET_BACKENDS` must be set to a semicolon separated list of inference engine names,
   e.g. `-DMMDEPLOY_TARGET_BACKENDS="trt;ort;pplnn;ncnn;openvino"`
   A path to the inference engine library is also needed. The following backends are currently supported

   |   library   |  name    |   path setter            |
   |-------------|----------|--------------------------|
   | PPL.nn      | pplnn    | pplnn_DIR                |
   | ncnn        | ncnn     | ncnn_DIR                 |
   | ONNXRuntime | ort      | ONNXRUNTIME_DIR          |
   | TensorRT    | trt      | TENSORRT_DIR & CUDNN_DIR |
   | OpenVINO    | openvino | InferenceEngine_DIR      |

- Enabling codebase's postprocess components

  `MMDEPLOY_CODEBASES` MUST be specified by a semicolon separated list of codebase names.
  The currently supported codebases are 'mmcls', 'mmdet', 'mmedit', 'mmseg', 'mmocr'.
  Instead of listing them one by one in `MMDEPLOY_CODEBASES`, user can also pass `all` to enable all of them, i.e.,
  `-DMMDEPLOY_CODEBASES=all`


- Put it all together

  The following is a recipe for building MMDeploy SDK with cpu device and ONNXRuntime support
  ```Bash
  mkdir build && cd build
  cmake .. \
      -DMMDEPLOY_BUILD_SDK=ON \
      -DCMAKE_CXX_COMPILER=g++-7 \
      -DONNXRUNTIME_DIR=/path/to/onnxruntime \
      -DMMDEPLOY_TARGET_DEVICES=cpu \
      -DMMDEPLOY_TARGET_BACKENDS=ort \
      -DMMDEPLOY_CODEBASES=all
  cmake --build . -- -j$(nproc) && cmake --install .
  ```

  Here is another example to build MMDeploy SDK with cuda device and TensorRT backend

  ```Bash
   mkdir build && cd build
   cmake .. \
     -DMMDEPLOY_BUILD_SDK=ON \
     -DCMAKE_CXX_COMPILER=g++-7 \
     -Dpplcv_DIR=/path/to/ppl.cv/cuda-build/install/lib/cmake/ppl \
     -DTENSORRT_DIR=/path/to/tensorrt \
     -DCUDNN_DIR=/path/to/cudnn \
     -DMMDEPLOY_TARGET_DEVICES="cuda;cpu" \
     -DMMDEPLOY_TARGET_BACKENDS=trt \
     -DMMDEPLOY_CODEBASES=all
   cmake --build . -- -j$(nproc) && cmake --install .
  ```
=======
## Build MMDeploy
Please visit the following links to find out how to build MMDeploy according to the target platform.
- [Linux-x86_64](build/linux.md)
- [Windows](build/windows.md)
- [Android-aarch64](build/android.md)
- [NVIDIA Jetson](tutorials/how_to_install_mmdeploy_on_jetsons.md)
>>>>>>> 1d8a67b2
<|MERGE_RESOLUTION|>--- conflicted
+++ resolved
@@ -32,159 +32,9 @@
     git submodule update --init --recursive
     ```
 
-<<<<<<< HEAD
-
-
-### Build backend support
-
-Build the inference engine extension libraries you need.
-
-- [ONNX Runtime](backends/onnxruntime.md)
-- [TensorRT](backends/tensorrt.md)
-- [ncnn](backends/ncnn.md)
-- [pplnn](backends/pplnn.md)
-- [OpenVINO](backends/openvino.md)
-- [TorchScript](backends/torchscript.md)
-
-### Install mmdeploy
-
-```bash
-cd ${MMDEPLOY_DIR} # To mmdeploy root directory
-pip install -e .
-```
-
-**Note**
-
-- Some dependencies are optional. Simply running `pip install -e .` will only install the minimum runtime requirements.
-To use optional dependencies, install them manually with `pip install -r requirements/optional.txt` or specify desired extras when calling `pip` (e.g. `pip install -e . [optional]`).
-Valid keys for the extras field are: `all`, `tests`, `build`, `optional`.
-
-### Build SDK
-
-You can skip this chapter if you are only interested in model converter.
-
-#### Dependencies
-
-Currently, SDK is tested on Linux x86-64, more platforms will be added in the future. The following packages are required to build MMDeploy SDK.
-
-Each package's installation command is given based on Ubuntu 18.04.
-
-- OpenCV 3+
-
-  ```bash
-  sudo apt-get install libopencv-dev
-  ```
-
-- spdlog 0.16+
-
-  ``` bash
-  sudo apt-get install libspdlog-dev
-  ```
-
-  On Ubuntu 16.04, please use the following command
-  ```bash
-  wget http://archive.ubuntu.com/ubuntu/pool/universe/s/spdlog/libspdlog-dev_0.16.3-1_amd64.deb
-  sudo dpkg -i libspdlog-dev_0.16.3-1_amd64.deb
-  ```
-
-  You can also build spdlog from its source to enjoy its latest features. But be sure to add **`-fPIC`** compilation flags at first.
-
-- pplcv
-
-  A high-performance image processing library of openPPL supporting x86 and cuda platforms.</br>
-  It is **OPTIONAL** which only be needed if `cuda` platform is required.
-
-  Using v0.6.1, since latest updates have broughtup breaking changes
-  ```Bash
-  wget https://github.com/openppl-public/ppl.cv/archive/refs/tags/v0.6.1.zip
-  unzip v0.6.1.zip && mv ppl.cv-0.6.1 ppl.cv
-  cd ppl.cv
-  ./build.sh cuda
-  ```
-
-- backend engines
-
-  SDK uses the same backends as model converter does. Please follow [build backend](#build-backend-support) guide to install your interested backend.
-
-#### Set Build Option
-
-- Turn on SDK build switch
-
-  `-DMMDEPLOY_BUILD_SDK=ON`
-
-- Enabling Devices
-
-   By default, only CPU device is included in the target devices. You can enable device support for other devices by
-   passing a semicolon separated list of device names to `MMDEPLOY_TARGET_DEVICES` variable, e.g. `-DMMDEPLOY_TARGET_DEVICES="cpu;cuda"`. </br>
-   Currently, the following devices are supported.
-
-   | device |  name | path setter |
-   |--------|-------|-------------|
-   |  Host  |  cpu  |    N/A      |
-   |  CUDA  |  cuda | CUDA_TOOLKIT_ROOT_DIR & pplcv_DIR |
-
-   If you have multiple CUDA versions installed on your system, you will need to pass `CUDA_TOOLKIT_ROOT_DIR` to cmake to specify the version. </br>
-   Meanwhile, `pplcv_DIR` has to be provided in order to build image processing operators on cuda platform.
-
-
-- Enabling inference engines
-
-   **By default, no target inference engines are set**, since it's highly dependent on the use case.
-   `MMDEPLOY_TARGET_BACKENDS` must be set to a semicolon separated list of inference engine names,
-   e.g. `-DMMDEPLOY_TARGET_BACKENDS="trt;ort;pplnn;ncnn;openvino"`
-   A path to the inference engine library is also needed. The following backends are currently supported
-
-   |   library   |  name    |   path setter            |
-   |-------------|----------|--------------------------|
-   | PPL.nn      | pplnn    | pplnn_DIR                |
-   | ncnn        | ncnn     | ncnn_DIR                 |
-   | ONNXRuntime | ort      | ONNXRUNTIME_DIR          |
-   | TensorRT    | trt      | TENSORRT_DIR & CUDNN_DIR |
-   | OpenVINO    | openvino | InferenceEngine_DIR      |
-
-- Enabling codebase's postprocess components
-
-  `MMDEPLOY_CODEBASES` MUST be specified by a semicolon separated list of codebase names.
-  The currently supported codebases are 'mmcls', 'mmdet', 'mmedit', 'mmseg', 'mmocr'.
-  Instead of listing them one by one in `MMDEPLOY_CODEBASES`, user can also pass `all` to enable all of them, i.e.,
-  `-DMMDEPLOY_CODEBASES=all`
-
-
-- Put it all together
-
-  The following is a recipe for building MMDeploy SDK with cpu device and ONNXRuntime support
-  ```Bash
-  mkdir build && cd build
-  cmake .. \
-      -DMMDEPLOY_BUILD_SDK=ON \
-      -DCMAKE_CXX_COMPILER=g++-7 \
-      -DONNXRUNTIME_DIR=/path/to/onnxruntime \
-      -DMMDEPLOY_TARGET_DEVICES=cpu \
-      -DMMDEPLOY_TARGET_BACKENDS=ort \
-      -DMMDEPLOY_CODEBASES=all
-  cmake --build . -- -j$(nproc) && cmake --install .
-  ```
-
-  Here is another example to build MMDeploy SDK with cuda device and TensorRT backend
-
-  ```Bash
-   mkdir build && cd build
-   cmake .. \
-     -DMMDEPLOY_BUILD_SDK=ON \
-     -DCMAKE_CXX_COMPILER=g++-7 \
-     -Dpplcv_DIR=/path/to/ppl.cv/cuda-build/install/lib/cmake/ppl \
-     -DTENSORRT_DIR=/path/to/tensorrt \
-     -DCUDNN_DIR=/path/to/cudnn \
-     -DMMDEPLOY_TARGET_DEVICES="cuda;cpu" \
-     -DMMDEPLOY_TARGET_BACKENDS=trt \
-     -DMMDEPLOY_CODEBASES=all
-   cmake --build . -- -j$(nproc) && cmake --install .
-  ```
-=======
 ## Build MMDeploy
 Please visit the following links to find out how to build MMDeploy according to the target platform.
 - [Linux-x86_64](build/linux.md)
 - [Windows](build/windows.md)
 - [Android-aarch64](build/android.md)
-- [NVIDIA Jetson](tutorials/how_to_install_mmdeploy_on_jetsons.md)
->>>>>>> 1d8a67b2
+- [NVIDIA Jetson](tutorials/how_to_install_mmdeploy_on_jetsons.md)