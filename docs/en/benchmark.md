--- conflicted
+++ resolved
@@ -1975,20 +1975,6 @@
     <td align="center">0.756</td>
     <td align="center">-</td>
     <td align="center">-</td>
-<<<<<<< HEAD
-    <td>$MMROTATE_DIR/configs/rotated_retinanet/rotated_retinanet_obb_r50_fpn_1x_dota_le135.py</td>
-  </tr>
-  <tr>
-    <td align="center">Oriented RCNN</td>
-    <td align="center">Rotated Detection</td>
-    <td align="center">DOTA-v1.0</td>
-    <td align="center">mAP</td>
-    <td align="center">0.756</td>
-    <td align="center">0.756</td>
-    <td align="center">-</td>
-    <td align="center">-</td>
-=======
->>>>>>> 89204d16
     <td align="center">-</td>
     <td align="center">-</td>
     <td>$MMROTATE_DIR/configs/oriented_rcnn/oriented_rcnn_r50_fpn_1x_dota_le90.py</td>
