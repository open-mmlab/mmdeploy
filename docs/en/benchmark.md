--- conflicted
+++ resolved
@@ -32,11 +32,7 @@
 <thead>
   <tr>
     <th align="center" colspan="3">MMCls</th>
-<<<<<<< HEAD
-    <th align="center" colspan="10">TensorRT</th>
-=======
     <th align="center" colspan="12">TensorRT</th>
->>>>>>> a42c4400
     <th align="center" colspan="2">PPLNN</th>
     <th align="center" colspan="4">NCNN</th>
     <th></th>
@@ -49,10 +45,7 @@
     <td align="center" rowspan="3">Input</td>
     <td align="center" colspan="6">T4</td>
     <td align="center" colspan="4">JetsonNano2GB</td>
-<<<<<<< HEAD
-=======
     <td align="center" colspan="2">Jetson TX2</td>
->>>>>>> a42c4400
     <td align="center" colspan="2">T4</td>
     <td align="center" colspan="2">SnapDragon888</td>
     <td align="center" colspan="2">Adreno660</td>
@@ -64,10 +57,7 @@
     <td align="center" colspan="2">int8</td>
     <td align="center" colspan="2">fp32</td>
     <td align="center" colspan="2">fp16</td>
-<<<<<<< HEAD
-=======
-    <td align="center" colspan="2">fp32</td>
->>>>>>> a42c4400
+    <td align="center" colspan="2">fp32</td>
     <td align="center" colspan="2">fp16</td>
     <td align="center" colspan="2">fp32</td>
     <td align="center" colspan="2">fp32</td>
@@ -89,11 +79,8 @@
     <td align="center">FPS</td>
     <td align="center">latency (ms)</td>
     <td align="center">FPS</td>
-<<<<<<< HEAD
-=======
-    <td align="center">latency (ms)</td>
-    <td align="center">FPS</td>
->>>>>>> a42c4400
+    <td align="center">latency (ms)</td>
+    <td align="center">FPS</td>
   </tr>
   <tr>
     <td align="center">ResNet</td>
@@ -109,11 +96,8 @@
     <td align="center">16.86</td>
     <td align="center">30.54</td>
     <td align="center">32.75</td>
-<<<<<<< HEAD
-=======
     <td align="center">24.13</td>
     <td align="center">41.44</td>
->>>>>>> a42c4400
     <td align="center">1.30</td>
     <td align="center">768.28</td>
     <td align="center">33.91</td>
@@ -136,11 +120,8 @@
     <td align="center">11.35</td>
     <td align="center">49.18</td>
     <td align="center">20.13</td>
-<<<<<<< HEAD
-=======
     <td align="center">37.45</td>
     <td align="center">26.70</td>
->>>>>>> a42c4400
     <td align="center">1.36</td>
     <td align="center">737.67</td>
     <td align="center">133.44</td>
@@ -163,11 +144,8 @@
     <td align="center">13.41</td>
     <td align="center">48.78</td>
     <td align="center">20.50</td>
-<<<<<<< HEAD
-=======
     <td align="center">29.62</td>
     <td align="center">33.76</td>
->>>>>>> a42c4400
     <td align="center">1.91</td>
     <td align="center">524.07</td>
     <td align="center">107.84</td>
@@ -190,11 +168,8 @@
     <td align="center">65.54</td>
     <td align="center">10.23</td>
     <td align="center">97.77</td>
-<<<<<<< HEAD
-=======
     <td align="center">7.37</td>
     <td align="center">135.73</td>
->>>>>>> a42c4400
     <td align="center">4.69</td>
     <td align="center">213.33</td>
     <td align="center">9.55</td>
@@ -228,10 +203,7 @@
     <td align="center" rowspan="3">Dataset</td>
     <td align="center" rowspan="3">Input</td>
     <td align="center" colspan="6">T4</td>
-<<<<<<< HEAD
-=======
     <td align="center" colspan="2">Jetson TX2</td>
->>>>>>> a42c4400
     <td align="center" colspan="2">T4</td>
     <td rowspan="3">model config file</td>
   </tr>
@@ -448,10 +420,7 @@
     <td align="center" rowspan="3">Model</td>
     <td align="center" rowspan="3">Input</td>
     <td align="center" colspan="6">T4</td>
-<<<<<<< HEAD
-=======
     <td align="center" colspan="2">Jetson TX2</td>
->>>>>>> a42c4400
     <td align="center" colspan="2">T4</td>
     <td rowspan="3">model config file</td>
   </tr>
@@ -615,10 +584,7 @@
     <td align="center" rowspan="3">Dataset</td>
     <td align="center" rowspan="3">Input</td>
     <td align="center" colspan="6">T4</td>
-<<<<<<< HEAD
-=======
     <td align="center" colspan="2">Jetson TX2</td>
->>>>>>> a42c4400
     <td align="center" colspan="2">T4</td>
     <td rowspan="3">model config file</td>
   </tr>
