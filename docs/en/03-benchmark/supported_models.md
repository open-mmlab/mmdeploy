--- conflicted
+++ resolved
@@ -22,18 +22,6 @@
 | [RepPoints](https://github.com/open-mmlab/mmdetection/tree/3.x/configs/reppoints)                       | MMDetection      |      N      |      N      |    Y     |  N   |   ?   |    Y     |   N    |  N   |
 | [DETR](https://github.com/open-mmlab/mmdetection/tree/3.x/configs/detr)                                 | MMDetection      |      N      |      Y      |    Y     |  N   |   ?   |    N     |   N    |  N   |
 | [CenterNet](https://github.com/open-mmlab/mmdetection/tree/3.x/configs/centernet)                       | MMDetection      |      N      |      Y      |    Y     |  N   |   ?   |    N     |   N    |  N   |
-<<<<<<< HEAD
-| [SOLO](https://github.com/open-mmlab/mmdetection/tree/3.x/configs/solo)                                 | MMDetection      |      N      |      N      |    N     |  N   |   N   |    Y     |   N    |  N   |
-| [ResNet](https://github.com/open-mmlab/mmpretrain/tree/main/configs/resnet)                             | MMPretrain       |      Y      |      Y      |    Y     |  Y   |   Y   |    Y     |   Y    |  Y   |
-| [ResNeXt](https://github.com/open-mmlab/mmpretrain/tree/main/configs/resnext)                           | MMPretrain       |      Y      |      Y      |    Y     |  Y   |   Y   |    Y     |   Y    |  Y   |
-| [SE-ResNet](https://github.com/open-mmlab/mmpretrain/tree/main/configs/seresnet)                        | MMPretrain       |      Y      |      Y      |    Y     |  Y   |   Y   |    Y     |   Y    |  Y   |
-| [MobileNetV2](https://github.com/open-mmlab/mmpretrain/tree/main/configs/mobilenet_v2)                  | MMPretrain       |      Y      |      Y      |    Y     |  Y   |   Y   |    Y     |   Y    |  Y   |
-| [ShuffleNetV1](https://github.com/open-mmlab/mmpretrain/tree/main/configs/shufflenet_v1)                | MMPretrain       |      Y      |      Y      |    Y     |  Y   |   Y   |    Y     |   Y    |  Y   |
-| [ShuffleNetV2](https://github.com/open-mmlab/mmpretrain/tree/main/configs/shufflenet_v2)                | MMPretrain       |      Y      |      Y      |    Y     |  Y   |   Y   |    Y     |   Y    |  Y   |
-| [VisionTransformer](https://github.com/open-mmlab/mmpretrain/tree/main/configs/vision_transformer)      | MMPretrain       |      Y      |      Y      |    Y     |  Y   |   ?   |    Y     |   Y    |  N   |
-| [SwinTransformer](https://github.com/open-mmlab/mmpretrain/tree/main/configs/swin_transformer)          | MMPretrain       |      Y      |      Y      |    Y     |  N   |   ?   |    N     |   ?    |  N   |
-| [MobileOne](https://github.com/open-mmlab/mmpretrain/tree/main/configs/mobileone)                       | MMPretrain       |      N      |      Y      |    Y     |  N   |   N   |    N     |   N    |  N   |
-=======
 | [SOLO](https://github.com/open-mmlab/mmdetection/tree/3.x/configs/solo)                                 | MMDetection      |      N      |      Y      |    N     |  N   |   N   |    Y     |   N    |  N   |
 | [SOLOv2](https://github.com/open-mmlab/mmdetection/tree/3.x/configs/solov2)                             | MMDetection      |      N      |      Y      |    N     |  N   |   N   |    Y     |   N    |  N   |
 | [ResNet](https://github.com/open-mmlab/mmclassification/tree/1.x/configs/resnet)                        | MMClassification |      Y      |      Y      |    Y     |  Y   |   Y   |    Y     |   Y    |  Y   |
@@ -45,7 +33,6 @@
 | [VisionTransformer](https://github.com/open-mmlab/mmclassification/tree/1.x/configs/vision_transformer) | MMClassification |      Y      |      Y      |    Y     |  Y   |   ?   |    Y     |   Y    |  N   |
 | [SwinTransformer](https://github.com/open-mmlab/mmclassification/tree/1.x/configs/swin_transformer)     | MMClassification |      Y      |      Y      |    Y     |  N   |   ?   |    N     |   ?    |  N   |
 | [MobileOne](https://github.com/open-mmlab/mmclassification/tree/1.x/configs/mobileone)                  | MMClassification |      N      |      Y      |    Y     |  N   |   N   |    N     |   N    |  N   |
->>>>>>> 9a442ab4
 | [FCN](https://github.com/open-mmlab/mmsegmentation/tree/1.x/configs/fcn)                                | MMSegmentation   |      Y      |      Y      |    Y     |  Y   |   Y   |    Y     |   Y    |  Y   |
 | [PSPNet](https://github.com/open-mmlab/mmsegmentation/tree/1.x/configs/pspnet)[\*static](#note)         | MMSegmentation   |      Y      |      Y      |    Y     |  Y   |   Y   |    Y     |   Y    |  Y   |
 | [DeepLabV3](https://github.com/open-mmlab/mmsegmentation/tree/1.x/configs/deeplabv3)                    | MMSegmentation   |      Y      |      Y      |    Y     |  Y   |   Y   |    Y     |   Y    |  N   |
