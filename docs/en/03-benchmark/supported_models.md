--- conflicted
+++ resolved
@@ -2,7 +2,6 @@
 
 The table below lists the models that are guaranteed to be exportable to other backends.
 
-<<<<<<< HEAD
 | Model                       | Codebase         | TorchScript | OnnxRuntime | TensorRT | ncnn | PPLNN | OpenVINO |                                          Model config                                           |
 | :-------------------------- | :--------------- | :---------: | :---------: | :------: | :--: | :---: | :------: | :---------------------------------------------------------------------------------------------: |
 | RetinaNet                   | MMDetection      |      Y      |      Y      |    Y     |  Y   |   Y   |    Y     |        [config](https://github.com/open-mmlab/mmdetection/tree/master/configs/retinanet)        |
@@ -54,6 +53,7 @@
 | STDC                        | MMSegmentation   |      ?      |      Y      |    Y     |  Y   |   N   |    Y     |         [config](https://github.com/open-mmlab/mmsegmentation/tree/master/configs/stdc)         |
 | UPerNet[\*](#note)          | MMSegmentation   |      ?      |      Y      |    Y     |  N   |   N   |    N     |       [config](https://github.com/open-mmlab/mmsegmentation/tree/master/configs/upernet)        |
 | DANet                       | MMSegmentation   |      ?      |      Y      |    Y     |  N   |   N   |    N     |        [config](https://github.com/open-mmlab/mmsegmentation/tree/master/configs/danet)         |
+| Segmenter                   | MMSegmentation   |      Y      |      Y      |    Y     |  Y   |   N   |    Y     |      [config](https://github.com/open-mmlab/mmsegmentation/tree/master/configs/segmenter)       |
 | SRCNN                       | MMEditing        |      Y      |      Y      |    Y     |  Y   |   Y   |    Y     |      [config](https://github.com/open-mmlab/mmediting/tree/master/configs/restorers/srcnn)      |
 | ESRGAN                      | MMEditing        |      Y      |      Y      |    Y     |  Y   |   Y   |    Y     |     [config](https://github.com/open-mmlab/mmediting/tree/master/configs/restorers/esrgan)      |
 | SRGAN                       | MMEditing        |      Y      |      Y      |    Y     |  Y   |   Y   |    Y     | [config](https://github.com/open-mmlab/mmediting/tree/master/configs/restorers/srresnet_srgan)  |
@@ -73,78 +73,6 @@
 | PointPillars                | MMDetection3d    |      ?      |      Y      |    Y     |  N   |   N   |    Y     |     [config](https://github.com/open-mmlab/mmdetection3d/blob/master/configs/pointpillars)      |
 | CenterPoint (pillar)        | MMDetection3d    |      ?      |      Y      |    Y     |  N   |   N   |    Y     |      [config](https://github.com/open-mmlab/mmdetection3d/blob/master/configs/centerpoint)      |
 | RotatedRetinaNet            | RotatedDetection |      N      |      Y      |    Y     |  N   |   N   |    N     | [config](https://github.com/open-mmlab/mmrotate/blob/main/configs/rotated_retinanet/README.md)  |
-=======
-| Model                      | Codebase         | TorchScript | OnnxRuntime | TensorRT | ncnn | PPLNN | OpenVINO |                                          Model config                                           |
-| :------------------------- | :--------------- | :---------: | :---------: | :------: | :--: | :---: | :------: | :---------------------------------------------------------------------------------------------: |
-| RetinaNet                  | MMDetection      |      Y      |      Y      |    Y     |  Y   |   Y   |    Y     |        [config](https://github.com/open-mmlab/mmdetection/tree/master/configs/retinanet)        |
-| Faster R-CNN               | MMDetection      |      Y      |      Y      |    Y     |  Y   |   Y   |    Y     |       [config](https://github.com/open-mmlab/mmdetection/tree/master/configs/faster_rcnn)       |
-| YOLOv3                     | MMDetection      |      Y      |      Y      |    Y     |  Y   |   N   |    Y     |          [config](https://github.com/open-mmlab/mmdetection/tree/master/configs/yolo)           |
-| YOLOX                      | MMDetection      |      Y      |      Y      |    Y     |  Y   |   N   |    Y     |          [config](https://github.com/open-mmlab/mmdetection/tree/master/configs/yolox)          |
-| FCOS                       | MMDetection      |      Y      |      Y      |    Y     |  Y   |   N   |    Y     |          [config](https://github.com/open-mmlab/mmdetection/tree/master/configs/fcos)           |
-| FSAF                       | MMDetection      |      Y      |      Y      |    Y     |  Y   |   Y   |    Y     |          [config](https://github.com/open-mmlab/mmdetection/tree/master/configs/fsaf)           |
-| Mask R-CNN                 | MMDetection      |      Y      |      Y      |    Y     |  N   |   N   |    Y     |        [config](https://github.com/open-mmlab/mmdetection/tree/master/configs/mask_rcnn)        |
-| SSD[\*](#note)             | MMDetection      |      Y      |      Y      |    Y     |  Y   |   N   |    Y     |           [config](https://github.com/open-mmlab/mmdetection/tree/master/configs/ssd)           |
-| FoveaBox                   | MMDetection      |      Y      |      Y      |    N     |  N   |   N   |    Y     |        [config](https://github.com/open-mmlab/mmdetection/tree/master/configs/foveabox)         |
-| ATSS                       | MMDetection      |      N      |      Y      |    Y     |  N   |   N   |    Y     |          [config](https://github.com/open-mmlab/mmdetection/tree/master/configs/atss)           |
-| GFL                        | MMDetection      |      N      |      Y      |    Y     |  N   |   ?   |    Y     |           [config](https://github.com/open-mmlab/mmdetection/tree/master/configs/gfl)           |
-| Cascade R-CNN              | MMDetection      |      N      |      Y      |    Y     |  N   |   Y   |    Y     |      [config](https://github.com/open-mmlab/mmdetection/tree/master/configs/cascade_rcnn)       |
-| Cascade Mask R-CNN         | MMDetection      |      N      |      Y      |    Y     |  N   |   N   |    Y     |      [config](https://github.com/open-mmlab/mmdetection/tree/master/configs/cascade_rcnn)       |
-| VFNet                      | MMDetection      |      N      |      N      |    N     |  N   |   N   |    Y     |          [config](https://github.com/open-mmlab/mmdetection/tree/master/configs/vfnet)          |
-| ResNet                     | MMClassification |      Y      |      Y      |    Y     |  Y   |   Y   |    Y     |       [config](https://github.com/open-mmlab/mmclassification/tree/master/configs/resnet)       |
-| ResNeXt                    | MMClassification |      Y      |      Y      |    Y     |  Y   |   Y   |    Y     |      [config](https://github.com/open-mmlab/mmclassification/tree/master/configs/resnext)       |
-| SE-ResNet                  | MMClassification |      Y      |      Y      |    Y     |  Y   |   Y   |    Y     |      [config](https://github.com/open-mmlab/mmclassification/tree/master/configs/seresnet)      |
-| MobileNetV2                | MMClassification |      Y      |      Y      |    Y     |  Y   |   Y   |    Y     |    [config](https://github.com/open-mmlab/mmclassification/tree/master/configs/mobilenet_v2)    |
-| ShuffleNetV1               | MMClassification |      Y      |      Y      |    Y     |  Y   |   Y   |    Y     |   [config](https://github.com/open-mmlab/mmclassification/tree/master/configs/shufflenet_v1)    |
-| ShuffleNetV2               | MMClassification |      Y      |      Y      |    Y     |  Y   |   Y   |    Y     |   [config](https://github.com/open-mmlab/mmclassification/tree/master/configs/shufflenet_v2)    |
-| VisionTransformer          | MMClassification |      Y      |      Y      |    ?     |  Y   |   ?   |    ?     | [config](https://github.com/open-mmlab/mmclassification/tree/master/configs/vision_transformer) |
-| FCN                        | MMSegmentation   |      Y      |      Y      |    Y     |  Y   |   Y   |    Y     |         [config](https://github.com/open-mmlab/mmsegmentation/tree/master/configs/fcn)          |
-| PSPNet[\*static](#note)    | MMSegmentation   |      Y      |      Y      |    Y     |  Y   |   Y   |    Y     |        [config](https://github.com/open-mmlab/mmsegmentation/tree/master/configs/pspnet)        |
-| DeepLabV3                  | MMSegmentation   |      Y      |      Y      |    Y     |  Y   |   Y   |    Y     |      [config](https://github.com/open-mmlab/mmsegmentation/tree/master/configs/deeplabv3)       |
-| DeepLabV3+                 | MMSegmentation   |      Y      |      Y      |    Y     |  Y   |   Y   |    Y     |    [config](https://github.com/open-mmlab/mmsegmentation/tree/master/configs/deeplabv3plus)     |
-| Fast-SCNN[\*static](#note) | MMSegmentation   |      Y      |      Y      |    Y     |  N   |   Y   |    Y     |       [config](https://github.com/open-mmlab/mmsegmentation/tree/master/configs/fastscnn)       |
-| UNet                       | MMSegmentation   |      Y      |      Y      |    Y     |  Y   |   Y   |    Y     |         [config](https://github.com/open-mmlab/mmsegmentation/tree/master/configs/unet)         |
-| ANN[\*](#note)             | MMSegmentation   |      ?      |      Y      |    Y     |  N   |   N   |    N     |         [config](https://github.com/open-mmlab/mmsegmentation/tree/master/configs/ann)          |
-| APCNet                     | MMSegmentation   |      ?      |      Y      |    Y     |  Y   |   N   |    N     |        [config](https://github.com/open-mmlab/mmsegmentation/tree/master/configs/apcnet)        |
-| BiSeNetV1                  | MMSegmentation   |      ?      |      Y      |    Y     |  Y   |   N   |    Y     |      [config](https://github.com/open-mmlab/mmsegmentation/tree/master/configs/bisenetv1)       |
-| BiSeNetV2                  | MMSegmentation   |      ?      |      Y      |    Y     |  Y   |   N   |    Y     |      [config](https://github.com/open-mmlab/mmsegmentation/tree/master/configs/bisenetv2)       |
-| CGNet                      | MMSegmentation   |      ?      |      Y      |    Y     |  Y   |   N   |    Y     |        [config](https://github.com/open-mmlab/mmsegmentation/tree/master/configs/cgnet)         |
-| DMNet                      | MMSegmentation   |      ?      |      Y      |    N     |  N   |   N   |    N     |        [config](https://github.com/open-mmlab/mmsegmentation/tree/master/configs/dmnet)         |
-| DNLNet                     | MMSegmentation   |      ?      |      Y      |    Y     |  Y   |   N   |    Y     |        [config](https://github.com/open-mmlab/mmsegmentation/tree/master/configs/dnlnet)        |
-| EMANet                     | MMSegmentation   |      ?      |      Y      |    Y     |  N   |   N   |    Y     |        [config](https://github.com/open-mmlab/mmsegmentation/tree/master/configs/emanet)        |
-| EncNet                     | MMSegmentation   |      ?      |      Y      |    Y     |  N   |   N   |    Y     |        [config](https://github.com/open-mmlab/mmsegmentation/tree/master/configs/encnet)        |
-| ERFNet                     | MMSegmentation   |      ?      |      Y      |    Y     |  Y   |   N   |    Y     |        [config](https://github.com/open-mmlab/mmsegmentation/tree/master/configs/erfnet)        |
-| FastFCN                    | MMSegmentation   |      ?      |      Y      |    Y     |  Y   |   N   |    Y     |       [config](https://github.com/open-mmlab/mmsegmentation/tree/master/configs/fastfcn)        |
-| GCNet                      | MMSegmentation   |      ?      |      Y      |    Y     |  N   |   N   |    N     |        [config](https://github.com/open-mmlab/mmsegmentation/tree/master/configs/gcnet)         |
-| ICNet[\*](#note)           | MMSegmentation   |      ?      |      Y      |    Y     |  N   |   N   |    Y     |        [config](https://github.com/open-mmlab/mmsegmentation/tree/master/configs/icnet)         |
-| ISANet                     | MMSegmentation   |      ?      |      Y      |    Y     |  N   |   N   |    Y     |        [config](https://github.com/open-mmlab/mmsegmentation/tree/master/configs/isanet)        |
-| NonLocal Net               | MMSegmentation   |      ?      |      Y      |    Y     |  Y   |   N   |    Y     |     [config](https://github.com/open-mmlab/mmsegmentation/tree/master/configs/nonlocal_net)     |
-| OCRNet                     | MMSegmentation   |      ?      |      Y      |    Y     |  Y   |   N   |    Y     |        [config](https://github.com/open-mmlab/mmsegmentation/tree/master/configs/ocrnet)        |
-| PointRend                  | MMSegmentation   |      ?      |      Y      |    Y     |  N   |   N   |    Y     |      [config](https://github.com/open-mmlab/mmsegmentation/tree/master/configs/point_rend)      |
-| Semantic FPN               | MMSegmentation   |      ?      |      Y      |    Y     |  Y   |   N   |    Y     |       [config](https://github.com/open-mmlab/mmsegmentation/tree/master/configs/sem_fpn)        |
-| STDC                       | MMSegmentation   |      ?      |      Y      |    Y     |  Y   |   N   |    Y     |         [config](https://github.com/open-mmlab/mmsegmentation/tree/master/configs/stdc)         |
-| UPerNet[\*](#note)         | MMSegmentation   |      ?      |      Y      |    Y     |  N   |   N   |    N     |       [config](https://github.com/open-mmlab/mmsegmentation/tree/master/configs/upernet)        |
-| DANet                      | MMSegmentation   |      ?      |      Y      |    Y     |  N   |   N   |    N     |        [config](https://github.com/open-mmlab/mmsegmentation/tree/master/configs/danet)         |
-| Segmenter                  | MMSegmentation   |      Y      |      Y      |    Y     |  Y   |   N   |    Y     |      [config](https://github.com/open-mmlab/mmsegmentation/tree/master/configs/segmenter)       |
-| SRCNN                      | MMEditing        |      Y      |      Y      |    Y     |  Y   |   Y   |    Y     |      [config](https://github.com/open-mmlab/mmediting/tree/master/configs/restorers/srcnn)      |
-| ESRGAN                     | MMEditing        |      Y      |      Y      |    Y     |  Y   |   Y   |    Y     |     [config](https://github.com/open-mmlab/mmediting/tree/master/configs/restorers/esrgan)      |
-| SRGAN                      | MMEditing        |      Y      |      Y      |    Y     |  Y   |   Y   |    Y     | [config](https://github.com/open-mmlab/mmediting/tree/master/configs/restorers/srresnet_srgan)  |
-| SRResNet                   | MMEditing        |      Y      |      Y      |    Y     |  Y   |   Y   |    Y     | [config](https://github.com/open-mmlab/mmediting/tree/master/configs/restorers/srresnet_srgan)  |
-| Real-ESRGAN                | MMEditing        |      Y      |      Y      |    Y     |  Y   |   Y   |    Y     |   [config](https://github.com/open-mmlab/mmediting/tree/master/configs/restorers/real_esrgan)   |
-| EDSR                       | MMEditing        |      Y      |      Y      |    Y     |  Y   |   N   |    Y     |      [config](https://github.com/open-mmlab/mmediting/tree/master/configs/restorers/edsr)       |
-| RDN                        | MMEditing        |      Y      |      Y      |    Y     |  Y   |   Y   |    Y     |       [config](https://github.com/open-mmlab/mmediting/tree/master/configs/restorers/rdn)       |
-| DBNet                      | MMOCR            |      Y      |      Y      |    Y     |  Y   |   Y   |    Y     |          [config](https://github.com/open-mmlab/mmocr/tree/main/configs/textdet/dbnet)          |
-| PANet                      | MMOCR            |      Y      |      Y      |    Y     |  Y   |   ?   |    Y     |          [config](https://github.com/open-mmlab/mmocr/tree/main/configs/textdet/panet)          |
-| DBNet                      | MMOCR            |      Y      |      Y      |    Y     |  Y   |   ?   |    Y     |         [config](https://github.com/open-mmlab/mmocr/tree/main/configs/textdet/psenet)          |
-| CRNN                       | MMOCR            |      Y      |      Y      |    Y     |  Y   |   Y   |    N     |         [config](https://github.com/open-mmlab/mmocr/tree/main/configs/textrecog/crnn)          |
-| SAR                        | MMOCR            |      N      |      Y      |    N     |  N   |   N   |    N     |          [config](https://github.com/open-mmlab/mmocr/tree/main/configs/textrecog/sar)          |
-| SATRN                      | MMOCR            |      Y      |      Y      |    Y     |  N   |   N   |    N     |         [config](https://github.com/open-mmlab/mmocr/tree/main/configs/textrecog/satrn)         |
-| HRNet                      | MMPose           |      N      |      Y      |    Y     |  Y   |   N   |    Y     |     [config](https://mmpose.readthedocs.io/en/latest/papers/backbones.html#hrnet-cvpr-2019)     |
-| MSPN                       | MMPose           |      N      |      Y      |    Y     |  Y   |   N   |    Y     |     [config](https://mmpose.readthedocs.io/en/latest/papers/backbones.html#mspn-arxiv-2019)     |
-| LiteHRNet                  | MMPose           |      N      |      Y      |    Y     |  N   |   N   |    Y     |   [config](https://mmpose.readthedocs.io/en/latest/papers/backbones.html#litehrnet-cvpr-2021)   |
-| PointPillars               | MMDetection3d    |      ?      |      Y      |    Y     |  N   |   N   |    Y     |     [config](https://github.com/open-mmlab/mmdetection3d/blob/master/configs/pointpillars)      |
-| CenterPoint (pillar)       | MMDetection3d    |      ?      |      Y      |    Y     |  N   |   N   |    Y     |      [config](https://github.com/open-mmlab/mmdetection3d/blob/master/configs/centerpoint)      |
-| RotatedRetinaNet           | RotatedDetection |      N      |      Y      |    Y     |  N   |   N   |    N     | [config](https://github.com/open-mmlab/mmrotate/blob/main/configs/rotated_retinanet/README.md)  |
->>>>>>> dc5f9c37
 
 ### Note
 
