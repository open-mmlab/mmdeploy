--- conflicted
+++ resolved
@@ -6,13 +6,9 @@
     find_package(MMDeploy REQUIRED)
 endif ()
 
-<<<<<<< HEAD
-function(add_example task folder name)
-    if (TARGET mmdeploy_${task})
-=======
-function(add_example dep name)
+
+function(add_example dep folder name)
     if (NOT dep OR TARGET mmdeploy_${dep})
->>>>>>> 14e31fb8
         # Search for c/cpp sources
         file(GLOB _SRCS ${folder}/${name}.c*)
         add_executable(${name} ${_SRCS})
@@ -47,7 +43,6 @@
 #add_example("" det_pose)
 
 if (MMDEPLOY_BUILD_SDK_CXX_API)
-<<<<<<< HEAD
     add_example(classifier cpp classifier)
     add_example(detector cpp detector)
     add_example(segmentor cpp segmentor)
@@ -55,14 +50,4 @@
     add_example(text_detector cpp text_ocr)
     add_example(pose_detector cpp pose_detector)
     add_example(rotated_detector cpp rotated_detector)
-=======
-    add_example(classifier classifier)
-    add_example(detector detector)
-    add_example(segmentor segmentor)
-    add_example(restorer restorer)
-    add_example(text_detector text_ocr)
-    add_example(text_detector text_det_recog)
-    add_example(pose_detector pose_detector)
-    add_example(rotated_detector rotated_detector)
->>>>>>> 14e31fb8
 endif ()