# Copyright (c) OpenMMLab. All rights reserved.
import functools
import inspect
import types
import warnings
from abc import ABCMeta, abstractmethod
from functools import wraps
from typing import Any, Callable, Dict, List, Optional, Tuple, Union

from mmengine.utils import ManagerMixin

import mmdeploy
from mmdeploy.utils.constants import IR, Backend


def eval_with_import(path: str) -> Any:
    """Evaluate the string as Python script.

    Args:
        path (str): The path to evaluate.

    Returns:
        Any: The result of evaluation.
    """
    split_path = path.split('.')
    for i in range(len(split_path), 0, -1):
        try:
            exec('import {}'.format('.'.join(split_path[:i])))
            break
        except Exception:
            continue
    return eval(path)


def import_function(path: str) -> Tuple[Callable, Optional[type]]:
    """Import and evaluate a function. If the function is defined in a class,
    evaluate the class additionally.

    Args:
        path (str): The path to evaluate.

    Returns:
        Callable: The function of evaluation.
        type: The class of evaluation if the function is defined in a class, or
            None.
    """
    split_path = path.split('.')
    for i in range(len(split_path), 0, -1):
        try:
            exec('import {}'.format('.'.join(split_path[:i])))
            break
        except Exception:
            continue

    obj = eval(path)

    # The path that might be a class
    previous_obj = eval('.'.join(split_path[:-1]))

    # Check if the path leads to a class
    if inspect.isclass(previous_obj):
        return obj, previous_obj
    else:
        return obj, None


def collect_env(backend: Backend, ir: IR, **kwargs) -> Dict:
    """Collect current environment information, including backend, ir, codebase
    version, etc. Rewriters will be checked according to env infos.

    Args:
        backend (Backend): Current backend.
        ir (IR): Current IR.

    Returns:
        Dict: Record the value of Backend and IR as well as the versions of
        libraries.
    """
    from mmdeploy.utils import get_backend_version, get_codebase_version
    env = dict(backend=backend, ir=ir)
    env['mmdeploy'] = mmdeploy.__version__
    env.update(get_backend_version())
    env.update(get_codebase_version())
    env.update(kwargs)
    return env


class Checker(metaclass=ABCMeta):
    """The interface for checking whether a rewriter is valid."""

    def __init__(self):
        pass

    @abstractmethod
    def check(self, env: Dict) -> bool:
        """Check the if the rewriter is valid according to environment.

        Args:
            env (Dict): The backend, IR info and version info.
        """
        pass


class BackendChecker(Checker):
    """Checker that determines which backend the rewriter must run on.

    Args:
        required_backend (Backend): The rewriter will be activated on
            which backend.
    """

    def __init__(self, required_backend: Backend):
        super().__init__()
        self.required_backend = required_backend

    def check(self, env: Dict) -> bool:
        """Check the if the rewriter is valid according to backend.

        Args:
            env (Dict): The backend, IR info and version info.
        """
        return env['backend'] == self.required_backend


class IRChecker(Checker):
    """Checker that determines which IR the rewriter must run on.

    Args:
        required_ir (IR): The rewriter will be activated on which IR.
    """

    def __init__(self, required_ir: IR):
        super().__init__()
        self.required_ir = required_ir

    def check(self, env: Dict) -> bool:
        """Check the if the rewriter is valid according to IR.

        Args:
            env (Dict): The backend, IR info and version info.
        """
        return env['ir'] == self.required_ir


class LibVersionChecker(Checker):
    """Checker that determines which IR the rewriter must run on.

    Args:
        lib (str): The name of library.
        min_version (str | None): The rewriter should no lower than which
            version. Default to `None`.
        max_version (str | None): The rewriter should no greater than which
            version. Default to `None`.
    """

    def __init__(self,
                 lib: str,
                 min_version: Optional[str] = None,
                 max_version: Optional[str] = None):
        super().__init__()
        self.lib = lib
        self.min_version = min_version
        self.max_version = max_version

    def check(self, env: Dict) -> bool:
        """Check the if the rewriter is valid according to library version.

        Args:
            env (Dict): The backend, IR info and version info.
        """
        # If the library has not been installed
        if env[self.lib] is None:
            return False

        from packaging import version
        valid = True
        # The version should no less than min version and no greater than
        # max version.
        if self.min_version is not None:
            if version.parse(env[self.lib]) < version.parse(self.min_version):
                valid = False
        if self.max_version is not None:
            if version.parse(env[self.lib]) > version.parse(self.max_version):
                valid = False
        return valid


class RewriterRegistry:
    """A registry that records rewrite objects.

    Logically this class is a two-dimensional table which maintains an object
    list for each backend. The records can be inserted to this table through
    register.

    Members:
        _rewrite_records (Dict[Backend, Dict[str, Dict]]): A data structure
            which records the register message in a specific backend.

    Example:
        >>> FUNCTION_REGISTRY = RewriterRegistry()
        >>> @FUNCTION_REGISTRY.register_object(backend="default")
        >>> def add():
        >>>     return a + b
        >>> records = FUNCTION_REGISTRY.get_record("default")
    """

    def __init__(self):
        self._rewrite_records = dict()

    def get_records(self, env: Dict) -> List:
        """Get all registered records that are valid in the given environment
        from record table.

        If the backend and IR of rewriter are set to 'default', then the
        rewriter is regarded as default rewriter. The default rewriter will be
        activated only when all other rewriters are not valid. If there are
        multiple rewriters are valid (except default rewriter), we will
        activate the first one (The order is determined by the time when
        rewriters are loaded).

        Args:
            env (dict): Environment dictionary that includes backend, IR,
                codebase version, etc.

        Returns:
            List: A list that includes valid records.
        """
        default_records = list()
        records = list()

        for origin_function, rewriter_records in self._rewrite_records.items():
            default_rewriter = None
            final_rewriter = None
            for record in rewriter_records:
                # Get the checkers of current rewriter
                checkers: List[Checker] = record['_checkers']

                # Check if the rewriter is default rewriter
                if len(checkers) == 0:
                    #  Process the default rewriter exceptionally
                    if default_rewriter is None:
                        default_rewriter = record
                    else:
                        warnings.warn(
                            'Detect multiple valid rewriters for '
                            f'{origin_function}, use the first rewriter.')
                else:
                    # Check if the checker is valid.
                    # The checker is valid only if all the checks are passed
                    valid = True
                    for checker in checkers:
                        if not checker.check(env):
                            valid = False
                            break

                    if valid:
                        # Check if there are multiple valid rewriters
                        if final_rewriter is not None:
                            warnings.warn(
                                'Detect multiple valid rewriters for'
                                f'{origin_function}, use the first rewriter.')
                        else:
                            final_rewriter = record

            # Append final rewriter.
            # If there is no valid rewriter, try not apply default rewriter
            if final_rewriter is not None:
                records.append((origin_function, final_rewriter))
            elif default_rewriter is not None:
                default_records.append((origin_function, default_rewriter))

        # Make the default records como to the front of list because we may
        # want the non-default records to override them.
        return default_records + records

    def _register(self, name: str, backend: Backend, ir: IR,
                  extra_checkers: List[Checker], **kwargs):
        """The implementation of register."""

        # Merge checkers to kwargs
        record_dict = kwargs

        # Try to create a checker according to 'backend' field
        if backend != Backend.DEFAULT:
            extra_checkers.append(BackendChecker(backend))

        # Try to create a checker according to 'ir' field
        if ir != IR.DEFAULT:
            extra_checkers.append(IRChecker(ir))

        record_dict['_checkers'] = extra_checkers

        # There may be multiple rewriters of a function/module. We use a list
        # to store the rewriters of a function/module.
        if name not in self._rewrite_records:
            self._rewrite_records[name] = list()
        self._rewrite_records[name].append(record_dict)

    def register_object(self,
                        name: str,
                        backend: str,
                        ir: IR,
                        extra_checkers: Optional[Union[Checker,
                                                       List[Checker]]] = None,
                        **kwargs) -> Callable:
        """The decorator to register an object.

        Args:
            name (str): The import path to access the function/module.
            backend (str): The rewriter will be activated on which backend.
            ir (IR): The rewriter will be activated on which ir.
            extra_checkers (None | Checker | List[Checker]): Other requirements
                for the rewriters. Default to `None`.

        Returns:
            Callable: The decorator.
        """

        if extra_checkers is None:
            extra_checkers = []
        elif isinstance(extra_checkers, Checker):
            extra_checkers = [extra_checkers]

        backend = Backend.get(backend)

        def decorator(object):
            self._register(
                name, backend, ir, extra_checkers, _object=object, **kwargs)
            return object

        return decorator


class ContextCaller:
    """A callable object used in RewriteContext.

    This class saves context variables as member variables. When a rewritten
    function is called in RewriteContext, an instance of this class will be
    passed as the first argument of the function.

    Args:
        func (Callable): The rewritten function to call.
        origin_func (Callable): The function that is going to be rewritten.
            Note that in symbolic function origin_func may be 'None'.
        cfg (Dict): The deploy config dictionary.

    Example:
        >>> @FUNCTION_REWRITER.register_rewriter(func_name='torch.add')
        >>> def func(x, y):
        >>>     # ctx is an instance of ContextCaller
        >>>     ctx = FUNCTION_REWRITER.get_context()
        >>>     print(ctx.cfg)
        >>>     return x + y
    """

    def __init__(self, func: Callable, origin_func: Callable, cfg: Dict,
                 **kwargs):
        self.func = func
        self.origin_func = origin_func
        self.cfg = cfg
        # PyTorch will do annotation check on symbolic function
        # Update the annotation so ContextCaller can pass the check.
        if origin_func is not None:
            wraps(origin_func)(self)
        else:
            self.__annotations__ = getattr(func, '__annotations__', {})

        for k, v in kwargs.items():
            setattr(self, k, v)

    def __call__(self, *args, **kwargs):
        """Directly call self.func."""
        return self.func(self, *args, **kwargs)

    def get_wrapped_caller(self):
        """Generate a wrapped caller for function rewrite."""

        # Rewrite function should not call a member function, so we use a
        # wrapper to generate a Callable object.
        # @wraps(self.func)
        def wrapper(*args, **kwargs):
            # Add a new argument (context message) to function
            # Because "self.func" is a function but not a member function,
            # we should pass self as the first argument
            return self.func(self, *args, **kwargs)

        return wrapper


<<<<<<< HEAD
class FunctionContextContextCaller(ManagerMixin):

    def __init__(self, name: str = '', **kwargs):
        super().__init__(name, **kwargs)

    def register_orgin_func(self, origin_func):
        self.origin_func = origin_func

    def register_cfg(self, cfg):
        self.cfg = cfg

    def register_extra_kwargs(self, **kwargs):
        for k, v in kwargs.items():
            setattr(self, k, v)

    def get_wrapped_caller(self, func):
        # Rewrite function should not call a member function, so we use a
        # wrapper to generate a Callable object.
        @wraps(func)
        def wrapper(*args, **kwargs):
            # Add a new argument (context message) to function
            # Because "self.func" is a function but not a member function,
            # we should pass self as the first argument
            return func(*args, **kwargs)

        return wrapper
=======
def get_func_qualname(func: Callable) -> str:
    """get function name."""
    assert isinstance(func, Callable), f'{func} is not a Callable object.'
    _func_name = None
    if hasattr(func, '__qualname__'):
        _func_name = f'{func.__module__}.{func.__qualname__}'
    elif hasattr(func, '__class__'):
        _func_name = func.__class__
    else:
        _func_name = str(func)
    return _func_name


def get_frame_func(top: int = 1) -> Callable:
    """get func of frame."""
    frameinfo = inspect.stack()[top]
    frame = frameinfo.frame

    g_vars = frame.f_globals
    func_name = frameinfo.function
    assert func_name in g_vars, \
        f'Can not find function: {func_name} in global.'
    func = g_vars[func_name]
    return func


def get_frame_qualname(top: int = 1) -> str:
    """get frame name."""
    frameinfo = inspect.stack()[top]
    frame = frameinfo.frame

    g_vars = frame.f_globals
    func_name = frameinfo.function
    assert func_name in g_vars, \
        f'Can not find function: {func_name} in global.'
    func = g_vars[func_name]
    module_name = inspect.getmodule(func).__name__

    return f'{module_name}.{func_name}'


def copy_function(f: types.FunctionType):
    """Copy the function."""
    # copy the global so we can get different func for different origin
    glb = f.__globals__.copy()
    name = f.__name__
    g = types.FunctionType(
        f.__code__,
        glb,
        name=name,
        argdefs=f.__defaults__,
        closure=f.__closure__)
    g = functools.update_wrapper(g, f)
    g.__kwdefaults__ = f.__kwdefaults__
    glb[name] = g
    return g
>>>>>>> 133fce54
<|MERGE_RESOLUTION|>--- conflicted
+++ resolved
@@ -387,34 +387,6 @@
         return wrapper
 
 
-<<<<<<< HEAD
-class FunctionContextContextCaller(ManagerMixin):
-
-    def __init__(self, name: str = '', **kwargs):
-        super().__init__(name, **kwargs)
-
-    def register_orgin_func(self, origin_func):
-        self.origin_func = origin_func
-
-    def register_cfg(self, cfg):
-        self.cfg = cfg
-
-    def register_extra_kwargs(self, **kwargs):
-        for k, v in kwargs.items():
-            setattr(self, k, v)
-
-    def get_wrapped_caller(self, func):
-        # Rewrite function should not call a member function, so we use a
-        # wrapper to generate a Callable object.
-        @wraps(func)
-        def wrapper(*args, **kwargs):
-            # Add a new argument (context message) to function
-            # Because "self.func" is a function but not a member function,
-            # we should pass self as the first argument
-            return func(*args, **kwargs)
-
-        return wrapper
-=======
 def get_func_qualname(func: Callable) -> str:
     """get function name."""
     assert isinstance(func, Callable), f'{func} is not a Callable object.'
@@ -470,5 +442,4 @@
     g = functools.update_wrapper(g, f)
     g.__kwdefaults__ = f.__kwdefaults__
     glb[name] = g
-    return g
->>>>>>> 133fce54
+    return g