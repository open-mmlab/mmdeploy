# Copyright (c) OpenMMLab. All rights reserved.
import time
import warnings
from contextlib import contextmanager
from typing import Optional

import numpy as np
import torch

from mmdeploy.utils.logging import get_logger


class TimeCounter:
    """A tool for counting inference time of backends."""
    names = dict()

    # Avoid instantiating every time
    @classmethod
    def count_time(cls,
                   name: str,
                   warmup: int = 1,
                   log_interval: int = 1,
                   with_sync: bool = False):
        """Proceed time counting.

        Args:
            name (str): Name of this timer.
            warmup (int): The warm up steps, default 1.
            log_interval (int): Interval between each log, default 1.
            with_sync (bool): Whether use cuda synchronize for time counting,
                default `False`.
        """

        def _register(func):
            assert warmup >= 1
            assert name not in cls.names,\
                'The registered function name cannot be repeated!'
            # When adding on multiple functions, we need to ensure that the
            # data does not interfere with each other
            cls.names[name] = dict(
                count=0,
                execute_time=[],
                log_interval=log_interval,
                warmup=warmup,
                with_sync=with_sync,
                enable=False)

            def fun(*args, **kwargs):
                count = cls.names[name]['count']
                execute_time = cls.names[name]['execute_time']
                log_interval = cls.names[name]['log_interval']
                warmup = cls.names[name]['warmup']
                with_sync = cls.names[name]['with_sync']
                enable = cls.names[name]['enable']

                count += 1
                cls.names[name]['count'] = count

                if enable:
                    if with_sync and torch.cuda.is_available():
                        torch.cuda.synchronize()
                    start_time = time.perf_counter()

                result = func(*args, **kwargs)

                if enable:
                    if with_sync and torch.cuda.is_available():
                        torch.cuda.synchronize()
                    elapsed = time.perf_counter() - start_time

                if enable and count > warmup:
                    execute_time.append(elapsed)

                    if (count - warmup) % log_interval == 0:
                        times_per_count = 1000 * float(np.mean(execute_time))
                        fps = 1000 / times_per_count
                        msg = f'[{name}]-{count} times per count: '\
                              f'{times_per_count:.2f} ms, '\
                              f'{fps:.2f} FPS'
                        cls.logger.info(msg)

                return result

            return fun

        return _register

    @classmethod
    @contextmanager
    def activate(cls,
                 func_name: str = None,
                 warmup: int = 1,
                 log_interval: int = 1,
                 with_sync: bool = False,
                 file: Optional[str] = None):
        """Activate the time counter.

        Args:
            func_name (str): Specify which function to activate. If not
                specified, all registered function will be activated.
            warmup (int): the warm up steps, default 1.
            log_interval (int): Interval between each log, default 1.
            with_sync (bool): Whether use cuda synchronize for time counting,
                default False.
            file (str | None): The file to save output messages. The default
                is `None`.
        """
        assert warmup >= 1
        logger = get_logger('test', log_file=file)
        cls.logger = logger
        if func_name is not None:
            warnings.warn('func_name must be globally unique if you call '
                          'activate multiple times')
            assert func_name in cls.names, '{} must be registered before '\
                'setting params'.format(func_name)
            cls.names[func_name]['warmup'] = warmup
            cls.names[func_name]['log_interval'] = log_interval
            cls.names[func_name]['with_sync'] = with_sync
            cls.names[func_name]['enable'] = True
        else:
            for name in cls.names:
                cls.names[name]['warmup'] = warmup
                cls.names[name]['log_interval'] = log_interval
                cls.names[name]['with_sync'] = with_sync
                cls.names[name]['enable'] = True
        yield
        if func_name is not None:
            cls.names[func_name]['enable'] = False
        else:
            for name in cls.names:
                cls.names[name]['enable'] = False

    @classmethod
    def print_stats(cls, name: str):
        """print statistics results of timer.

        Args:
            name (str): The name registered with `count_time`.
        """
        from prettytable import PrettyTable

        assert name in cls.names
        stats = cls.names[name]
        execute_time = stats['execute_time']
        latency_mean = 1000 * float(np.mean(execute_time))
        latency_median = 1000 * float(np.median(execute_time))
        latency_min = 1000 * float(np.min(execute_time))
        latency_max = 1000 * float(np.max(execute_time))
        fps_mean, fps_median = 1000 / latency_mean, 1000 / latency_median
        fps_min, fps_max = 1000 / latency_min, 1000 / latency_max
        results = PrettyTable()
        results.field_names = ['Stats', 'Latency/ms', 'FPS']
        results.add_rows([
            ['Mean', latency_mean, fps_mean],
            ['Median', latency_median, fps_median],
            ['Min', latency_min, fps_min],
            ['Max', latency_max, fps_max],
        ])
        results.float_format = '.3'
<<<<<<< HEAD
        print(results, file=open('report.txt', 'a'))
=======
        print(results)
>>>>>>> 4d8ea40f
<|MERGE_RESOLUTION|>--- conflicted
+++ resolved
@@ -157,8 +157,4 @@
             ['Max', latency_max, fps_max],
         ])
         results.float_format = '.3'
-<<<<<<< HEAD
-        print(results, file=open('report.txt', 'a'))
-=======
-        print(results)
->>>>>>> 4d8ea40f
+        print(results)