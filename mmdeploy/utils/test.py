--- conflicted
+++ resolved
@@ -502,17 +502,9 @@
         if not (ncnn_apis.is_available()
                 and ncnn_apis.is_custom_ops_available()):
             return None
-<<<<<<< HEAD
-        work_dir = tempfile.TemporaryDirectory().name
-        param_path, bin_path = ncnn_apis.get_output_model_file(
-            ir_file_path, work_dir)
-        ir_file_name = osp.splitext(osp.split(ir_file_path)[1])[0]
-        ncnn_apis.from_onnx(ir_file_path, osp.join(work_dir, ir_file_name))
-=======
         param_path, bin_path = ncnn_apis.get_output_model_file(ir_file_path)
         ncnn_files_prefix = osp.splitext(ir_file_path)[0]
         ncnn_apis.from_onnx(ir_file_path, ncnn_files_prefix)
->>>>>>> 83b11bc1
         backend_files = [param_path, bin_path]
         backend_feats = flatten_model_inputs
         device = 'cpu'
