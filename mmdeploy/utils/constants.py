# Copyright (c) OpenMMLab. All rights reserved.
from enum import Enum


class AdvancedEnum(Enum):
    """Define an enumeration class."""

    @classmethod
    def get(cls, value):
        """Get the key through a value."""
        for k in cls:
            if k.value == value:
                return k

        raise KeyError(f'Cannot get key by value "{value}" of {cls}')


class Task(AdvancedEnum):
    """Define task enumerations."""
    TEXT_DETECTION = 'TextDetection'
    TEXT_RECOGNITION = 'TextRecognition'
    SEGMENTATION = 'Segmentation'
    SUPER_RESOLUTION = 'SuperResolution'
    CLASSIFICATION = 'Classification'
    OBJECT_DETECTION = 'ObjectDetection'
    INSTANCE_SEGMENTATION = 'InstanceSegmentation'
<<<<<<< HEAD
    VOXEL_DETECTION = 'VoxelDetection'
=======
    POSE_DETECTION = 'PoseDetection'
>>>>>>> 141d9566


class Codebase(AdvancedEnum):
    """Define codebase enumerations."""
    MMDET = 'mmdet'
    MMSEG = 'mmseg'
    MMCLS = 'mmcls'
    MMOCR = 'mmocr'
    MMEDIT = 'mmedit'
<<<<<<< HEAD
    MMDET3D = 'mmdet3d'
=======
    MMPOSE = 'mmpose'
>>>>>>> 141d9566


class Backend(AdvancedEnum):
    """Define backend enumerations."""
    PYTORCH = 'pytorch'
    TENSORRT = 'tensorrt'
    ONNXRUNTIME = 'onnxruntime'
    PPLNN = 'pplnn'
    NCNN = 'ncnn'
    OPENVINO = 'openvino'
    SDK = 'sdk'
    DEFAULT = 'default'


SDK_TASK_MAP = {
    Task.CLASSIFICATION:
    dict(component='LinearClsHead', cls_name='Classifier'),
    Task.OBJECT_DETECTION:
    dict(component='ResizeBBox', cls_name='Detector'),
    Task.INSTANCE_SEGMENTATION:
    dict(component='ResizeInstanceMask', cls_name='Detector'),
    Task.SEGMENTATION:
    dict(component='ResizeMask', cls_name='Segmentor'),
    Task.SUPER_RESOLUTION:
    dict(component='TensorToImg', cls_name='Restorer'),
    Task.TEXT_DETECTION:
    dict(component='TextDetHead', cls_name='TextDetector'),
    Task.TEXT_RECOGNITION:
    dict(component='CTCConvertor', cls_name='TextRecognizer')
}<|MERGE_RESOLUTION|>--- conflicted
+++ resolved
@@ -24,11 +24,8 @@
     CLASSIFICATION = 'Classification'
     OBJECT_DETECTION = 'ObjectDetection'
     INSTANCE_SEGMENTATION = 'InstanceSegmentation'
-<<<<<<< HEAD
     VOXEL_DETECTION = 'VoxelDetection'
-=======
     POSE_DETECTION = 'PoseDetection'
->>>>>>> 141d9566
 
 
 class Codebase(AdvancedEnum):
@@ -38,11 +35,8 @@
     MMCLS = 'mmcls'
     MMOCR = 'mmocr'
     MMEDIT = 'mmedit'
-<<<<<<< HEAD
     MMDET3D = 'mmdet3d'
-=======
     MMPOSE = 'mmpose'
->>>>>>> 141d9566
 
 
 class Backend(AdvancedEnum):
