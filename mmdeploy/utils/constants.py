# Copyright (c) OpenMMLab. All rights reserved.
from enum import Enum


class AdvancedEnum(Enum):
    """Define an enumeration class."""

    @classmethod
    def get(cls, value):
        """Get the key through a value."""
        for k in cls:
            if k.value == value:
                return k

        raise KeyError(f'Cannot get key by value "{value}" of {cls}')


class Task(AdvancedEnum):
    """Define task enumerations."""
    TEXT_DETECTION = 'TextDetection'
    TEXT_RECOGNITION = 'TextRecognition'
    SEGMENTATION = 'Segmentation'
    SUPER_RESOLUTION = 'SuperResolution'
    CLASSIFICATION = 'Classification'
    OBJECT_DETECTION = 'ObjectDetection'
    INSTANCE_SEGMENTATION = 'InstanceSegmentation'
    VOXEL_DETECTION = 'VoxelDetection'
    MONOCULAR_DETECTION = 'MonocularDetection'
    POSE_DETECTION = 'PoseDetection'
    ROTATED_DETECTION = 'RotatedDetection'
    VIDEO_RECOGNITION = 'VideoRecognition'


class Codebase(AdvancedEnum):
    """Define codebase enumerations."""
    MMDET = 'mmdet'
    MMSEG = 'mmseg'
    MMCLS = 'mmcls'
    MMOCR = 'mmocr'
    MMEDIT = 'mmedit'
    MMDET3D = 'mmdet3d'
    MMPOSE = 'mmpose'
    MMROTATE = 'mmrotate'
    MMACTION = 'mmaction'


class IR(AdvancedEnum):
    """Define intermediate representation enumerations."""
    ONNX = 'onnx'
    TORCHSCRIPT = 'torchscript'
    DEFAULT = 'default'


class Backend(AdvancedEnum):
    """Define backend enumerations."""
    PYTORCH = 'pytorch'
    TENSORRT = 'tensorrt'
    ONNXRUNTIME = 'onnxruntime'
    PPLNN = 'pplnn'
    NCNN = 'ncnn'
    SNPE = 'snpe'
    OPENVINO = 'openvino'
    SDK = 'sdk'
    TORCHSCRIPT = 'torchscript'
    RKNN = 'rknn'
    ASCEND = 'ascend'
    COREML = 'coreml'
<<<<<<< HEAD
    IPU = 'ipu'
=======
    TVM = 'tvm'
>>>>>>> 5285caf3
    DEFAULT = 'default'


SDK_TASK_MAP = {
    Task.CLASSIFICATION:
    dict(component='LinearClsHead', cls_name='Classifier'),
    Task.OBJECT_DETECTION:
    dict(component='ResizeBBox', cls_name='Detector'),
    Task.INSTANCE_SEGMENTATION:
    dict(component='ResizeInstanceMask', cls_name='Detector'),
    Task.SEGMENTATION:
    dict(component='ResizeMask', cls_name='Segmentor'),
    Task.SUPER_RESOLUTION:
    dict(component='TensorToImg', cls_name='Restorer'),
    Task.TEXT_DETECTION:
    dict(component='TextDetHead', cls_name='TextDetector'),
    Task.TEXT_RECOGNITION:
    dict(component='CTCConvertor', cls_name='TextRecognizer'),
    Task.POSE_DETECTION:
    dict(component='Detector', cls_name='PoseDetector'),
    Task.ROTATED_DETECTION:
    dict(component='ResizeRBBox', cls_name='RotatedDetector'),
    Task.VIDEO_RECOGNITION:
    dict(component='BaseHead', cls_name='VideoRecognizer')
}

TENSORRT_MAX_TOPK = 3840<|MERGE_RESOLUTION|>--- conflicted
+++ resolved
@@ -65,11 +65,8 @@
     RKNN = 'rknn'
     ASCEND = 'ascend'
     COREML = 'coreml'
-<<<<<<< HEAD
     IPU = 'ipu'
-=======
     TVM = 'tvm'
->>>>>>> 5285caf3
     DEFAULT = 'default'
 
 
