--- conflicted
+++ resolved
@@ -6,15 +6,10 @@
 
 from mmdeploy.apis import build_task_processor
 from mmdeploy.utils import (Backend, Task, get_backend, get_codebase,
-<<<<<<< HEAD
-                            get_common_config, get_onnx_config, get_task_type,
-                            is_dynamic_batch, load_config)
-from mmdeploy.utils.constants import SDK_TASK_MAP as task_map
-=======
                             get_common_config, get_onnx_config,
                             get_root_logger, get_task_type, is_dynamic_batch,
                             load_config)
->>>>>>> 9fd15e38
+from mmdeploy.utils.constants import SDK_TASK_MAP as task_map
 
 
 def get_mmdpeloy_version() -> str:
