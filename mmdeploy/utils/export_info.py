--- conflicted
+++ resolved
@@ -125,11 +125,8 @@
     elif backend == Backend.NCNN:
         net = replace_suffix(ir_name, '.param')
         weights = replace_suffix(ir_name, '.bin')
-<<<<<<< HEAD
-=======
         if 'precision' in deploy_cfg['backend_config']:
             precision = deploy_cfg['backend_config']['precision']
->>>>>>> 1d8a67b2
     elif backend in [Backend.ONNXRUNTIME, Backend.TORCHSCRIPT]:
         pass
     else:
