--- conflicted
+++ resolved
@@ -17,9 +17,5 @@
     'get_calib_config', 'get_calib_filename', 'get_common_config',
     'get_model_inputs', 'cfg_apply_marks', 'get_input_shape',
     'parse_device_id', 'parse_cuda_device_id', 'get_codebase_config',
-<<<<<<< HEAD
-    'get_backend_config', 'target_wrapper'
-=======
-    'get_backend_config', 'get_dynamic_axes'
->>>>>>> b5d6c036
+    'get_backend_config', 'get_dynamic_axes', 'target_wrapper'
 ]