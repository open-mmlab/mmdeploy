--- conflicted
+++ resolved
@@ -8,70 +8,11 @@
 from mmdeploy.apis.core.pipeline_manager import no_mp
 from mmdeploy.utils import (get_backend, get_dynamic_axes, get_input_shape,
                             get_onnx_config, load_config)
-<<<<<<< HEAD
-from .onnx.optimizer import *  # noqa
-from .onnx.passes import optimize_onnx
-
-
-def torch2onnx_impl(model: torch.nn.Module,
-                    input: Union[torch.Tensor, Tuple],
-                    deploy_cfg: Union[str, mmcv.Config],
-                    output_file: str,
-                    optimize: bool = True):
-    """Converting torch model to ONNX.
-
-    Args:
-        model (torch.nn.Module): Input pytorch model.
-        input (torch.Tensor | Tuple): Input tensor used to convert model.
-        deploy_cfg (str | mmcv.Config): Deployment config file or
-            Config object.
-        output_file (str): Output file to save ONNX model.
-        optimize (bool): Run optimize passes.
-    """
-    # load deploy_cfg if needed
-    deploy_cfg = load_config(deploy_cfg)[0]
-
-    onnx_cfg = get_onnx_config(deploy_cfg)
-    backend = get_backend(deploy_cfg).value
-    opset_version = onnx_cfg.get('opset_version', 11)
-
-    input_names = onnx_cfg['input_names']
-    output_names = onnx_cfg['output_names']
-    axis_names = input_names + output_names
-    dynamic_axes = get_dynamic_axes(deploy_cfg, axis_names)
-    verbose = not onnx_cfg.get('strip_doc_string', True) or onnx_cfg.get(
-        'verbose', False)
-
-    # patch model
-    patched_model = patch_model(model, cfg=deploy_cfg, backend=backend)
-
-    onnx_custom_passes = optimize_onnx if optimize else None
-    with RewriterContext(
-            cfg=deploy_cfg,
-            backend=backend,
-            opset=opset_version,
-            onnx_custom_passes=onnx_custom_passes), torch.no_grad():
-        torch.onnx.export(
-            patched_model,
-            input,
-            output_file,
-            export_params=onnx_cfg['export_params'],
-            input_names=input_names,
-            output_names=output_names,
-            opset_version=opset_version,
-            dynamic_axes=dynamic_axes,
-            keep_initializers_as_inputs=onnx_cfg[
-                'keep_initializers_as_inputs'],
-            verbose=verbose)
-
-
-=======
 from .core import PIPELINE_MANAGER
 from .onnx import export
 
 
 @PIPELINE_MANAGER.register_pipeline()
->>>>>>> b32fc41b
 def torch2onnx(img: Any,
                work_dir: str,
                save_file: str,
