--- conflicted
+++ resolved
@@ -79,11 +79,7 @@
         if call_id not in self._mp_dict:
             get_root_logger().error(
                 f'`{self._func_name}` with Call id: {call_id} failed. exit.')
-<<<<<<< HEAD
-            exit(-1)
-=======
             exit(1)
->>>>>>> 8bdf1cfa
         ret = self._mp_dict[call_id]
         self._mp_dict.pop(call_id)
         return ret
