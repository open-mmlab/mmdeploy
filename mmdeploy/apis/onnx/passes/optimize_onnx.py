# Copyright (c) OpenMMLab. All rights reserved.
from mmdeploy.utils import get_root_logger


def optimize_onnx(graph, params_dict, torch_out):
    logger = get_root_logger()
    logger.info('Execute onnx optimize passes.')
    try:
        from mmdeploy.backend.torchscript import ts_optimizer
        ts_optimizer.onnx._jit_pass_merge_shape_concate(graph)
        ts_optimizer.onnx._jit_pass_onnx_peephole(graph)
        ts_optimizer.onnx._jit_pass_flatten_cls_head(graph)
        ts_optimizer.onnx._jit_pass_fuse_select_assign(graph, params_dict)
<<<<<<< HEAD
        ts_optimizer.onnx._jit_pass_common_subgraph_elimination(
            graph, params_dict)
    except ImportError:
=======
    except Exception:
>>>>>>> c792d067
        logger.warning(
            'Can not optimize model, please build torchscipt extension.\n'
            'More details: '
            'https://github.com/open-mmlab/mmdeploy/blob/master/docs/en/experimental/onnx_optimizer.md'  # noqa
        )

    return graph, params_dict, torch_out<|MERGE_RESOLUTION|>--- conflicted
+++ resolved
@@ -11,17 +11,12 @@
         ts_optimizer.onnx._jit_pass_onnx_peephole(graph)
         ts_optimizer.onnx._jit_pass_flatten_cls_head(graph)
         ts_optimizer.onnx._jit_pass_fuse_select_assign(graph, params_dict)
-<<<<<<< HEAD
         ts_optimizer.onnx._jit_pass_common_subgraph_elimination(
             graph, params_dict)
     except ImportError:
-=======
-    except Exception:
->>>>>>> c792d067
         logger.warning(
             'Can not optimize model, please build torchscipt extension.\n'
             'More details: '
             'https://github.com/open-mmlab/mmdeploy/blob/master/docs/en/experimental/onnx_optimizer.md'  # noqa
         )
-
     return graph, params_dict, torch_out