--- conflicted
+++ resolved
@@ -5,13 +5,8 @@
 from mmengine import Config
 
 from mmdeploy.core import patch_model
-<<<<<<< HEAD
-from mmdeploy.utils import cfg_apply_marks, load_config
-from mmdeploy.utils.config_utils import get_backend
-=======
 from mmdeploy.utils import (IR, cfg_apply_marks, get_backend, get_ir_config,
                             load_config)
->>>>>>> 83b11bc1
 from .core import PIPELINE_MANAGER, no_mp
 from .utils import create_calib_input_data as create_calib_input_data_impl
 
@@ -65,15 +60,10 @@
         dataloader = task_processor.build_dataloader(calib_dataloader)
 
         # patch model
-<<<<<<< HEAD
-        patched_model = patch_model(
-            model, cfg=deploy_cfg, backend=get_backend(deploy_cfg).value)
-=======
         backend = get_backend(deploy_cfg).value
         ir = IR.get(get_ir_config(deploy_cfg)['type'])
         patched_model = patch_model(
             model, cfg=deploy_cfg, backend=backend, ir=ir)
->>>>>>> 83b11bc1
 
         def get_tensor_func(input_data):
             input_data = model.data_preprocessor(input_data)
