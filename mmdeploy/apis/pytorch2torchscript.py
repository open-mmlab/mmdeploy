--- conflicted
+++ resolved
@@ -40,18 +40,11 @@
 
     from mmdeploy.apis import build_task_processor
     task_processor = build_task_processor(model_cfg, deploy_cfg, device)
-<<<<<<< HEAD
-    data_preprocessor = task_processor.build_data_preprocessor()
-    torch_model = task_processor.build_pytorch_model(model_checkpoint)
-    _, model_inputs = task_processor.create_input(
-        img, input_shape, data_preprocessor=data_preprocessor)
-=======
     torch_model = task_processor.build_pytorch_model(model_checkpoint)
     _, model_inputs = task_processor.create_input(
         img,
         input_shape,
         data_preprocessor=getattr(torch_model, 'data_preprocessor', None))
->>>>>>> b0b502cb
     if not isinstance(model_inputs, torch.Tensor):
         model_inputs = model_inputs[0]
     context_info = dict(deploy_cfg=deploy_cfg)
