--- conflicted
+++ resolved
@@ -59,11 +59,6 @@
 
     if isinstance(model, (list, tuple)):
         assert len(model) > 0, 'Model should have at least one element.'
-<<<<<<< HEAD
-=======
-        assert all([isinstance(m, str) for m in model]), \
-            'All elements in the list should be str'
->>>>>>> 4046e131
 
         if backend == Backend.PYTORCH:
             model = task_processor.init_pytorch_model(model[0])
