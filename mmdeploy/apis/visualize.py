--- conflicted
+++ resolved
@@ -10,13 +10,8 @@
 
 def visualize_model(model_cfg: Union[str, mmengine.Config],
                     deploy_cfg: Union[str, mmengine.Config],
-<<<<<<< HEAD
-                    model: Union[str, Sequence[str], BaseTask],
+                    model: Union[str, Sequence[str]],
                     img: Union[str, np.ndarray, Sequence[str]],
-=======
-                    model: Union[str, Sequence[str]],
-                    img: Union[str, np.ndarray],
->>>>>>> d6fdb3e8
                     device: str,
                     backend: Optional[Backend] = None,
                     output_file: Optional[str] = None,
@@ -40,8 +35,8 @@
         model_cfg (str | mmengine.Config): Model config file or Config object.
         deploy_cfg (str | mmengine.Config): Deployment config file or Config
             object.
-        model (str | list[str], BaseSubtask): Input model or file(s).
-        img (str | np.ndarray | list[str]): Input image file or numpy array
+        model (str | Sequence[str]): Input model or file(s).
+        img (str | np.ndarray | Sequence[str]): Input image file or numpy array
             for inference.
         device (str): A string specifying device type.
         backend (Backend): Specifying backend type, defaults to `None`.
