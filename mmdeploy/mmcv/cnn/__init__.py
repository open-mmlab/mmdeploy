# Copyright (c) OpenMMLab. All rights reserved.
<<<<<<< HEAD
from .conv2d_adaptive_padding import AdaptivePadOp
from .transformer import MultiHeadAttentionop

__all__ = ['AdaptivePadOp', 'MultiHeadAttentionop']
=======
from .context_block import context_block_spatial_pool
from .conv2d_adaptive_padding import (
    AdaptivePadOp, conv2d_adaptive_padding__forward__tensorrt)
from .hsigmoid import hsigmoid__forward__ncnn
from .hswish import hswish__forward__ncnn
from .transformer import (MultiHeadAttentionop,
                          multiheadattention__forward__ncnn)

__all__ = [
    'multiheadattention__forward__ncnn', 'MultiHeadAttentionop',
    'hswish__forward__ncnn', 'hsigmoid__forward__ncnn',
    'context_block_spatial_pool', 'conv2d_adaptive_padding__forward__tensorrt',
    'AdaptivePadOp'
]
>>>>>>> 692f5357
<|MERGE_RESOLUTION|>--- conflicted
+++ resolved
@@ -1,22 +1,8 @@
 # Copyright (c) OpenMMLab. All rights reserved.
-<<<<<<< HEAD
+from . import context_block  # noqa: F401,F403
+from . import hsigmoid  # noqa: F401,F403
+from . import hswish  # noqa: F401,F403
 from .conv2d_adaptive_padding import AdaptivePadOp
 from .transformer import MultiHeadAttentionop
 
-__all__ = ['AdaptivePadOp', 'MultiHeadAttentionop']
-=======
-from .context_block import context_block_spatial_pool
-from .conv2d_adaptive_padding import (
-    AdaptivePadOp, conv2d_adaptive_padding__forward__tensorrt)
-from .hsigmoid import hsigmoid__forward__ncnn
-from .hswish import hswish__forward__ncnn
-from .transformer import (MultiHeadAttentionop,
-                          multiheadattention__forward__ncnn)
-
-__all__ = [
-    'multiheadattention__forward__ncnn', 'MultiHeadAttentionop',
-    'hswish__forward__ncnn', 'hsigmoid__forward__ncnn',
-    'context_block_spatial_pool', 'conv2d_adaptive_padding__forward__tensorrt',
-    'AdaptivePadOp'
-]
->>>>>>> 692f5357
+__all__ = ['AdaptivePadOp', 'MultiHeadAttentionop']