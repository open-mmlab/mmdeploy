# Copyright (c) OpenMMLab. All rights reserved.
<<<<<<< HEAD
from .context_block import context_block_spatial_pool
from .hsigmoid import hsigmoid__forward__ncnn
from .hswish import hswish__forward__ncnn
=======
from .conv2d_adaptive_padding import (
    AdaptivePadOp, conv2d_adaptive_padding__forward__tensorrt)
>>>>>>> 161fb01d
from .transformer import (MultiHeadAttentionop,
                          multiheadattention__forward__ncnn)

__all__ = [
<<<<<<< HEAD
    'multiheadattention__forward__ncnn',
    'MultiHeadAttentionop',
    'hswish__forward__ncnn',
    'hsigmoid__forward__ncnn',
    'context_block_spatial_pool',
=======
    'multiheadattention__forward__ncnn', 'MultiHeadAttentionop',
    'conv2d_adaptive_padding__forward__tensorrt', 'AdaptivePadOp'
>>>>>>> 161fb01d
]<|MERGE_RESOLUTION|>--- conflicted
+++ resolved
@@ -1,24 +1,15 @@
 # Copyright (c) OpenMMLab. All rights reserved.
-<<<<<<< HEAD
 from .context_block import context_block_spatial_pool
+from .conv2d_adaptive_padding import (
+    AdaptivePadOp, conv2d_adaptive_padding__forward__tensorrt)
 from .hsigmoid import hsigmoid__forward__ncnn
 from .hswish import hswish__forward__ncnn
-=======
-from .conv2d_adaptive_padding import (
-    AdaptivePadOp, conv2d_adaptive_padding__forward__tensorrt)
->>>>>>> 161fb01d
 from .transformer import (MultiHeadAttentionop,
                           multiheadattention__forward__ncnn)
 
 __all__ = [
-<<<<<<< HEAD
-    'multiheadattention__forward__ncnn',
-    'MultiHeadAttentionop',
-    'hswish__forward__ncnn',
-    'hsigmoid__forward__ncnn',
-    'context_block_spatial_pool',
-=======
     'multiheadattention__forward__ncnn', 'MultiHeadAttentionop',
-    'conv2d_adaptive_padding__forward__tensorrt', 'AdaptivePadOp'
->>>>>>> 161fb01d
+    'hswish__forward__ncnn', 'hsigmoid__forward__ncnn',
+    'context_block_spatial_pool', 'conv2d_adaptive_padding__forward__tensorrt',
+    'AdaptivePadOp'
 ]