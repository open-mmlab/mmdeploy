# Copyright (c) OpenMMLab. All rights reserved.
from typing import List, Optional, Sequence, Union

import mmengine
import torch
from mmengine.registry import Registry
from mmengine.structures import BaseDataElement
from mmocr.structures import TextDetDataSample

from mmdeploy.codebase.base import BaseBackendModel
from mmdeploy.utils import (Backend, get_backend, get_codebase_config,
                            load_config)

__BACKEND_MODEL = Registry('backend_text_detectors')


@__BACKEND_MODEL.register_module('end2end')
class End2EndModel(BaseBackendModel):
    """End to end model for inference of text detection.

    Args:
        backend (Backend): The backend enum, specifying backend type.
        backend_files (Sequence[str]): Paths to all required backend files(e.g.
            '.onnx' for ONNX Runtime, '.param' and '.bin' for ncnn).
        device (str): A string represents device type.
        deploy_cfg (str | mmengine.Config): Deployment config file or loaded
            Config object.
        model_cfg (str | mmengine.Config): Model config file or loaded Config
            object.
    """

    def __init__(
        self,
        backend: Backend,
        backend_files: Sequence[str],
        device: str,
<<<<<<< HEAD
        deploy_cfg: Union[str, mmengine.Config] = None,
        model_cfg: Union[str, mmengine.Config] = None,
=======
        deploy_cfg: Union[str, mmcv.Config] = None,
        model_cfg: Union[str, mmcv.Config] = None,
        **kwargs,
>>>>>>> 4d8ea40f
    ):
        super(End2EndModel, self).__init__(deploy_cfg=deploy_cfg)
        model_cfg, deploy_cfg = load_config(model_cfg, deploy_cfg)
        self.deploy_cfg = deploy_cfg
        self.show_score = False

        from mmocr.registry import MODELS
        self.det_head = MODELS.build(model_cfg.model.det_head)
        self.data_preprocessor = MODELS.build(
            model_cfg.model.data_preprocessor)
        self._init_wrapper(
            backend=backend,
            backend_files=backend_files,
            device=device,
            **kwargs)

    def _init_wrapper(self, backend: Backend, backend_files: Sequence[str],
                      device: str, **kwargs):
        """Initialize the wrapper of backends.

        Args:
            backend (Backend): The backend enum, specifying backend type.
            backend_files (Sequence[str]): Paths to all required backend files
                (e.g. .onnx' for ONNX Runtime, '.param' and '.bin' for ncnn).
            device (str): A string represents device type.
        """
        output_names = self.output_names
        self.wrapper = BaseBackendModel._build_wrapper(
            backend=backend,
            backend_files=backend_files,
            device=device,
            input_names=[self.input_name],
            output_names=output_names,
            deploy_cfg=self.deploy_cfg,
            **kwargs)

    def forward(self,
                inputs: torch.Tensor,
                data_samples: Optional[List[BaseDataElement]] = None,
                mode: str = 'predict',
                **kwargs) -> Sequence[TextDetDataSample]:
        """Predict results from a batch of inputs and data samples with post-
        processing.

        Args:
            inputs (torch.Tensor): Images of shape (N, C, H, W).
            data_samples (List[BaseDataElement] | None): A list of N
                datasamples, containing meta information and gold annotations
                for each of the images.

        Returns:
            list[TextDetDataSample]: A list of N datasamples of prediction
            results.  Each DetDataSample usually contain
            'pred_instances'. And the ``pred_instances`` usually
            contains following keys.

                - scores (Tensor): Classification scores, has a shape
                    (num_instance, )
                - labels (Tensor): Labels of bboxes, has a shape
                    (num_instances, ).
                - bboxes (Tensor): Has a shape (num_instances, 4),
                    the last dimension 4 arrange as (x1, y1, x2, y2).
                - polygons (list[np.ndarray]): The length is num_instances.
                    Each element represents the polygon of the
                    instance, in (xn, yn) order.
        """
        x = self.extract_feat(inputs)
        return self.det_head.postprocessor(x[0], data_samples)

    def extract_feat(self, batch_inputs: torch.Tensor) -> torch.Tensor:
        """The interface for forward test.

        Args:
            batch_inputs (torch.Tensor): Input image(s) in
            [N x C x H x W] format.

        Returns:
            List[torch.Tensor]: A list of predictions of input images.
        """
        outputs = self.wrapper({self.input_name: batch_inputs.cuda()})
        outputs = self.wrapper.output_to_list(outputs)
        return outputs


@__BACKEND_MODEL.register_module('sdk')
class SDKEnd2EndModel(End2EndModel):
    """SDK inference class, converts SDK output to mmocr format."""

    def forward(self, img: Sequence[torch.Tensor],
                img_metas: Sequence[Sequence[dict]], *args, **kwargs) -> list:
        """Run forward inference.

        Args:
            img (Sequence[torch.Tensor]): A list contains input image(s)
                in [N x C x H x W] format.
            img_metas (Sequence[Sequence[dict]]): A list of meta info for
                image(s).

        Returns:
            list: A list contains predictions.
        """
        boundaries = self.wrapper.invoke(
            img[0].contiguous().detach().cpu().numpy())
        boundaries = [list(x) for x in boundaries]
        return [
            dict(
                boundary_result=boundaries, filename=img_metas[0]['filename'])
        ]


def build_text_detection_model(model_files: Sequence[str],
                               model_cfg: Union[str, mmengine.Config],
                               deploy_cfg: Union[str, mmengine.Config],
                               device: str, **kwargs):
    """Build text detection model for different backends.

    Args:
        model_files (Sequence[str]): Input model file(s).
        model_cfg (str | mmengine.Config): Input model config file or Config
            object.
        deploy_cfg (str | mmengine.Config): Input deployment config file or
            Config object.
        device (str):  Device to input model.

    Returns:
        BaseBackendModel: Text detector for a configured backend.
    """
    # load cfg if necessary
    deploy_cfg, model_cfg = load_config(deploy_cfg, model_cfg)

    backend = get_backend(deploy_cfg)
    model_type = get_codebase_config(deploy_cfg).get('model_type', 'end2end')

    backend_text_detector = __BACKEND_MODEL.build(
        dict(
            type=model_type,
            backend=backend,
            backend_files=model_files,
            device=device,
            deploy_cfg=deploy_cfg,
            model_cfg=model_cfg,
            **kwargs))

    return backend_text_detector<|MERGE_RESOLUTION|>--- conflicted
+++ resolved
@@ -34,14 +34,9 @@
         backend: Backend,
         backend_files: Sequence[str],
         device: str,
-<<<<<<< HEAD
         deploy_cfg: Union[str, mmengine.Config] = None,
         model_cfg: Union[str, mmengine.Config] = None,
-=======
-        deploy_cfg: Union[str, mmcv.Config] = None,
-        model_cfg: Union[str, mmcv.Config] = None,
         **kwargs,
->>>>>>> 4d8ea40f
     ):
         super(End2EndModel, self).__init__(deploy_cfg=deploy_cfg)
         model_cfg, deploy_cfg = load_config(model_cfg, deploy_cfg)
