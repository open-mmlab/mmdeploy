# Copyright (c) OpenMMLab. All rights reserved.
<<<<<<< HEAD
from .anchor import *  # noqa: F401,F403
from .bbox import *  # noqa: F401,F403
from .post_processing import *  # noqa: F401,F403
=======
from . import bbox  # noqa: F401,F403
from . import post_processing  # noqa: F401,F403
>>>>>>> b0a350d4
<|MERGE_RESOLUTION|>--- conflicted
+++ resolved
@@ -1,9 +1,4 @@
 # Copyright (c) OpenMMLab. All rights reserved.
-<<<<<<< HEAD
-from .anchor import *  # noqa: F401,F403
-from .bbox import *  # noqa: F401,F403
-from .post_processing import *  # noqa: F401,F403
-=======
+from . import anchor  # noqa: F401,F403
 from . import bbox  # noqa: F401,F403
-from . import post_processing  # noqa: F401,F403
->>>>>>> b0a350d4
+from . import post_processing  # noqa: F401,F403