--- conflicted
+++ resolved
@@ -3,14 +3,10 @@
 from mmrotate.core import obb2xyxy
 from torch import Tensor
 
-<<<<<<< HEAD
-from mmdeploy.mmcv.ops import ONNXNMSop, ONNXNMSRotatedOp
-=======
 import mmdeploy
 from mmdeploy.core import FUNCTION_REWRITER, mark
 from mmdeploy.mmcv.ops import (ONNXNMSop, ONNXNMSRotatedOp,
-                               TRTBatchedRotatedNMSop)
->>>>>>> 89204d16
+                               TRTBatchedRotatedNMSop, TRTBatchedNMSop)
 
 
 def select_rnms_index(scores: torch.Tensor,
@@ -127,20 +123,18 @@
     return dets, labels
 
 
-<<<<<<< HEAD
-=======
 @FUNCTION_REWRITER.register_rewriter(
     func_name='mmdeploy.codebase.mmrotate.core.post_processing.bbox_nms.'
     '_multiclass_nms_rotated',
     backend='tensorrt')
-def multiclass_nms_rotated_static(ctx,
-                                  boxes: Tensor,
-                                  scores: Tensor,
-                                  max_output_boxes_per_class: int = 1000,
-                                  iou_threshold: float = 0.5,
-                                  score_threshold: float = 0.05,
-                                  pre_top_k: int = -1,
-                                  keep_top_k: int = -1):
+def multiclass_nms_rotated__tensorrt(ctx,
+                                     boxes: Tensor,
+                                     scores: Tensor,
+                                     max_output_boxes_per_class: int = 1000,
+                                     iou_threshold: float = 0.5,
+                                     score_threshold: float = 0.05,
+                                     pre_top_k: int = -1,
+                                     keep_top_k: int = -1):
     """Wrapper for `multiclass_nms` with TensorRT.
 
     Args:
@@ -184,19 +178,14 @@
         _multiclass_nms_rotated(*args, **kwargs)
 
 
-@mark(
-    'fake_multiclass_nms_rotated',
-    inputs=['boxes', 'scores'],
-    outputs=['dets', 'labels'])
->>>>>>> 89204d16
-def fake_multiclass_nms_rotated(boxes: Tensor,
-                                scores: Tensor,
-                                max_output_boxes_per_class: int = 1000,
-                                iou_threshold: float = 0.5,
-                                score_threshold: float = 0.0,
-                                pre_top_k: int = -1,
-                                keep_top_k: int = -1,
-                                version: str = 'le90'):
+def _fake_multiclass_nms_rotated(boxes: Tensor,
+                                 scores: Tensor,
+                                 max_output_boxes_per_class: int = 1000,
+                                 iou_threshold: float = 0.5,
+                                 score_threshold: float = 0.0,
+                                 pre_top_k: int = -1,
+                                 keep_top_k: int = -1,
+                                 version: str = 'le90'):
     """Fake NMSRotated for multi-class bboxes which use horizontal bboxes for
     NMS, but return the rotated bboxes result.
 
@@ -226,4 +215,60 @@
     dets, labels = select_rnms_index(
         scores, boxes, selected_indices, batch_size, keep_top_k=keep_top_k)
 
+    return dets, labels
+
+
+@mark(
+    'fake_multiclass_nms_rotated',
+    inputs=['boxes', 'scores'],
+    outputs=['dets', 'labels'])
+def fake_multiclass_nms_rotated(*args, **kwargs):
+    """Wrapper function for `_fake_multiclass_nms_rotated`."""
+    return mmdeploy.codebase.mmrotate.core.post_processing.bbox_nms.\
+        _fake_multiclass_nms_rotated(*args, **kwargs)
+
+
+@FUNCTION_REWRITER.register_rewriter(
+    func_name='mmdeploy.codebase.mmrotate.core.post_processing.bbox_nms.'
+    '_fake_multiclass_nms_rotated',
+    backend='tensorrt')
+def _fake_multiclass_nms_rotated__tensorrt(
+        ctx,
+        boxes: Tensor,
+        scores: Tensor,
+        max_output_boxes_per_class: int = 1000,
+        iou_threshold: float = 0.5,
+        score_threshold: float = 0.0,
+        pre_top_k: int = -1,
+        keep_top_k: int = -1,
+        version: str = 'le90'):
+    """Wrapper for `multiclass_nms` with TensorRT.
+
+    Args:
+        ctx (ContextCaller): The context with additional information.
+        boxes (Tensor): The bounding boxes of shape [N, num_boxes, 5].
+        scores (Tensor): The detection scores of shape
+            [N, num_boxes, num_classes].
+        max_output_boxes_per_class (int): Maximum number of output
+            boxes per class of nms. Defaults to 1000.
+        iou_threshold (float): IOU threshold of nms. Defaults to 0.5.
+        score_threshold (float): score threshold of nms.
+            Defaults to 0.05.
+        pre_top_k (int): Number of top K boxes to keep before nms.
+            Defaults to -1.
+        keep_top_k (int): Number of top K boxes to keep after nms.
+            Defaults to -1.
+
+    Returns:
+        tuple[Tensor, Tensor]: (dets, labels), `dets` of shape [N, num_det, 6]
+            and `labels` of shape [N, num_det].
+    """
+    boxes = obb2xyxy(boxes, version)
+    boxes = boxes if boxes.dim() == 4 else boxes.unsqueeze(2)
+    keep_top_k = max_output_boxes_per_class if keep_top_k < 0 else min(
+        max_output_boxes_per_class, keep_top_k)
+    dets, labels = TRTBatchedNMSop.apply(boxes, scores, int(scores.shape[-1]),
+                                         pre_top_k, keep_top_k, iou_threshold,
+                                         score_threshold, -1)
+
     return dets, labels