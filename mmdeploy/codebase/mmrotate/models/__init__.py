# Copyright (c) OpenMMLab. All rights reserved.
<<<<<<< HEAD
from .oriented_standard_roi_head import (
    oriented_standard_roi_head__simple_test,
    oriented_standard_roi_head__simple_test_bboxes)
from .roi_extractors import rotated_single_roi_extractor__forward__tensorrt
from .roi_trans_roi_head import roi_trans_roi_head__simple_test
from .rotated_anchor_head import rotated_anchor_head__get_bbox
from .rotated_bbox_head import rotated_bbox_head__get_bboxes
from .rotated_rpn_head import rotated_rpn_head__get_bboxes
from .single_stage_rotated_detector import \
    single_stage_rotated_detector__simple_test

__all__ = [
    'single_stage_rotated_detector__simple_test',
    'rotated_anchor_head__get_bbox', 'rotated_rpn_head__get_bboxes',
    'oriented_standard_roi_head__simple_test',
    'oriented_standard_roi_head__simple_test_bboxes',
    'roi_trans_roi_head__simple_test', 'rotated_bbox_head__get_bboxes',
    'rotated_single_roi_extractor__forward__tensorrt'
]
=======
from .dense_heads import *  # noqa: F401,F403
from .roi_heads import *  # noqa: F401,F403
from .single_stage_rotated_detector import *  # noqa: F401,F403
>>>>>>> 71d085b1
<|MERGE_RESOLUTION|>--- conflicted
+++ resolved
@@ -1,26 +1,4 @@
 # Copyright (c) OpenMMLab. All rights reserved.
-<<<<<<< HEAD
-from .oriented_standard_roi_head import (
-    oriented_standard_roi_head__simple_test,
-    oriented_standard_roi_head__simple_test_bboxes)
-from .roi_extractors import rotated_single_roi_extractor__forward__tensorrt
-from .roi_trans_roi_head import roi_trans_roi_head__simple_test
-from .rotated_anchor_head import rotated_anchor_head__get_bbox
-from .rotated_bbox_head import rotated_bbox_head__get_bboxes
-from .rotated_rpn_head import rotated_rpn_head__get_bboxes
-from .single_stage_rotated_detector import \
-    single_stage_rotated_detector__simple_test
-
-__all__ = [
-    'single_stage_rotated_detector__simple_test',
-    'rotated_anchor_head__get_bbox', 'rotated_rpn_head__get_bboxes',
-    'oriented_standard_roi_head__simple_test',
-    'oriented_standard_roi_head__simple_test_bboxes',
-    'roi_trans_roi_head__simple_test', 'rotated_bbox_head__get_bboxes',
-    'rotated_single_roi_extractor__forward__tensorrt'
-]
-=======
 from .dense_heads import *  # noqa: F401,F403
 from .roi_heads import *  # noqa: F401,F403
-from .single_stage_rotated_detector import *  # noqa: F401,F403
->>>>>>> 71d085b1
+from .single_stage_rotated_detector import *  # noqa: F401,F403