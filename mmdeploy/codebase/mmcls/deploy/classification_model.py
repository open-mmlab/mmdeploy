# Copyright (c) OpenMMLab. All rights reserved.
from typing import Any, List, Optional, Sequence, Union

import numpy as np
import torch
from mmengine import BaseDataElement, Config
from mmengine.model import BaseDataPreprocessor
from mmengine.registry import Registry
from torch import nn

from mmdeploy.codebase.base import BaseBackendModel
from mmdeploy.utils import (Backend, get_backend, get_codebase_config,
                            get_root_logger, load_config)

__BACKEND_MODEL = Registry('backend_classifiers')


@__BACKEND_MODEL.register_module('end2end')
class End2EndModel(BaseBackendModel):
    """End to end model for inference of classification.

    Args:
        backend (Backend): The backend enum, specifying backend type.
        backend_files (Sequence[str]): Paths to all required backend files(e.g.
            '.onnx' for ONNX Runtime, '.param' and '.bin' for ncnn).
        device (str): A string represents device type.
        class_names (Sequence[str]): A list of string specifying class names.
        deploy_cfg (str | Config): Deployment config file or loaded Config
            object.
    """

<<<<<<< HEAD
    def __init__(self,
                 backend: Backend,
                 backend_files: Sequence[str],
                 device: str,
                 deploy_cfg: Union[str, Config] = None,
                 data_preprocessor: Optional[Union[dict, nn.Module]] = None):
        super(End2EndModel, self).__init__(
            deploy_cfg=deploy_cfg, data_preprocessor=data_preprocessor)
        self.deploy_cfg = deploy_cfg
        self._init_wrapper(
            backend=backend, backend_files=backend_files, device=device)
        self.device = device
=======
    def __init__(
        self,
        backend: Backend,
        backend_files: Sequence[str],
        device: str,
        class_names: Sequence[str],
        deploy_cfg: Union[str, mmcv.Config] = None,
        **kwargs,
    ):
        super(End2EndModel, self).__init__(deploy_cfg=deploy_cfg)
        self.CLASSES = class_names
        self.deploy_cfg = deploy_cfg
        self._init_wrapper(
            backend=backend,
            backend_files=backend_files,
            device=device,
            **kwargs)
>>>>>>> 83b11bc1

    def _init_wrapper(self, backend: Backend, backend_files: Sequence[str],
                      device: str, **kwargs):
        output_names = self.output_names
        self.wrapper = BaseBackendModel._build_wrapper(
            backend=backend,
            backend_files=backend_files,
            device=device,
            input_names=[self.input_name],
            output_names=output_names,
            deploy_cfg=self.deploy_cfg,
            **kwargs)

    def forward(self,
                batch_inputs: torch.Tensor,
                data_samples: Optional[List[BaseDataElement]] = None,
                mode: str = 'predict') -> Any:
        """Run forward inference.

        Args:
            img (List[torch.Tensor]): A list contains input image(s)
                in [N x C x H x W] format.
            *args: Other arguments.
            **kwargs: Other key-pair arguments.

        Returns:
            list: A list contains predictions.
        """
        assert mode == 'predict', \
            'Backend model only support mode==predict,' f' but get {mode}'
        if batch_inputs.device != torch.device(self.device):
            get_root_logger().warning(f'expect input device {self.device}'
                                      f' but get {batch_inputs.device}.')
        batch_inputs = batch_inputs.to(self.device)
        cls_score = self.wrapper({self.input_name:
                                  batch_inputs})[self.output_names[0]]

        from mmcls.models.heads.cls_head import ClsHead
        predict = ClsHead._get_predictions(
            None, cls_score, data_samples=data_samples)

        return predict


@__BACKEND_MODEL.register_module('sdk')
class SDKEnd2EndModel(End2EndModel):
    """SDK inference class, converts SDK output to mmcls format."""

    def forward(self, img: List[torch.Tensor], *args, **kwargs) -> list:
        """Run forward inference.

        Args:
            img (List[torch.Tensor]): A list contains input image(s)
                in [N x C x H x W] format.
            *args: Other arguments.
            **kwargs: Other key-pair arguments.

        Returns:
            list: A list contains predictions.
        """

        pred = self.wrapper.invoke(img[0].contiguous().detach().cpu().numpy())
        pred = np.array(pred, dtype=np.float32)
        return pred[np.argsort(pred[:, 0])][np.newaxis, :, 1]


def build_classification_model(
        model_files: Sequence[str],
        model_cfg: Union[str, Config],
        deploy_cfg: Union[str, Config],
        device: str,
        data_preprocessor: Optional[Union[Config,
                                          BaseDataPreprocessor]] = None,
        **kwargs):
    """Build classification model for different backend.

    Args:
        model_files (Sequence[str]): Input model file(s).
        model_cfg (str | Config): Input model config file or Config
            object.
        deploy_cfg (str | Config): Input deployment config file or
            Config object.
        device (str):  Device to input model.
        data_preprocessor (BaseDataPreprocessor | Config): The data
            preprocessor of the model.

    Returns:
        BaseBackendModel: Classifier for a configured backend.
    """
    # load cfg if necessary
    deploy_cfg, model_cfg = load_config(deploy_cfg, model_cfg)

    backend = get_backend(deploy_cfg)
    model_type = get_codebase_config(deploy_cfg).get('model_type', 'end2end')

    backend_classifier = __BACKEND_MODEL.build(
        dict(
            type=model_type,
            backend=backend,
            backend_files=model_files,
            device=device,
            deploy_cfg=deploy_cfg,
            data_preprocessor=data_preprocessor,
            **kwargs))

    return backend_classifier<|MERGE_RESOLUTION|>--- conflicted
+++ resolved
@@ -29,7 +29,6 @@
             object.
     """
 
-<<<<<<< HEAD
     def __init__(self,
                  backend: Backend,
                  backend_files: Sequence[str],
@@ -42,25 +41,6 @@
         self._init_wrapper(
             backend=backend, backend_files=backend_files, device=device)
         self.device = device
-=======
-    def __init__(
-        self,
-        backend: Backend,
-        backend_files: Sequence[str],
-        device: str,
-        class_names: Sequence[str],
-        deploy_cfg: Union[str, mmcv.Config] = None,
-        **kwargs,
-    ):
-        super(End2EndModel, self).__init__(deploy_cfg=deploy_cfg)
-        self.CLASSES = class_names
-        self.deploy_cfg = deploy_cfg
-        self._init_wrapper(
-            backend=backend,
-            backend_files=backend_files,
-            device=device,
-            **kwargs)
->>>>>>> 83b11bc1
 
     def _init_wrapper(self, backend: Backend, backend_files: Sequence[str],
                       device: str, **kwargs):
