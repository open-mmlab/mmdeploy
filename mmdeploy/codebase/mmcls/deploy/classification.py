--- conflicted
+++ resolved
@@ -169,14 +169,11 @@
         model_cfg = process_model_config(self.model_cfg, imgs, input_shape)
         from mmengine.dataset import Compose
         pipeline = deepcopy(model_cfg.test_pipeline)
-<<<<<<< HEAD
         move_pipeline = []
         while pipeline[-1]['type'] != 'PackClsInputs':
             sub_pipeline = pipeline.pop(-1)
             move_pipeline = [sub_pipeline] + move_pipeline
         pipeline = pipeline[:-1] + move_pipeline + pipeline[-1:]
-=======
->>>>>>> 1d46bd75
         pipeline = Compose(pipeline)
 
         if isinstance(imgs, str):
@@ -255,7 +252,6 @@
         transforms = [
             item for item in pipeline if 'Random' not in item['type']
         ]
-<<<<<<< HEAD
         move_pipeline = []
         import re
         while re.search('Pack[a-z | A-Z]+Inputs',
@@ -263,8 +259,6 @@
             sub_pipeline = transforms.pop(-1)
             move_pipeline = [sub_pipeline] + move_pipeline
             transforms = transforms[:-1] + move_pipeline + transforms[-1:]
-=======
->>>>>>> 1d46bd75
         for i, transform in enumerate(transforms):
             if transform['type'] == 'PackClsInputs':
                 meta_keys += transform[
@@ -273,16 +267,6 @@
                 transform['keys'] = ['img']
                 transforms[i]['type'] = 'Collect'
             if transform['type'] == 'Resize':
-<<<<<<< HEAD
-                transforms[i]['size'] = transforms[i]['scale']
-            # TODO implement ResizeEdge in SDK
-            if transform['type'] == 'ResizeEdge':
-                transform['type'] = 'Resize'
-                transform['keep_ratio'] = False
-                transform['size'] = (transform['scale'], transform['scale'])
-
-        transforms.insert(-1, dict(type='ImageToTensor', keys=['img']))
-=======
                 transforms[i]['size'] = transforms[i].pop('scale')
             if transform['type'] == 'ResizeEdge':
                 transforms[i] = dict(
@@ -299,7 +283,6 @@
                 to_rgb=data_preprocessor.get('to_rgb', False),
                 mean=data_preprocessor.get('mean', [0, 0, 0]),
                 std=data_preprocessor.get('std', [1, 1, 1])))
->>>>>>> 1d46bd75
         return transforms
 
     def get_postprocess(self, *args, **kwargs) -> Dict:
