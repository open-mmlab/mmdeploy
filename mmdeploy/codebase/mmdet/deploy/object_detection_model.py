# Copyright (c) OpenMMLab. All rights reserved.
from functools import partial
from typing import List, Sequence, Tuple, Union

import mmcv
import numpy as np
import torch
import torch.nn.functional as F
from mmcv.utils import Registry
from mmdet.core import bbox2result
from mmdet.datasets import DATASETS
from mmdet.models import BaseDetector

from mmdeploy.backend.base import get_backend_file_count
from mmdeploy.codebase.base import BaseBackendModel
from mmdeploy.codebase.mmdet import get_post_processing_params, multiclass_nms
from mmdeploy.utils import (Backend, get_backend, get_codebase_config,
                            get_partition_config, load_config)


def __build_backend_model(partition_name: str, backend: Backend,
                          backend_files: Sequence[str], device: str,
                          class_names: Sequence[str],
                          model_cfg: Union[str, mmcv.Config],
                          deploy_cfg: Union[str, mmcv.Config],
                          registry: Registry, **kwargs):
    return registry.module_dict[partition_name](
        backend=backend,
        backend_files=backend_files,
        class_names=class_names,
        device=device,
        model_cfg=model_cfg,
        deploy_cfg=deploy_cfg,
        **kwargs)


# Use registry to store models with different partition methods
# If a model doesn't need to partition, we don't need this registry
__BACKEND_MODEL = mmcv.utils.Registry(
    'backend_detectors', build_func=__build_backend_model)


@__BACKEND_MODEL.register_module('end2end')
class End2EndModel(BaseBackendModel):
    """End to end model for inference of detection.

    Args:
        class_names (Sequence[str]): A list of string specifying class names.
        device_id (int): An integer represents device index.
    """

    def __init__(self, backend: Backend, backend_files: Sequence[str],
                 device: str, class_names: Sequence[str],
                 deploy_cfg: Union[str, mmcv.Config], **kwargs):
        super().__init__(deploy_cfg=deploy_cfg)
        self.CLASSES = class_names
        self.deploy_cfg = deploy_cfg
        self._init_wrapper(
            backend=backend, backend_files=backend_files, device=device)

    def _init_wrapper(self, backend: Backend, backend_files: Sequence[str],
                      device: str):
        """Initialize backend wrapper.

        Args:
            backend (Backend): The backend enum, specifying backend type.
            backend_files (Sequence[str]): Paths to all required backend files
                (e.g. '.onnx' for ONNX Runtime, '.param' and '.bin' for ncnn).
            device (str): A string specifying device type.
        """
        output_names = self.output_names
        self.wrapper = BaseBackendModel._build_wrapper(
            backend=backend,
            backend_files=backend_files,
            device=device,
            output_names=output_names,
            deploy_cfg=self.deploy_cfg)

    @staticmethod
    def __clear_outputs(
        test_outputs: List[Union[torch.Tensor, np.ndarray]]
    ) -> List[Union[List[torch.Tensor], List[np.ndarray]]]:
        """Removes additional outputs and detections with zero and negative
        score.

        Args:
            test_outputs (List[Union[torch.Tensor, np.ndarray]]):
                outputs of forward_test.

        Returns:
            List[Union[List[torch.Tensor], List[np.ndarray]]]:
                outputs with without zero score object.
        """
        batch_size = len(test_outputs[0])

        num_outputs = len(test_outputs)
        outputs = [[None for _ in range(batch_size)]
                   for _ in range(num_outputs)]

        for i in range(batch_size):
            inds = test_outputs[0][i, :, 4] > 0.0
            for output_id in range(num_outputs):
                outputs[output_id][i] = test_outputs[output_id][i, inds, ...]
        return outputs

    @staticmethod
    def postprocessing_masks(det_bboxes: np.ndarray,
                             det_masks: np.ndarray,
                             img_w: int,
                             img_h: int,
                             mask_thr_binary: float = 0.5) -> np.ndarray:
        """Additional processing of masks. Resizes masks from [num_det, 28, 28]
        to [num_det, img_w, img_h]. Analog of the 'mmdeploy.codebase.mmdet.
        models.roi_heads.fcn_mask_head._do_paste_mask' function.

        Args:
            det_bboxes (np.ndarray): Bbox of shape [num_det, 4]
            det_masks (np.ndarray): Masks of shape [num_det, 28, 28].
            img_w (int): Width of the original image.
            img_h (int): Height of the original image.
            mask_thr_binary (float): The threshold for the mask.

        Returns:
            np.ndarray: masks of shape [N, num_det, img_h, img_w].
        """
        masks = det_masks
        bboxes = det_bboxes

        num_det = bboxes.shape[0]
        # Skip postprocessing if no detections are found.
        if num_det == 0:
            return np.zeros((0, img_h, img_w))

        if isinstance(masks, np.ndarray):
            masks = torch.tensor(masks)
            bboxes = torch.tensor(bboxes)

        result_masks = []
        for bbox, mask in zip(bboxes, masks):

            x0_int, y0_int = 0, 0
            x1_int, y1_int = img_w, img_h

            img_y = torch.arange(y0_int, y1_int, dtype=torch.float32) + 0.5
            img_x = torch.arange(x0_int, x1_int, dtype=torch.float32) + 0.5
            x0, y0, x1, y1 = bbox

            img_y = (img_y - y0) / (y1 - y0) * 2 - 1
            img_x = (img_x - x0) / (x1 - x0) * 2 - 1
            if torch.isinf(img_x).any():
                inds = torch.where(torch.isinf(img_x))
                img_x[inds] = 0
            if torch.isinf(img_y).any():
                inds = torch.where(torch.isinf(img_y))
                img_y[inds] = 0

            gx = img_x[None, :].expand(img_y.size(0), img_x.size(0))
            gy = img_y[:, None].expand(img_y.size(0), img_x.size(0))
            grid = torch.stack([gx, gy], dim=2)

            img_masks = F.grid_sample(
                mask.to(dtype=torch.float32)[None, None, :, :],
                grid[None, :, :, :],
                align_corners=False)

            mask = img_masks
            mask = (mask >= mask_thr_binary).to(dtype=torch.bool)
            result_masks.append(mask.numpy())
        result_masks = np.concatenate(result_masks, axis=1)
        return result_masks.squeeze(0)

    def forward(self, img: Sequence[torch.Tensor], img_metas: Sequence[dict],
                *args, **kwargs):
        """Run forward inference.

        Args:
            img (Sequence[torch.Tensor]): A list contains input image(s)
                in [N x C x H x W] format.
            img_metas (Sequence[dict]): A list of meta info for image(s).
            *args: Other arguments.
            **kwargs: Other key-pair arguments.

        Returns:
            list: A list contains predictions.
        """
        input_img = img[0].contiguous()
        outputs = self.forward_test(input_img, img_metas, *args, **kwargs)
        outputs = End2EndModel.__clear_outputs(outputs)
        batch_dets, batch_labels = outputs[:2]
        batch_masks = outputs[2] if len(outputs) == 3 else None
        batch_size = input_img.shape[0]
        img_metas = img_metas[0]
        results = []
        rescale = kwargs.get('rescale', True)
        for i in range(batch_size):
            dets, labels = batch_dets[i], batch_labels[i]
            if rescale:
                scale_factor = img_metas[i]['scale_factor']

                if isinstance(scale_factor, (list, tuple, np.ndarray)):
                    assert len(scale_factor) == 4
                    scale_factor = np.array(scale_factor)[None, :]  # [1,4]
                dets[:, :4] /= scale_factor

            if 'border' in img_metas[i]:
                # offset pixel of the top-left corners between original image
                # and padded/enlarged image, 'border' is used when exporting
                # CornerNet and CentripetalNet to onnx
                x_off = img_metas[i]['border'][2]
                y_off = img_metas[i]['border'][0]
                dets[:, [0, 2]] -= x_off
                dets[:, [1, 3]] -= y_off
                dets[:, :4] *= (dets[:, :4] > 0).astype(dets.dtype)

            dets_results = bbox2result(dets, labels, len(self.CLASSES))

            if batch_masks is not None:
                masks = batch_masks[i]
                img_h, img_w = img_metas[i]['img_shape'][:2]
                ori_h, ori_w = img_metas[i]['ori_shape'][:2]
                export_postprocess_mask = True
                if self.deploy_cfg is not None:

                    mmdet_deploy_cfg = get_post_processing_params(
                        self.deploy_cfg)
                    # this flag enable postprocess when export.
                    export_postprocess_mask = mmdet_deploy_cfg.get(
                        'export_postprocess_mask', True)
                if not export_postprocess_mask:
                    masks = End2EndModel.postprocessing_masks(
                        dets[:, :4], masks, ori_w, ori_h)
                else:
                    masks = masks[:, :img_h, :img_w]
                # avoid to resize masks with zero dim
                if rescale and masks.shape[0] != 0:
                    masks = masks.astype(np.float32)
                    masks = torch.from_numpy(masks)
                    masks = torch.nn.functional.interpolate(
                        masks.unsqueeze(0), size=(ori_h, ori_w))
                    masks = masks.squeeze(0).detach().numpy()
                if masks.dtype != bool:
                    masks = masks >= 0.5
                segms_results = [[] for _ in range(len(self.CLASSES))]
                for j in range(len(dets)):
                    segms_results[labels[j]].append(masks[j])
                results.append((dets_results, segms_results))
            else:
                results.append(dets_results)
        return results

    def forward_test(self, imgs: torch.Tensor, *args, **kwargs) -> \
            Tuple[np.ndarray, np.ndarray]:
        """The interface for forward test.

        Args:
            imgs (torch.Tensor): Input image(s) in [N x C x H x W] format.

        Returns:
            tuple[np.ndarray, np.ndarray]: dets of shape [N, num_det, 5]
                and class labels of shape [N, num_det].
        """
        outputs = self.wrapper({self.input_name: imgs})
        outputs = self.wrapper.output_to_list(outputs)
        outputs = [out.detach().cpu().numpy() for out in outputs]
        return outputs

    def show_result(self,
                    img: np.ndarray,
                    result: list,
                    win_name: str = '',
                    show: bool = True,
                    score_thr: float = 0.3,
                    out_file=None):
        return BaseDetector.show_result(
            self,
            img=img,
            result=result,
            score_thr=score_thr,
            show=show,
            win_name=win_name,
            out_file=out_file)


@__BACKEND_MODEL.register_module('single_stage')
class PartitionSingleStageModel(End2EndModel):
    """Partitioned single stage detection model.

    Args:
        model_file (str): The path of input model file.
        class_names (Sequence[str]): A list of string specifying class names.
        model_cfg: (str | mmcv.Config): Input model config.
        deploy_cfg: (str | mmcv.Config): Input deployment config.
        device_id (int): An integer represents device index.
    """

    def __init__(self, backend: Backend, backend_files: Sequence[str],
                 device: str, class_names: Sequence[str],
                 model_cfg: Union[str, mmcv.Config],
                 deploy_cfg: Union[str, mmcv.Config], **kwargs):
        super().__init__(backend, backend_files, device, class_names,
                         deploy_cfg, **kwargs)
        # load cfg if necessary
        model_cfg = load_config(model_cfg)[0]
        self.model_cfg = model_cfg

    def _init_wrapper(self, backend, backend_files, device):
        self.wrapper = BaseBackendModel._build_wrapper(
            backend=backend,
            backend_files=backend_files,
            device=device,
            output_names=['scores', 'boxes'],
            deploy_cfg=self.deploy_cfg)

    def partition0_postprocess(self, scores: torch.Tensor,
                               bboxes: torch.Tensor):
        """Perform post-processing for partition 0.

        Args:
            scores (Tensor): The detection scores of shape
                [N, num_boxes, num_classes].
            bboxes (Tensor): The bounding boxes of shape [N, num_boxes, 4].

        Returns:
            tuple[np.ndarray, np.ndarray]: dets of shape [N, num_det, 5] and
                class labels of shape [N, num_det].
        """
        cfg = self.model_cfg.model.test_cfg
        deploy_cfg = self.deploy_cfg

        post_params = get_post_processing_params(deploy_cfg)
        max_output_boxes_per_class = post_params.max_output_boxes_per_class
        iou_threshold = cfg.nms.get('iou_threshold', post_params.iou_threshold)
        score_threshold = cfg.get('score_thr', post_params.score_threshold)
        pre_top_k = -1 if post_params.pre_top_k >= bboxes.shape[1] \
            else post_params.pre_top_k
        keep_top_k = cfg.get('max_per_img', post_params.keep_top_k)
        ret = multiclass_nms(
            bboxes,
            scores,
            max_output_boxes_per_class,
            iou_threshold=iou_threshold,
            score_threshold=score_threshold,
            pre_top_k=pre_top_k,
            keep_top_k=keep_top_k)
        ret = [r.cpu() for r in ret]
        return ret

    def forward_test(self, imgs: torch.Tensor, *args, **kwargs):
        """Implement forward test.

        Args:
            imgs (torch.Tensor): Input image(s) in [N x C x H x W] format.

        Returns:
            list[np.ndarray, np.ndarray]: dets of shape [N, num_det, 5] and
                class labels of shape [N, num_det].
        """
        outputs = self.wrapper({self.input_name: imgs})
        outputs = self.wrapper.output_to_list(outputs)
        scores, bboxes = outputs[:2]
        return self.partition0_postprocess(scores, bboxes)


@__BACKEND_MODEL.register_module('two_stage')
class PartitionTwoStageModel(End2EndModel):
    """Partitioned two stage detection model.

    Args:
        class_names (Sequence[str]): A list of string specifying class names.
        model_cfg: (str | mmcv.Config): Input model config.
        deploy_cfg: (str | mmcv.Config): Input deployment config.
        device_id (int): An integer represents device index.
    """

    def __init__(self, backend: Backend, backend_files: Sequence[str],
                 device: str, class_names: Sequence[str],
                 model_cfg: Union[str, mmcv.Config],
                 deploy_cfg: Union[str, mmcv.Config], **kwargs):

        # load cfg if necessary
        model_cfg = load_config(model_cfg)[0]

        self.model_cfg = model_cfg

        super().__init__(backend, backend_files, device, class_names,
                         deploy_cfg, **kwargs)
        from mmdet.models.builder import build_head, build_roi_extractor
        from ..models.roi_heads.bbox_head import bbox_head__get_bboxes

        self.bbox_roi_extractor = build_roi_extractor(
            model_cfg.model.roi_head.bbox_roi_extractor)
        self.bbox_head = build_head(model_cfg.model.roi_head.bbox_head)

        class Context:
            pass

        ctx = Context()
        ctx.cfg = self.deploy_cfg
        self.bbox_head__get_bboxes = partial(bbox_head__get_bboxes, ctx)

    def _init_wrapper(self, backend, backend_files, device):
        n = get_backend_file_count(backend)
        num_feat = self.model_cfg['model']['neck']['num_outs']
        partition0_output_names = [
            'feat/{}'.format(i) for i in range(num_feat)
        ] + ['scores', 'boxes']

        self.first_wrapper = BaseBackendModel._build_wrapper(
            backend,
            backend_files[0:n],
            device,
            partition0_output_names,
            deploy_cfg=self.deploy_cfg)

        self.second_wrapper = BaseBackendModel._build_wrapper(
            backend,
            backend_files[n:2 * n],
            device, ['cls_score', 'bbox_pred'],
            deploy_cfg=self.deploy_cfg)

    def partition0_postprocess(self, x: Sequence[torch.Tensor],
                               scores: torch.Tensor, bboxes: torch.Tensor):
        """Perform post-processing for partition 0.

        Args:
            x (tuple[Tensor]): Feature maps of all scale levels.
            scores (Tensor): The detection scores of shape
                [N, num_boxes, num_classes].
            bboxes (Tensor): The bounding boxes of shape [N, num_boxes, 4].

        Returns:
            tuple(Tensor, Tensor): rois and bbox_feats.
        """
        # rpn-nms + roi-extractor
        cfg = self.model_cfg.model.test_cfg.rpn
        deploy_cfg = self.deploy_cfg

        post_params = get_post_processing_params(deploy_cfg)
        iou_threshold = cfg.nms.get('iou_threshold', post_params.iou_threshold)
        score_threshold = cfg.get('score_thr', post_params.score_threshold)
        pre_top_k = -1 if post_params.pre_top_k >= bboxes.shape[1] \
            else post_params.pre_top_k
        keep_top_k = cfg.get('max_per_img', post_params.keep_top_k)
        # only one class in rpn
        max_output_boxes_per_class = keep_top_k
        proposals, _ = multiclass_nms(
            bboxes,
            scores,
            max_output_boxes_per_class,
            iou_threshold=iou_threshold,
            score_threshold=score_threshold,
            pre_top_k=pre_top_k,
            keep_top_k=keep_top_k)

        rois = proposals
        batch_index = torch.arange(
            rois.shape[0], device=rois.device).float().view(-1, 1, 1).expand(
                rois.size(0), rois.size(1), 1)
        rois = torch.cat([batch_index, rois[..., :4]], dim=-1)
        batch_size = rois.shape[0]
        num_proposals_per_img = rois.shape[1]

        # Eliminate the batch dimension
        rois = rois.view(-1, 5)
        bbox_feats = self.bbox_roi_extractor(
            x[:self.bbox_roi_extractor.num_inputs], rois)

        rois = rois.reshape(batch_size, num_proposals_per_img, rois.size(-1))
        return rois, bbox_feats

    def partition1_postprocess(self, rois: torch.Tensor,
                               cls_score: torch.Tensor,
                               bbox_pred: torch.Tensor,
                               img_metas: Sequence[dict]):
        """Perform post-processing for partition 1.
        Args:
            rois (torch.Tensor): Input tensor of roi.
            cls_score (torch.Tensor): Scores of all classes.
            bbox_pred (torch.Tensor): Bounding box proposals.
            img_metas (Sequence[dict]): A list of image(s) meta information.

        Returns:
            tuple[Tensor, Tensor]: dets of shape [N, num_det, 5] and class
                labels of shape [N, num_det].
        """
        batch_size = rois.shape[0]
        num_proposals_per_img = rois.shape[1]

        cls_score = cls_score.reshape(batch_size, num_proposals_per_img,
                                      cls_score.size(-1))

        bbox_pred = bbox_pred.reshape(batch_size, num_proposals_per_img,
                                      bbox_pred.size(-1))

        rcnn_test_cfg = self.model_cfg.model.test_cfg.rcnn
        return self.bbox_head__get_bboxes(
            self.bbox_head,
            rois,
            cls_score,
            bbox_pred,
            img_metas[0][0]['img_shape'],
            img_metas[0][0]['scale_factor'],
            cfg=rcnn_test_cfg)

    def forward_test(self, imgs: torch.Tensor, img_metas: Sequence[dict],
                     *args, **kwargs):
        """Implement forward test.

        Args:
            imgs (torch.Tensor): Input image(s) in [N x C x H x W] format.
            img_metas (Sequence[dict]): A list of image(s) meta information.

        Returns:
            tuple[np.ndarray, np.ndarray]: dets of shape [N, num_det, 5] and
                class labels of shape [N, num_det].
        """
        outputs = self.first_wrapper({'input': imgs})
        outputs = self.first_wrapper.output_to_list(outputs)
        feats = outputs[:-2]
        scores, bboxes = outputs[-2:]

        # partition0_postprocess
        rois, bbox_feats = self.partition0_postprocess(feats, scores, bboxes)

        # partition1 forward
        bbox_feats = bbox_feats.contiguous()
        outputs = self.second_wrapper({'bbox_feats': bbox_feats})
        outputs = self.second_wrapper.output_to_list(outputs)
        cls_score, bbox_pred = outputs[:2]

        # partition1_postprocess
        outputs = self.partition1_postprocess(rois, cls_score, bbox_pred,
                                              img_metas)
        outputs = [out.detach().cpu() for out in outputs]
        return outputs


@__BACKEND_MODEL.register_module('ncnn_end2end')
class NCNNEnd2EndModel(End2EndModel):
    """NCNNEnd2EndModel.

    End2end NCNN model inference class. Because it has DetectionOutput layer
    and its output is different from original mmdet style of `dets`, `labels`.

    Args:
        model_file (str): The path of input model file.
        class_names (Sequence[str]): A list of string specifying class names.
        model_cfg: (str | mmcv.Config): Input model config.
        deploy_cfg: (str | mmcv.Config): Input deployment config.
        device_id (int): An integer represents device index.
    """

    def __init__(self, backend: Backend, backend_files: Sequence[str],
                 device: str, class_names: Sequence[str],
                 model_cfg: Union[str, mmcv.Config],
                 deploy_cfg: Union[str, mmcv.Config], **kwargs):
        assert backend == Backend.NCNN, f'only supported ncnn, but give \
            {backend.value}'

        super(NCNNEnd2EndModel,
              self).__init__(backend, backend_files, device, class_names,
                             deploy_cfg, **kwargs)
        # load cfg if necessary
        model_cfg = load_config(model_cfg)[0]
        self.model_cfg = model_cfg

    def forward_test(self, imgs: torch.Tensor, *args, **kwargs) -> List:
        """Implement forward test.

        Args:
            imgs (torch.Tensor): Input image(s) in [N x C x H x W] format.

        Returns:
            list[np.ndarray]: dets of shape [N, num_det, 5] and
                class labels of shape [N, num_det].
        """
        _, _, H, W = imgs.shape
        outputs = self.wrapper({self.input_name: imgs})
        for key, item in outputs.items():
            if item is None:
                return [np.zeros((1, 0, 6))]
        out = self.wrapper.output_to_list(outputs)[0]
        labels = out[:, :, 0] - 1
        scales = torch.tensor([W, H, W, H]).reshape(1, 1, 4)
        scores = out[:, :, 1:2]
        boxes = out[:, :, 2:6] * scales
        dets = torch.cat([boxes, scores], dim=2)
        dets = dets.detach().cpu().numpy()
        labels = labels.detach().cpu().numpy()
        return [dets, labels]


<<<<<<< HEAD
@__BACKEND_MODEL.register_module('sdk')
class SDKEnd2EndModel(End2EndModel):
    """SDK inference class, converts SDK output to mmdet format"""

    def __init__(self, *args, **kwargs):
        super().__init__(*args, **kwargs)
        self.has_mask = self.deploy_cfg.codebase_config.get('has_mask', False)

    def forward(self, img: Sequence[torch.Tensor], img_metas: Sequence[dict],
                *args, **kwargs):
        dets, labels, masks = self.wrapper.invoke(
            [img[0].contiguous().detach().cpu().numpy()])[0]
        det_results = bbox2result(dets[np.newaxis, ...], labels[np.newaxis,
                                                                ...],
                                  len(self.CLASSES))
        if self.has_mask:
            segm_results = [[] for _ in range(len(self.CLASSES))]
            ori_h, ori_w = img_metas[0]['ori_shape'][:2]
            for bbox, label, mask in zip(dets, labels, masks):
                img_mask = np.zeros((ori_h, ori_w), dtype=np.uint8)
                left = int(max(np.floor(bbox[0]) - 1, 0))
                top = int(max(np.floor(bbox[1]) - 1, 0))
                img_mask[top:top + mask.shape[0],
                         left:left + mask.shape[1]] = mask
                segm_results[label].append(img_mask)
            return [(det_results, segm_results)]
        return [det_results]


def get_classes_from_config(model_cfg: Union[str, mmcv.Config], **kwargs):
    """Get class name from config.
=======
def get_classes_from_config(model_cfg: Union[str, mmcv.Config], **kwargs) -> \
        List[str]:
    """Get class name from config. The class name is the `classes` field if it
    is set in the config, or the classes in `module_dict` of MMDet whose type
    is set in the config.
>>>>>>> 9fd15e38

    Args:
        model_cfg (str | mmcv.Config): Input model config file or
            Config object.

    Returns:
        List[str]: A list of string specifying names of different class.
    """
    # load cfg if necessary
    model_cfg = load_config(model_cfg)[0]

    # For custom dataset
    if 'classes' in model_cfg:
        return list(model_cfg['classes'])

    module_dict = DATASETS.module_dict
    data_cfg = model_cfg.data
    classes = None
    module = None

    keys = ['test', 'val', 'train']

    for key in keys:
        if key in data_cfg:
            if 'classes' in data_cfg[key]:
                classes = list(data_cfg[key]['classes'])
                break
            elif 'type' in data_cfg[key]:
                module = module_dict[data_cfg[key]['type']]
                break

    if classes is None and module is None:
        raise RuntimeError(f'No dataset config found in: {model_cfg}')

    if classes is not None:
        return classes
    else:
        return module.CLASSES


def build_object_detection_model(model_files: Sequence[str],
                                 model_cfg: Union[str, mmcv.Config],
                                 deploy_cfg: Union[str, mmcv.Config],
                                 device: str, **kwargs):
    """Build object detection model for different backends.

    Args:
        model_files (Sequence[str]): Input model file(s).
        model_cfg (str | mmcv.Config): Input model config file or Config
            object.
        deploy_cfg (str | mmcv.Config): Input deployment config file or
            Config object.
        device (str):  Device to input model

    Returns:
        DeployBaseDetector: Detector for a configured backend.
    """
    # load cfg if necessary
    deploy_cfg, model_cfg = load_config(deploy_cfg, model_cfg)

    backend = get_backend(deploy_cfg)
    class_names = get_classes_from_config(model_cfg)

    partition_config = get_partition_config(deploy_cfg)
    if partition_config is not None:
        partition_type = partition_config.get('type', None)
    else:
        codebase_config = get_codebase_config(deploy_cfg)
        # Default Config is 'end2end'
        partition_type = codebase_config.get('model_type', 'end2end')

    backend_detector = __BACKEND_MODEL.build(
        partition_type,
        backend=backend,
        backend_files=model_files,
        class_names=class_names,
        device=device,
        model_cfg=model_cfg,
        deploy_cfg=deploy_cfg,
        **kwargs)

    return backend_detector<|MERGE_RESOLUTION|>--- conflicted
+++ resolved
@@ -590,7 +590,6 @@
         return [dets, labels]
 
 
-<<<<<<< HEAD
 @__BACKEND_MODEL.register_module('sdk')
 class SDKEnd2EndModel(End2EndModel):
     """SDK inference class, converts SDK output to mmdet format"""
@@ -620,15 +619,11 @@
         return [det_results]
 
 
-def get_classes_from_config(model_cfg: Union[str, mmcv.Config], **kwargs):
-    """Get class name from config.
-=======
 def get_classes_from_config(model_cfg: Union[str, mmcv.Config], **kwargs) -> \
         List[str]:
     """Get class name from config. The class name is the `classes` field if it
     is set in the config, or the classes in `module_dict` of MMDet whose type
     is set in the config.
->>>>>>> 9fd15e38
 
     Args:
         model_cfg (str | mmcv.Config): Input model config file or
