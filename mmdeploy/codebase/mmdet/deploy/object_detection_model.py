# Copyright (c) OpenMMLab. All rights reserved.
import math
from functools import partial
from typing import Any, List, Optional, Sequence, Tuple, Union

import numpy as np
import torch
import torch.nn.functional as F
from mmengine import Config
from mmengine.model.base_model.data_preprocessor import BaseDataPreprocessor
from mmengine.registry import Registry
from mmengine.structures import BaseDataElement, InstanceData
from torch import Tensor, nn

from mmdeploy.backend.base import get_backend_file_count
from mmdeploy.codebase.base import BaseBackendModel
from mmdeploy.codebase.mmdet.deploy import get_post_processing_params
from mmdeploy.mmcv.ops import multiclass_nms
from mmdeploy.utils import (Backend, get_backend, get_codebase_config,
                            get_ir_config, get_partition_config,
                            get_quantization_config, load_config)

# Use registry to store models with different partition methods
# If a model doesn't need to partition, we don't need this registry
__BACKEND_MODEL = Registry('backend_detectors')


@__BACKEND_MODEL.register_module('end2end')
class End2EndModel(BaseBackendModel):
    """End to end model for inference of detection.

    Args:
        backend (Backend): The backend enum, specifying backend type.
        backend_files (Sequence[str]): Paths to all required backend files
                (e.g. '.onnx' for ONNX Runtime, '.param' and '.bin' for ncnn).
        device (str): A string specifying device type.
        deploy_cfg (str|Config): Deployment config file or loaded Config
            object.
        data_preprocessor (dict|nn.Module): The data preprocessor.
    """

    def __init__(self,
                 backend: Backend,
                 backend_files: Sequence[str],
                 device: str,
                 model_cfg: Union[str, Config],
                 deploy_cfg: Union[str, Config],
                 data_preprocessor: Optional[Union[dict, nn.Module]] = None,
                 **kwargs):
        super().__init__(
            deploy_cfg=deploy_cfg, data_preprocessor=data_preprocessor)
        self.deploy_cfg = deploy_cfg
        self.model_cfg = model_cfg
        self.device = device
        self._init_wrapper(
            backend=backend, backend_files=backend_files, device=device)

    def _init_wrapper(self, backend: Backend, backend_files: Sequence[str],
                      device: str):
        """Initialize backend wrapper.

        Args:
            backend (Backend): The backend enum, specifying backend type.
            backend_files (Sequence[str]): Paths to all required backend files
                (e.g. '.onnx' for ONNX Runtime, '.param' and '.bin' for ncnn).
            device (str): A string specifying device type.
        """
        output_names = self.output_names
        self.wrapper = BaseBackendModel._build_wrapper(
            backend=backend,
            backend_files=backend_files,
            device=device,
            input_names=[self.input_name],
            output_names=output_names,
            deploy_cfg=self.deploy_cfg)

    @staticmethod
    def __clear_outputs(
        test_outputs: List[Union[Tensor, np.ndarray]]
    ) -> List[Union[List[Tensor], List[np.ndarray]]]:
        """Removes additional outputs and detections with zero and negative
        score.

        Args:
            test_outputs (List[Union[Tensor, np.ndarray]]):
                outputs of forward_test.

        Returns:
            List[Union[List[Tensor], List[np.ndarray]]]:
                outputs with without zero score object.
        """
        batch_size = len(test_outputs[0])

        num_outputs = len(test_outputs)
        outputs = [[None for _ in range(batch_size)]
                   for _ in range(num_outputs)]

        for i in range(batch_size):
            inds = test_outputs[0][i, :, 4] > 0.0
            for output_id in range(num_outputs):
                outputs[output_id][i] = test_outputs[output_id][i, inds, ...]
        return outputs

    @staticmethod
    def postprocessing_masks(det_bboxes: Union[np.ndarray, Tensor],
                             det_masks: Union[np.ndarray, Tensor],
                             img_w: int,
                             img_h: int,
                             device: str = 'cpu') -> Tensor:
        """Additional processing of masks. Resizes masks from [num_det, 28, 28]
        to [num_det, img_w, img_h]. Analog of the 'mmdeploy.codebase.mmdet.
        models.roi_heads.fcn_mask_head._do_paste_mask' function.

        Args:
            det_bboxes (np.ndarray | Tensor): Bbox of shape [num_det, 4]
            det_masks (np.ndarray | Tensor): Masks of shape [num_det, 28, 28].
            img_w (int): Width of the original image.
            img_h (int): Height of the original image.
            device :(str): The device type.

        Returns:
            Tensor: masks of shape [N, num_det, img_h, img_w].
        """
        masks = det_masks
        bboxes = det_bboxes
        device = torch.device(device)
        num_det = bboxes.shape[0]
        # Skip postprocessing if no detections are found.
        if num_det == 0:
            return torch.zeros(
                0, img_h, img_w, dtype=torch.float32, device=device)

        if isinstance(masks, np.ndarray):
            masks = torch.tensor(masks, device=device)
            bboxes = torch.tensor(bboxes, device=device)

        masks = masks.to(device)
        bboxes = bboxes.to(device)

        result_masks = []
        for bbox, mask in zip(bboxes, masks):

            x0_int, y0_int = 0, 0
            x1_int, y1_int = img_w, img_h

            img_y = torch.arange(
                y0_int, y1_int, dtype=torch.float32, device=device) + 0.5
            img_x = torch.arange(
                x0_int, x1_int, dtype=torch.float32, device=device) + 0.5
            x0, y0, x1, y1 = bbox

            img_y = (img_y - y0) / (y1 - y0) * 2 - 1
            img_x = (img_x - x0) / (x1 - x0) * 2 - 1
            if torch.isinf(img_x).any():
                inds = torch.where(torch.isinf(img_x))
                img_x[inds] = 0
            if torch.isinf(img_y).any():
                inds = torch.where(torch.isinf(img_y))
                img_y[inds] = 0

            gx = img_x[None, :].expand(img_y.size(0), img_x.size(0))
            gy = img_y[:, None].expand(img_y.size(0), img_x.size(0))
            grid = torch.stack([gx, gy], dim=2)

            img_masks = F.grid_sample(
                mask.to(dtype=torch.float32)[None, None, :, :],
                grid[None, :, :, :],
                align_corners=False)

            result_masks.append(img_masks)
        result_masks = torch.cat(result_masks, 1)
        return result_masks.squeeze(0)

    def forward(self,
                inputs: torch.Tensor,
                data_samples: Optional[List[BaseDataElement]] = None,
                mode: str = 'predict',
                **kwargs) -> Any:
        """The model forward.

        Args:
            inputs (torch.Tensor): The input tensors
            data_samples (List[BaseDataElement], optional): The data samples.
                Defaults to None.
            mode (str, optional): forward mode, only support `predict`.

        Returns:
            Any: Model output.
        """
        assert mode == 'predict', 'Deploy model only allow mode=="predict".'
        inputs = inputs.contiguous()
        outputs = self.predict(inputs)
        outputs = End2EndModel.__clear_outputs(outputs)
        batch_dets, batch_labels = outputs[:2]
        batch_masks = outputs[2] if len(outputs) == 3 else None
        batch_size = inputs.shape[0]
        img_metas = [data_sample.metainfo for data_sample in data_samples]
        results = []
        rescale = kwargs.get('rescale', True)
        for i in range(batch_size):
            dets, labels = batch_dets[i], batch_labels[i]
            result = InstanceData()

            bboxes = dets[:, :4]
            scores = dets[:, 4]
            # perform rescale
            if rescale and 'scale_factor' in img_metas[i]:
                scale_factor = img_metas[i]['scale_factor']
                if isinstance(scale_factor, (list, tuple, np.ndarray)):
                    if len(scale_factor) == 2:
                        scale_factor = np.array(scale_factor)
                        scale_factor = np.concatenate(
                            [scale_factor, scale_factor])
                    scale_factor = np.array(scale_factor)[None, :]  # [1,4]
                scale_factor = torch.from_numpy(scale_factor).to(dets)
                bboxes /= scale_factor

            # Most of models in mmdetection 3.x use `pad_param`, but some
            # models like CenterNet uses `border`.
            # offset pixel of the top-left corners between original image
            # and padded/enlarged image, 'pad_param' is used when exporting
            # CornerNet and CentripetalNet to onnx
            pad_key = None
            if 'pad_param' in img_metas[i]:
                pad_key = 'pad_param'
            elif 'border' in img_metas[i]:
                pad_key = 'border'
            if pad_key is not None:
                scale_factor = img_metas[i].get('scale_factor',
                                                np.array([1., 1.]))
                x_off = img_metas[i][pad_key][2] / scale_factor[1]
                y_off = img_metas[i][pad_key][0] / scale_factor[0]
                bboxes[:, ::2] -= x_off
                bboxes[:, 1::2] -= y_off
                bboxes *= (bboxes > 0)

            result.scores = scores
            result.bboxes = bboxes
<<<<<<< HEAD
            if self.model_cfg.model.type in ['SOLO', 'SOLOv2']:
                result.bboxes = bboxes.new_zeros(bboxes.shape)
=======
>>>>>>> e94aa1fe
            result.labels = labels

            if batch_masks is not None:
                masks = batch_masks[i]
                img_h, img_w = img_metas[i]['img_shape'][:2]
                ori_h, ori_w = img_metas[i]['ori_shape'][:2]
                export_postprocess_mask = False
                if self.deploy_cfg is not None:

                    mmdet_deploy_cfg = get_post_processing_params(
                        self.deploy_cfg)
                    # this flag enable postprocess when export.
                    export_postprocess_mask = mmdet_deploy_cfg.get(
                        'export_postprocess_mask', False)
                if not export_postprocess_mask:
                    masks = End2EndModel.postprocessing_masks(
                        dets[:, :4], masks, ori_w, ori_h, self.device)
                else:
                    masks = masks[:, :img_h, :img_w]
                # avoid to resize masks with zero dim
                if export_postprocess_mask and rescale and masks.shape[0] != 0:
                    masks = torch.nn.functional.interpolate(
                        masks.unsqueeze(0),
                        size=[
                            math.ceil(masks.shape[-2] /
                                      img_metas[i]['scale_factor'][0]),
                            math.ceil(masks.shape[-1] /
                                      img_metas[i]['scale_factor'][1])
                        ])[..., :ori_h, :ori_w]
                    masks = masks.squeeze(0)
                if masks.dtype != bool:
                    masks = masks >= 0.5
                # aligned with mmdet to easily convert to numpy
                masks = masks.cpu()
                result.masks = masks
            data_samples[i].pred_instances = result
            results.append(data_samples[i])
        return results

    def predict(self, imgs: Tensor) -> Tuple[np.ndarray, np.ndarray]:
        """The interface for predict.

        Args:
            imgs (Tensor): Input image(s) in [N x C x H x W] format.

        Returns:
            tuple[np.ndarray, np.ndarray]: dets of shape [N, num_det, 5]
                and class labels of shape [N, num_det].
        """
        outputs = self.wrapper({self.input_name: imgs})
        outputs = self.wrapper.output_to_list(outputs)
        return outputs


@__BACKEND_MODEL.register_module('single_stage')
class PartitionSingleStageModel(End2EndModel):
    """Partitioned single stage detection model.

    Args:
        backend (Backend): The backend enum, specifying backend type.
        backend_files (Sequence[str]): Paths to all required backend files
                (e.g. '.onnx' for ONNX Runtime, '.param' and '.bin' for ncnn).
        device (str): A string specifying device type.
        model_cfg (str|Config): Input model config file or Config
            object.
        deploy_cfg (str|Config): Deployment config file or loaded Config
            object.
        data_preprocessor (dict|nn.Module): The data preprocessor.
    """

    def __init__(self,
                 backend: Backend,
                 backend_files: Sequence[str],
                 device: str,
                 model_cfg: Union[str, Config],
                 deploy_cfg: Union[str, Config],
                 data_preprocessor: Optional[Union[dict, nn.Module]] = None,
                 **kwargs):
        super().__init__(backend, backend_files, device, deploy_cfg,
                         data_preprocessor, **kwargs)
        # load cfg if necessary
        model_cfg = load_config(model_cfg)[0]
        self.model_cfg = model_cfg

    def _init_wrapper(self, backend, backend_files, device):
        self.wrapper = BaseBackendModel._build_wrapper(
            backend=backend,
            backend_files=backend_files,
            device=device,
            output_names=['scores', 'boxes'],
            deploy_cfg=self.deploy_cfg)

    def partition0_postprocess(self, scores: Tensor, bboxes: Tensor):
        """Perform post-processing for partition 0.

        Args:
            scores (Tensor): The detection scores of shape
                [N, num_boxes, num_classes].
            bboxes (Tensor): The bounding boxes of shape [N, num_boxes, 4].

        Returns:
            tuple[np.ndarray, np.ndarray]: dets of shape [N, num_det, 5] and
                class labels of shape [N, num_det].
        """
        cfg = self.model_cfg.model.test_cfg
        deploy_cfg = self.deploy_cfg

        post_params = get_post_processing_params(deploy_cfg)
        max_output_boxes_per_class = post_params.max_output_boxes_per_class
        iou_threshold = cfg.nms.get('iou_threshold', post_params.iou_threshold)
        score_threshold = cfg.get('score_thr', post_params.score_threshold)
        pre_top_k = -1 if post_params.pre_top_k >= bboxes.shape[1] \
            else post_params.pre_top_k
        keep_top_k = cfg.get('max_per_img', post_params.keep_top_k)
        ret = multiclass_nms(
            bboxes,
            scores,
            max_output_boxes_per_class,
            iou_threshold=iou_threshold,
            score_threshold=score_threshold,
            pre_top_k=pre_top_k,
            keep_top_k=keep_top_k)
        ret = [r.cpu() for r in ret]
        return ret

    def predict(self, imgs: Tensor, *args, **kwargs):
        """Implement forward test.

        Args:
            imgs (Tensor): Input image(s) in [N x C x H x W] format.

        Returns:
            list[np.ndarray, np.ndarray]: dets of shape [N, num_det, 5] and
                class labels of shape [N, num_det].
        """
        outputs = self.wrapper({self.input_name: imgs})
        outputs = self.wrapper.output_to_list(outputs)
        scores, bboxes = outputs[:2]
        return self.partition0_postprocess(scores, bboxes)


@__BACKEND_MODEL.register_module('two_stage')
class PartitionTwoStageModel(End2EndModel):
    """Partitioned two stage detection model.

    Args:
        backend (Backend): The backend enum, specifying backend type.
        backend_files (Sequence[str]): Paths to all required backend files
                (e.g. '.onnx' for ONNX Runtime, '.param' and '.bin' for ncnn).
        device (str): A string specifying device type.
        model_cfg (str|Config): Input model config file or Config
            object.
        deploy_cfg (str|Config): Deployment config file or loaded Config
            object.
    """

    def __init__(self,
                 backend: Backend,
                 backend_files: Sequence[str],
                 device: str,
                 model_cfg: Union[str, Config],
                 deploy_cfg: Union[str, Config],
                 data_preprocessor: Optional[Union[dict, nn.Module]] = None,
                 **kwargs):

        # load cfg if necessary
        model_cfg = load_config(model_cfg)[0]

        self.model_cfg = model_cfg

        super().__init__(backend, backend_files, device, deploy_cfg,
                         data_preprocessor, **kwargs)
        from mmdet.models.builder import build_head, build_roi_extractor

        from ..models.roi_heads.bbox_head import bbox_head__get_bboxes

        self.bbox_roi_extractor = build_roi_extractor(
            model_cfg.model.roi_head.bbox_roi_extractor)
        self.bbox_head = build_head(model_cfg.model.roi_head.bbox_head)

        class Context:
            pass

        ctx = Context()
        ctx.cfg = self.deploy_cfg
        self.bbox_head__get_bboxes = partial(bbox_head__get_bboxes, ctx)

    def _init_wrapper(self, backend, backend_files, device):
        n = get_backend_file_count(backend)
        num_feat = self.model_cfg['model']['neck']['num_outs']
        partition0_output_names = [
            'feat/{}'.format(i) for i in range(num_feat)
        ] + ['scores', 'boxes']

        self.first_wrapper = BaseBackendModel._build_wrapper(
            backend,
            backend_files[0:n],
            device,
            output_names=partition0_output_names,
            deploy_cfg=self.deploy_cfg)

        self.second_wrapper = BaseBackendModel._build_wrapper(
            backend,
            backend_files[n:2 * n],
            device,
            output_names=['cls_score', 'bbox_pred'],
            deploy_cfg=self.deploy_cfg)

    def partition0_postprocess(self, x: Sequence[Tensor], scores: Tensor,
                               bboxes: Tensor):
        """Perform post-processing for partition 0.

        Args:
            x (tuple[Tensor]): Feature maps of all scale levels.
            scores (Tensor): The detection scores of shape
                [N, num_boxes, num_classes].
            bboxes (Tensor): The bounding boxes of shape [N, num_boxes, 4].

        Returns:
            tuple(Tensor, Tensor): rois and bbox_feats.
        """
        # rpn-nms + roi-extractor
        cfg = self.model_cfg.model.test_cfg.rpn
        deploy_cfg = self.deploy_cfg

        post_params = get_post_processing_params(deploy_cfg)
        iou_threshold = cfg.nms.get('iou_threshold', post_params.iou_threshold)
        score_threshold = cfg.get('score_thr', post_params.score_threshold)
        pre_top_k = -1 if post_params.pre_top_k >= bboxes.shape[1] \
            else post_params.pre_top_k
        keep_top_k = cfg.get('max_per_img', post_params.keep_top_k)
        # only one class in rpn
        max_output_boxes_per_class = keep_top_k
        proposals, _ = multiclass_nms(
            bboxes,
            scores,
            max_output_boxes_per_class,
            iou_threshold=iou_threshold,
            score_threshold=score_threshold,
            pre_top_k=pre_top_k,
            keep_top_k=keep_top_k)

        rois = proposals
        batch_index = torch.arange(
            rois.shape[0], device=rois.device).float().view(-1, 1, 1).expand(
                rois.size(0), rois.size(1), 1)
        rois = torch.cat([batch_index, rois[..., :4]], dim=-1)
        batch_size = rois.shape[0]
        num_proposals_per_img = rois.shape[1]

        # Eliminate the batch dimension
        rois = rois.view(-1, 5)
        bbox_feats = self.bbox_roi_extractor(
            x[:self.bbox_roi_extractor.num_inputs], rois)

        rois = rois.reshape(batch_size, num_proposals_per_img, rois.size(-1))
        return rois, bbox_feats

    def partition1_postprocess(self, rois: Tensor, cls_score: Tensor,
                               bbox_pred: Tensor, img_metas: Sequence[dict]):
        """Perform post-processing for partition 1.
        Args:
            rois (Tensor): Input tensor of roi.
            cls_score (Tensor): Scores of all classes.
            bbox_pred (Tensor): Bounding box proposals.
            img_metas (Sequence[dict]): A list of image(s) meta information.

        Returns:
            tuple[Tensor, Tensor]: dets of shape [N, num_det, 5] and class
                labels of shape [N, num_det].
        """
        batch_size = rois.shape[0]
        num_proposals_per_img = rois.shape[1]

        cls_score = cls_score.reshape(batch_size, num_proposals_per_img,
                                      cls_score.size(-1))

        bbox_pred = bbox_pred.reshape(batch_size, num_proposals_per_img,
                                      bbox_pred.size(-1))

        rcnn_test_cfg = self.model_cfg.model.test_cfg.rcnn
        return self.bbox_head__get_bboxes(
            self.bbox_head,
            rois,
            cls_score,
            bbox_pred,
            img_metas[0][0]['img_shape'],
            img_metas[0][0]['scale_factor'],
            cfg=rcnn_test_cfg)

    def predict(self, imgs: Tensor, img_metas: Sequence[dict], *args,
                **kwargs):
        """Implement forward test.

        Args:
            imgs (Tensor): Input image(s) in [N x C x H x W] format.
            img_metas (Sequence[dict]): A list of image(s) meta information.

        Returns:
            tuple[np.ndarray, np.ndarray]: dets of shape [N, num_det, 5] and
                class labels of shape [N, num_det].
        """
        outputs = self.first_wrapper({'input': imgs})
        outputs = self.first_wrapper.output_to_list(outputs)
        feats = outputs[:-2]
        scores, bboxes = outputs[-2:]

        # partition0_postprocess
        rois, bbox_feats = self.partition0_postprocess(feats, scores, bboxes)

        # partition1 forward
        bbox_feats = bbox_feats.contiguous()
        outputs = self.second_wrapper({'bbox_feats': bbox_feats})
        outputs = self.second_wrapper.output_to_list(outputs)
        cls_score, bbox_pred = outputs[:2]

        # partition1_postprocess
        outputs = self.partition1_postprocess(rois, cls_score, bbox_pred,
                                              img_metas)
        outputs = [out.detach().cpu() for out in outputs]
        return outputs


@__BACKEND_MODEL.register_module('ncnn_end2end')
class NCNNEnd2EndModel(End2EndModel):
    """NCNNEnd2EndModel.

    End2end NCNN model inference class. Because it has DetectionOutput layer
    and its output is different from original mmdet style of `dets`, `labels`.

    Args:
        backend (Backend): The backend enum, specifying backend type.
        backend_files (Sequence[str]): Paths to all required backend files
                (e.g. '.onnx' for ONNX Runtime, '.param' and '.bin' for ncnn).
        device (str): A string specifying device type.
        model_cfg (str|Config): Input model config file or Config
            object.
        deploy_cfg (str|Config): Deployment config file or loaded Config
            object.
    """

    def __init__(self, backend: Backend, backend_files: Sequence[str],
                 device: str, model_cfg: Union[str, Config],
                 deploy_cfg: Union[str, Config], **kwargs):
        assert backend == Backend.NCNN, f'only supported ncnn, but give \
            {backend.value}'

        super(NCNNEnd2EndModel, self).__init__(backend, backend_files, device,
                                               deploy_cfg, **kwargs)
        # load cfg if necessary
        model_cfg = load_config(model_cfg)[0]
        self.model_cfg = model_cfg

    def predict(self, imgs: Tensor, *args, **kwargs) -> List:
        """Implement forward test.

        Args:
            imgs (Tensor): Input image(s) in [N x C x H x W] format.

        Returns:
            list[Tensor]: dets of shape [N, num_det, 5] and
                class labels of shape [N, num_det].
        """
        _, _, H, W = imgs.shape
        outputs = self.wrapper({self.input_name: imgs})
        for key, item in outputs.items():
            if item is None:
                return torch.zeros(1, 0, 5), torch.zeros(1, 0)
        out = self.wrapper.output_to_list(outputs)[0]
        labels = out[:, :, 0] - 1
        scales = torch.tensor([W, H, W, H]).reshape(1, 1, 4).to(out)
        scores = out[:, :, 1:2]
        boxes = out[:, :, 2:6] * scales
        dets = torch.cat([boxes, scores], dim=2)
        return dets, labels.to(torch.int32)


@__BACKEND_MODEL.register_module('vacc_det')
class VACCDetModel(End2EndModel):

    def __init__(self, backend: Backend, backend_files: Sequence[str],
                 device: str, model_cfg: Union[str, Config],
                 deploy_cfg: Union[str, Config], **kwargs):
        assert backend == Backend.VACC, 'only supported vacc, but give ' \
            f'{backend.value}'

        super(VACCDetModel, self).__init__(backend, backend_files, device,
                                           deploy_cfg, **kwargs)
        # load cfg if necessary
        model_cfg = load_config(model_cfg)[0]
        self.model_cfg = model_cfg

    def forward(self,
                inputs: torch.Tensor,
                data_samples: Optional[List[BaseDataElement]] = None,
                mode: str = 'predict',
                **kwargs) -> Any:
        """The model forward.

        Args:
            inputs (torch.Tensor): The input tensors
            data_samples (List[BaseDataElement], optional): The data samples.
                Defaults to None.
            mode (str, optional): forward mode, only support `predict`.
        Returns:
            Any: Model output.
        """
        assert mode == 'predict', 'Deploy model only allow mode=="predict".'
        inputs = inputs.contiguous()
        outputs = self.wrapper({self.input_name: inputs})
        outputs = [i for i in outputs.values()]
        ret = self._get_bboxes(outputs[0], [i.metainfo for i in data_samples])
        for i in range(len(ret)):
            data_samples[i].pred_instances = ret[i]
        return data_samples

    def _get_bboxes(self, outputs, img_metas):
        from mmdet.registry import MODELS
        head_cfg = self.model_cfg._cfg_dict.model.bbox_head
        head = MODELS.build(head_cfg)
        if head_cfg.type == 'YOLOV3Head':
            ret = head.predict_by_feat(
                outputs, [dict(scale_factor=None)],
                cfg=self.model_cfg._cfg_dict.model.test_cfg)
        else:
            raise NotImplementedError(f'{head_cfg.type} not supported yet.')
        return ret


@__BACKEND_MODEL.register_module('sdk')
class SDKEnd2EndModel(End2EndModel):
    """SDK inference class, converts SDK output to mmdet format."""

    def __init__(self, *args, **kwargs):
        kwargs['data_preprocessor'] = None
        super(SDKEnd2EndModel, self).__init__(*args, **kwargs)
        self.has_mask = self.deploy_cfg.codebase_config.get('has_mask', False)

    def forward(self,
                inputs: torch.Tensor,
                data_samples: Optional[List[BaseDataElement]] = None,
                mode: str = 'predict'):
        """Run forward inference.

        Args:
            img (Sequence[Tensor]): A list contains input image(s)
                in [N x C x H x W] format.
            data_samples (List[BaseDataElement]): A list of meta info
                for image(s).
            *args: Other arguments.
            **kwargs: Other key-pair arguments.

        Returns:
            list: A list contains predictions.
        """
        if isinstance(inputs, list):
            inputs = inputs[0]
        # inputs are c,h,w, sdk requested h,w,c
        inputs = inputs.permute(1, 2, 0)
        dets, labels, masks = self.wrapper.invoke(
            inputs.contiguous().detach().cpu().numpy())
        result = InstanceData()
        if self.has_mask:
            segm_results = []
            ori_h, ori_w = data_samples[0].ori_shape[:2]
            for bbox, mask in zip(dets, masks):
                img_mask = np.zeros((ori_h, ori_w), dtype=np.uint8)
                left = int(max(np.floor(bbox[0]) - 1, 0))
                top = int(max(np.floor(bbox[1]) - 1, 0))
                img_mask[top:top + mask.shape[0],
                         left:left + mask.shape[1]] = mask
                segm_results.append(torch.from_numpy(img_mask))
            if len(segm_results) > 0:
                result.masks = torch.stack(segm_results, 0).to(self.device)
            else:
                result.masks = torch.zeros([0, ori_h, ori_w]).to(self.device)
        dets = torch.from_numpy(dets).to(self.device)
        labels = torch.from_numpy(labels).to(torch.int64).to(self.device)
        result.bboxes = dets[:, :4]
        result.scores = dets[:, 4]
        result.labels = labels
        data_samples[0].pred_instances = result

        return data_samples


@__BACKEND_MODEL.register_module('rknn')
class RKNNModel(End2EndModel):
    """RKNNModel.

    RKNN inference class, converts RKNN output to mmdet format.

    Args:
        backend (Backend): The backend enum, specifying backend type.
        backend_files (Sequence[str]): Paths to all required backend files
                (e.g. '.onnx' for ONNX Runtime, '.param' and '.bin' for ncnn).
        device (str): A string specifying device type.
        model_cfg (str|Config): Input model config file or Config
            object.
        deploy_cfg (str|Config): Deployment config file or loaded Config
            object.
    """

    def __init__(self, backend: Backend, backend_files: Sequence[str],
                 device: str, model_cfg: Union[str, Config],
                 deploy_cfg: Union[str, Config], **kwargs):
        assert backend == Backend.RKNN, f'only supported rknn, but give \
            {backend.value}'

        super(RKNNModel, self).__init__(backend, backend_files, device,
                                        deploy_cfg, **kwargs)
        # load cfg if necessary
        model_cfg = load_config(model_cfg)[0]
        self.model_cfg = model_cfg
        self.batch_size = get_quantization_config(deploy_cfg).get(
            'rknn_batch_size', -1)

    def _init_wrapper(self, backend, backend_files, device):
        """Initialize backend wrapper.

        Args:
            backend (Backend): The backend enum, specifying backend type.
            backend_files (Sequence[str]): Paths rknn model files.
            device (str): A string specifying device type.
        """
        output_names = None
        if self.deploy_cfg is not None:
            ir_config = get_ir_config(self.deploy_cfg)
            output_names = ir_config.get('output_names', None)
            if get_partition_config(self.deploy_cfg) is not None:
                output_names = get_partition_config(
                    self.deploy_cfg)['partition_cfg'][0]['output_names']

        self.wrapper = BaseBackendModel._build_wrapper(
            backend,
            backend_files,
            device,
            output_names=output_names,
            deploy_cfg=self.deploy_cfg)

    def _get_bboxes(self, outputs: List[Tensor], metainfos: Any):
        """get bboxes from output by meta infos.

        Args:
            outputs (List[Tensor]): The backend wrapper outputs.
            metainfos (Any): The meta infos of inputs.

        Raises:
            NotImplementedError: Head type not supported.

        Returns:
            Any: model outputs.
        """
        from mmdet.models import build_head
        head_cfg = self.model_cfg._cfg_dict.model.bbox_head
        head = build_head(head_cfg)
        if head_cfg.type == 'YOLOXHead':
            divisor = round(len(outputs) / 3)
            ret = head.predict_by_feat(
                outputs[:divisor],
                outputs[divisor:2 * divisor],
                outputs[2 * divisor:],
                metainfos,
                cfg=self.model_cfg._cfg_dict.model.test_cfg,
                rescale=True)
        elif head_cfg.type == 'YOLOV3Head':
            ret = head.predict_by_feat(
                outputs,
                metainfos,
                cfg=self.model_cfg._cfg_dict.model.test_cfg,
                rescale=True)
        elif head_cfg.type == 'YOLOv5Head':
            from mmdet.models.utils import multi_apply
            outs = multi_apply(self.yolov5_head_forward_single, outputs,
                               [head.num_base_priors] * len(outputs))
            ret = head.predict_by_feat(
                *outs,
                batch_img_metas=metainfos,
                cfg=self.model_cfg._cfg_dict.model.test_cfg,
                rescale=True)
        elif head_cfg.type == 'RTMDetSepBNHead':
            divisor = round(len(outputs) / 2)
            ret = head.predict_by_feat(
                outputs[:divisor],
                outputs[divisor:],
                batch_img_metas=metainfos,
                cfg=self.model_cfg._cfg_dict.model.test_cfg,
                rescale=True)
        elif head_cfg.type in ('RetinaHead', 'SSDHead', 'FSAFHead'):
            partition_cfgs = get_partition_config(self.deploy_cfg)
            if partition_cfgs is None:  # bbox decoding done in rknn model
                from mmdet.structures.bbox import scale_boxes

                from ..models.layers.bbox_nms import _multiclass_nms
                dets, labels = _multiclass_nms(outputs[0], outputs[1])
                ret = [InstanceData() for i in range(dets.shape[0])]
                for i, instance_data in enumerate(ret):
                    instance_data.bboxes = dets[i, :, :4]
                    instance_data.scores = dets[i, :, 4]
                    instance_data.labels = labels[i]
                    scale_factor = [
                        1 / s for s in metainfos[i]['scale_factor']
                    ]
                    instance_data.bboxes = scale_boxes(instance_data.bboxes,
                                                       scale_factor)
                return ret
            divisor = round(len(outputs) / 2)
            ret = head.predict_by_feat(
                outputs[:divisor],
                outputs[divisor:],
                batch_img_metas=metainfos,
                rescale=True,
                cfg=self.model_cfg._cfg_dict.model.test_cfg)
        else:
            raise NotImplementedError(f'{head_cfg.type} not supported yet.')
        return ret

    def forward(self,
                inputs: torch.Tensor,
                data_samples: Optional[List[BaseDataElement]] = None,
                mode: str = 'predict',
                *args,
                **kwargs):
        """Implement forward test.

        Args:
            inputs (Tensor): Inputs with shape (N, C, H, W).
            data_samples (List[:obj:`DetDataSample`]): The Data
                Samples. It usually includes information such as
                `gt_instance`, `gt_panoptic_seg` and `gt_sem_seg`.

        Returns:
            list[np.ndarray, np.ndarray]: dets of shape [N, num_det, 5] and
                class labels of shape [N, num_det].
        """
        if self.batch_size > len(data_samples):
            pad_len = self.batch_size - len(data_samples)
            data_samples = data_samples + [data_samples[0]] * pad_len
            inputs = torch.cat([inputs] + [inputs[:1, ...]] * pad_len, 0)
        outputs = self.wrapper({self.input_name: inputs})
        outputs = [i for i in outputs.values()]
        ret = self._get_bboxes(outputs, [i.metainfo for i in data_samples])
        for i in range(len(ret)):
            data_samples[i].pred_instances = ret[i]
        return data_samples

    def yolov5_head_forward_single(
            self, pred_map: Tensor,
            num_base_priors: int) -> Tuple[Tensor, Tensor, Tensor]:
        """Forward feature of a single scale level."""
        bs, _, ny, nx = pred_map.shape
        pred_map = pred_map.view(bs, num_base_priors, -1, ny, nx)

        cls_score = pred_map[:, :, 5:, ...].reshape(bs, -1, ny, nx)
        bbox_pred = pred_map[:, :, :4, ...].reshape(bs, -1, ny, nx)
        objectness = pred_map[:, :, 4:5, ...].reshape(bs, -1, ny, nx)

        return cls_score, bbox_pred, objectness


def build_object_detection_model(
        model_files: Sequence[str],
        model_cfg: Union[str, Config],
        deploy_cfg: Union[str, Config],
        device: str,
        data_preprocessor: Optional[Union[Config,
                                          BaseDataPreprocessor]] = None,
        **kwargs):
    """Build object detection model for different backends.

    Args:
        model_files (Sequence[str]): Input model file(s).
        model_cfg (str | Config): Input model config file or Config
            object.
        deploy_cfg (str | Config): Input deployment config file or
            Config object.
        device (str):  Device to input model
        data_preprocessor (BaseDataPreprocessor | Config): The data
            preprocessor of the model.

    Returns:
        End2EndModel: Detector for a configured backend.
    """
    # load cfg if necessary
    deploy_cfg, model_cfg = load_config(deploy_cfg, model_cfg)

    backend = get_backend(deploy_cfg)

    partition_config = get_partition_config(deploy_cfg)
    if partition_config is not None:
        partition_type = partition_config.get('type', None)
    else:
        codebase_config = get_codebase_config(deploy_cfg)
        # Default Config is 'end2end'
        partition_type = codebase_config.get('model_type', 'end2end')

    backend_detector = __BACKEND_MODEL.build(
        dict(
            type=partition_type,
            backend=backend,
            backend_files=model_files,
            device=device,
            model_cfg=model_cfg,
            deploy_cfg=deploy_cfg,
            data_preprocessor=data_preprocessor,
            **kwargs))

    return backend_detector<|MERGE_RESOLUTION|>--- conflicted
+++ resolved
@@ -236,11 +236,6 @@
 
             result.scores = scores
             result.bboxes = bboxes
-<<<<<<< HEAD
-            if self.model_cfg.model.type in ['SOLO', 'SOLOv2']:
-                result.bboxes = bboxes.new_zeros(bboxes.shape)
-=======
->>>>>>> e94aa1fe
             result.labels = labels
 
             if batch_masks is not None:
