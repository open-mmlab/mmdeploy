--- conflicted
+++ resolved
@@ -4,8 +4,5 @@
 from .detectors import *  # noqa: F401,F403
 from .necks import *  # noqa: F401,F403
 from .roi_heads import *  # noqa: F401,F403
-<<<<<<< HEAD
 from .seg_heads import *  # noqa: F401,F403
-=======
-from .transformer import *  # noqa: F401,F403
->>>>>>> 17a7d60c
+from .transformer import *  # noqa: F401,F403