--- conflicted
+++ resolved
@@ -4,11 +4,10 @@
 import torch
 import torch.nn.functional as F
 from mmengine.config import ConfigDict
-from mmengine.data import InstanceData
+from mmengine.structures import InstanceData
 from torch import Tensor
 
-from mmdeploy.codebase.mmdet import (get_post_processing_params,
-                                     pad_with_value)
+from mmdeploy.codebase.mmdet import get_post_processing_params, pad_with_value
 from mmdeploy.codebase.mmdet.models.layers import multiclass_nms
 from mmdeploy.core import FUNCTION_REWRITER
 from mmdeploy.utils import Backend, get_backend, is_dynamic_shape
@@ -41,16 +40,10 @@
         score_factors (list[Tensor], Optional): Score factor for
             all scale level, each is a 4D-tensor, has shape
             (batch_size, num_priors * 1, H, W). Default None.
-<<<<<<< HEAD
-        img_metas (list[dict], Optional): Image meta info. Default None.
-        cfg (mmengine.Config, Optional): Test / postprocessing configuration,
-            if None, test_cfg would be used.  Default None.
-=======
         batch_img_metas (list[dict]):  Meta information of the image, e.g.,
             image size, scaling factor, etc.
         cfg (mmcv.Config | None): Test / postprocessing configuration,
             if None, test_cfg would be used. Default: None.
->>>>>>> 308e28fc
         rescale (bool): If True, return boxes in original image space.
             Default: False.
 
