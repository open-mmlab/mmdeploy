# Copyright (c) OpenMMLab. All rights reserved.
from typing import Sequence

import numpy as np
import torch
from mmdet.core.utils.typing import OptConfigType
from torch import Tensor

from mmdeploy.codebase.mmdet import (get_post_processing_params,
                                     multiclass_nms,
                                     pad_with_value_if_necessary)
from mmdeploy.core import FUNCTION_REWRITER, mark
from mmdeploy.utils import Backend, is_dynamic_shape


@FUNCTION_REWRITER.register_rewriter(
    func_name='mmdet.models.dense_heads.yolo_head.'
    'YOLOV3Head.predict_by_feat')
def yolov3_head__predict_by_feat(ctx,
                                 self,
                                 pred_maps: Sequence[Tensor],
                                 cfg: OptConfigType = None,
                                 rescale: bool = False,
                                 with_nms: bool = True,
                                 **kwargs):
    """Rewrite `predict_by_feat` of `YOLOV3Head` for default backend.

    Rewrite this function to deploy model, transform network output for a
    batch into bbox predictions.

    Args:
        ctx (ContextCaller): The context with additional information.
        pred_maps (Sequence[Tensor]): Raw predictions for a batch of
            images.
        cfg (ConfigDict, optional): Test / postprocessing
            configuration, if None, test_cfg would be used.
            Defaults to None.
        rescale (bool): If True, return boxes in original image space.
            Defaults to False.
        with_nms (bool): If True, do nms before return boxes.
            Defaults to True.

    Returns:
        If with_nms == True:
            tuple[Tensor, Tensor]: tuple[Tensor, Tensor]: (dets, labels),
            `dets` of shape [N, num_det, 5] and `labels` of shape
            [N, num_det].
        Else:
            tuple[Tensor, Tensor]: batch_mlvl_bboxes, batch_mlvl_scores
    """
<<<<<<< HEAD
    deploy_cfg = ctx.cfg
    is_dynamic_flag = is_dynamic_shape(deploy_cfg)
=======
    # mark pred_maps
    @mark('yolo_head', inputs=['pred_maps'])
    def __mark_pred_maps(pred_maps):
        return pred_maps

    pred_maps = __mark_pred_maps(pred_maps)

    is_dynamic_flag = is_dynamic_shape(ctx.cfg)
>>>>>>> 4d8ea40f
    num_levels = len(pred_maps)
    pred_maps_list = [pred_maps[i].detach() for i in range(num_levels)]

    cfg = self.test_cfg if cfg is None else cfg
    assert len(pred_maps_list) == self.num_levels

    device = pred_maps_list[0].device
    batch_size = pred_maps_list[0].shape[0]

    featmap_sizes = [
        pred_maps_list[i].shape[-2:] for i in range(self.num_levels)
    ]
    multi_lvl_anchors = self.prior_generator.grid_anchors(
        featmap_sizes, device)
    pre_topk = cfg.get('nms_pre', -1)
    multi_lvl_bboxes = []
    multi_lvl_cls_scores = []
    multi_lvl_conf_scores = []
    for i in range(self.num_levels):
        # get some key info for current scale
        pred_map = pred_maps_list[i]
        stride = self.featmap_strides[i]
        # (b,h, w, num_anchors*num_attrib) ->
        # (b,h*w*num_anchors, num_attrib)
        pred_map = pred_map.permute(0, 2, 3,
                                    1).reshape(batch_size, -1, self.num_attrib)
        # Inplace operation like
        # ```pred_map[..., :2] = \torch.sigmoid(pred_map[..., :2])```
        # would create constant tensor when exporting to onnx
        pred_map_conf = torch.sigmoid(pred_map[..., :2])
        pred_map_rest = pred_map[..., 2:]
        pred_map = torch.cat([pred_map_conf, pred_map_rest], dim=-1)
        pred_map_boxes = pred_map[..., :4]
        multi_lvl_anchor = multi_lvl_anchors[i]
        # use static anchor if input shape is static
        if not is_dynamic_flag:
            multi_lvl_anchor = multi_lvl_anchor.data
        multi_lvl_anchor = multi_lvl_anchor.unsqueeze(0)
        bbox_pred = self.bbox_coder.decode(multi_lvl_anchor, pred_map_boxes,
                                           stride)
        # conf and cls
        conf_pred = torch.sigmoid(pred_map[..., 4])
        cls_pred = torch.sigmoid(pred_map[..., 5:]).view(
            batch_size, -1, self.num_classes)  # Cls pred one-hot.

        # Save the result of current scale
        multi_lvl_bboxes.append(bbox_pred)
        multi_lvl_cls_scores.append(cls_pred)
        multi_lvl_conf_scores.append(conf_pred)
    # Merge the results of different scales together
    batch_mlvl_bboxes = torch.cat(multi_lvl_bboxes, dim=1)
    batch_mlvl_scores = torch.cat(multi_lvl_cls_scores, dim=1)
    batch_mlvl_conf_scores = torch.cat(multi_lvl_conf_scores, dim=1)

    post_params = get_post_processing_params(deploy_cfg)
    score_threshold = cfg.get('score_thr', post_params.score_threshold)
    confidence_threshold = cfg.get('conf_thr',
                                   post_params.confidence_threshold)

    # follow original pipeline of YOLOv3
    if confidence_threshold > 0:
        mask = batch_mlvl_conf_scores >= confidence_threshold
        batch_mlvl_conf_scores = batch_mlvl_conf_scores.where(
            mask, batch_mlvl_conf_scores.new_zeros(1))
        batch_mlvl_scores = batch_mlvl_scores.where(
            mask.unsqueeze(-1), batch_mlvl_scores.new_zeros(1))
        batch_mlvl_bboxes = batch_mlvl_bboxes.where(
            mask.unsqueeze(-1), batch_mlvl_bboxes.new_zeros(1))

    if score_threshold > 0:
        mask = batch_mlvl_scores > score_threshold
        batch_mlvl_scores = batch_mlvl_scores.where(
            mask, batch_mlvl_scores.new_zeros(1))

    if pre_topk > 0:
        batch_mlvl_bboxes = pad_with_value_if_necessary(
            batch_mlvl_bboxes, 1, pre_topk)
        batch_mlvl_conf_scores = pad_with_value_if_necessary(
            batch_mlvl_conf_scores, 1, pre_topk, 0.)
        batch_mlvl_scores = pad_with_value_if_necessary(
            batch_mlvl_scores, 1, pre_topk, 0.)
        _, topk_inds = batch_mlvl_scores.reshape(batch_size, -1). \
            topk(pre_topk, dim=1)
        topk_inds = torch.stack(
            [topk_inds // self.num_classes, topk_inds % self.num_classes])
        batch_inds = torch.arange(
            batch_size, device=device).unsqueeze(-1).long()
        # Avoid onnx2tensorrt issue in https://github.com/NVIDIA/TensorRT/issues/1134 # noqa: E501
        transformed_inds = (
            batch_mlvl_bboxes.shape[1] * batch_inds + topk_inds)
        batch_mlvl_bboxes = batch_mlvl_bboxes. \
            reshape(-1, 4)[transformed_inds, :].reshape(batch_size, -1, 4)
        batch_mlvl_scores = batch_mlvl_scores.reshape(
            -1, self.num_classes)[transformed_inds, :].reshape(
                batch_size, -1, self.num_classes)
        batch_mlvl_conf_scores = batch_mlvl_conf_scores. \
            reshape(-1, 1)[transformed_inds].reshape(batch_size, -1)

    batch_mlvl_conf_scores = batch_mlvl_conf_scores.unsqueeze(2)
    batch_mlvl_scores = batch_mlvl_scores * batch_mlvl_conf_scores
    if with_nms:
        max_output_boxes_per_class = post_params.max_output_boxes_per_class
        iou_threshold = cfg.nms.get('iou_threshold', post_params.iou_threshold)
        pre_top_k = post_params.pre_top_k
        keep_top_k = cfg.get('max_per_img', post_params.keep_top_k)
        # keep aligned with original pipeline, improve
        # mAP by 1% for YOLOv3 in ONNX
        score_threshold = 0
        return multiclass_nms(
            batch_mlvl_bboxes,
            batch_mlvl_scores,
            max_output_boxes_per_class,
            iou_threshold=iou_threshold,
            score_threshold=score_threshold,
            pre_top_k=pre_top_k,
            keep_top_k=keep_top_k)
    else:
        return batch_mlvl_bboxes, batch_mlvl_scores


@FUNCTION_REWRITER.register_rewriter(
    func_name='mmdet.models.dense_heads.YOLOV3Head.predict_by_feat',
    backend=Backend.NCNN.value)
def yolov3_head__predict_by_feat__ncnn(ctx,
                                       self,
                                       pred_maps,
                                       with_nms=True,
                                       cfg=None,
                                       **kwargs):
    """Rewrite `predict_by_feat` of YOLOV3Head for ncnn backend.

    1. Shape node and batch inference is not supported by ncnn. This function
    transform dynamic shape to constant shape and remove batch inference.
    2. Batch dimension is not supported by ncnn, but supported by pytorch.
    The negative value of axis in torch.cat is rewritten as corresponding
    positive value to avoid axis shift.
    3. 2-dimension tensor broadcast of `BinaryOps` operator is not supported by
    ncnn. This function unsqueeze 2-dimension tensor to 3-dimension tensor for
    correct `BinaryOps` calculation by ncnn.


    Args:
        ctx (ContextCaller): The context with additional information.

        self: Represent the instance of the original class.
        pred_maps (list[Tensor]): Raw predictions for a batch of images.
        with_nms (bool): If True, do nms before return boxes.
            Default: True.
        cfg (mmcv.Config | None): Test / postprocessing configuration,
            if None, test_cfg would be used. Default: None.

    Returns:
            Tensor: Detection_output of shape [num_boxes, 6],
            each row is [label, score, x1, y1, x2, y2]. Note that
            fore-ground class label in Yolov3DetectionOutput starts
            from `1`. x1, y1, x2, y2 are normalized in range(0,1).
    """
    num_levels = len(pred_maps)
    cfg = self.test_cfg if cfg is None else cfg
    post_params = get_post_processing_params(ctx.cfg)

    confidence_threshold = cfg.get('conf_thr',
                                   post_params.confidence_threshold)
    iou_threshold = cfg.nms.get('iou_threshold', post_params.iou_threshold)
    anchor_biases = np.array(
        self.prior_generator.base_sizes).reshape(-1).tolist()
    num_box = len(self.prior_generator.base_sizes[0])
    bias_masks = list(range(num_levels * num_box))

    def _create_yolov3_detection_output():
        """Help create Yolov3DetectionOutput op in ONNX."""

        class Yolov3DetectionOutputOp(torch.autograd.Function):
            """Create Yolov3DetectionOutput op.

            Args:
                *inputs (Tensor): Multiple predicted feature maps.
                num_class (int): Number of classes.
                num_box (int): Number of box per grid.
                confidence_threshold (float): Threshold of object
                    score.
                nms_threshold (float): IoU threshold for NMS.
                biases (List[float]: Base sizes to compute anchors
                    for each FPN.
                mask (List[float]): Used to select base sizes in
                    biases.
                anchors_scale (List[float]): Down-sampling scales of
                    each FPN layer, e.g.: [32, 16].
            """

            @staticmethod
            def forward(ctx, *args):
                # create dummpy output of shape [num_boxes, 6],
                # each row is [label, score, x1, y1, x2, y2]
                output = torch.rand(100, 6)
                return output

            @staticmethod
            def symbolic(g, *args):
                anchors_scale = args[-1]
                inputs = args[:len(anchors_scale)]
                assert len(args) == (len(anchors_scale) + 7)
                return g.op(
                    'mmdeploy::Yolov3DetectionOutput',
                    *inputs,
                    num_class_i=args[-7],
                    num_box_i=args[-6],
                    confidence_threshold_f=args[-5],
                    nms_threshold_f=args[-4],
                    biases_f=args[-3],
                    mask_f=args[-2],
                    anchors_scale_f=anchors_scale,
                    outputs=1)

        return Yolov3DetectionOutputOp.apply(*pred_maps, self.num_classes,
                                             num_box, confidence_threshold,
                                             iou_threshold, anchor_biases,
                                             bias_masks, self.featmap_strides)

    output = _create_yolov3_detection_output()
    return output<|MERGE_RESOLUTION|>--- conflicted
+++ resolved
@@ -48,10 +48,7 @@
         Else:
             tuple[Tensor, Tensor]: batch_mlvl_bboxes, batch_mlvl_scores
     """
-<<<<<<< HEAD
     deploy_cfg = ctx.cfg
-    is_dynamic_flag = is_dynamic_shape(deploy_cfg)
-=======
     # mark pred_maps
     @mark('yolo_head', inputs=['pred_maps'])
     def __mark_pred_maps(pred_maps):
@@ -60,7 +57,6 @@
     pred_maps = __mark_pred_maps(pred_maps)
 
     is_dynamic_flag = is_dynamic_shape(ctx.cfg)
->>>>>>> 4d8ea40f
     num_levels = len(pred_maps)
     pred_maps_list = [pred_maps[i].detach() for i in range(num_levels)]
 
