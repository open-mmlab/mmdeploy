--- conflicted
+++ resolved
@@ -3,7 +3,7 @@
 
 import torch
 from mmengine.config import ConfigDict
-from mmengine.data import InstanceData
+from mmengine.structures import InstanceData
 from torch import Tensor
 
 from mmdeploy.codebase.mmdet import get_post_processing_params
@@ -40,17 +40,11 @@
         objectnesses (list[Tensor], Optional): Score factor for
             all scale level, each is a 4D-tensor, has shape
             (batch_size, 1, H, W).
-<<<<<<< HEAD
-        img_metas (list[dict]): Image meta info. Default None.
-        cfg (mmengine.Config, Optional): Test / postprocessing configuration,
-            if None, test_cfg would be used.  Default None.
-=======
         batch_img_metas (list[dict], Optional): Batch image meta info.
             Defaults to None.
         cfg (ConfigDict, optional): Test / postprocessing
             configuration, if None, test_cfg would be used.
             Defaults to None.
->>>>>>> 308e28fc
         rescale (bool): If True, return boxes in original image space.
             Defaults to False.
         with_nms (bool): If True, do nms before return boxes.
@@ -150,17 +144,11 @@
         objectnesses (list[Tensor], Optional): Score factor for
             all scale level, each is a 4D-tensor, has shape
             (batch_size, 1, H, W).
-<<<<<<< HEAD
-        img_metas (list[dict]): Image meta info. Default None.
-        cfg (mmengine.Config, Optional): Test / postprocessing configuration,
-            if None, test_cfg would be used.  Default None.
-=======
         batch_img_metas (list[dict], Optional): Batch image meta info.
             Defaults to None.
         cfg (ConfigDict, optional): Test / postprocessing
             configuration, if None, test_cfg would be used.
             Defaults to None.
->>>>>>> 308e28fc
         rescale (bool): If True, return boxes in original image space.
             Defaults to False.
         with_nms (bool): If True, do nms before return boxes.
