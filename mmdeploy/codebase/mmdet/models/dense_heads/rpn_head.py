--- conflicted
+++ resolved
@@ -104,16 +104,9 @@
 
         if pre_topk > 0:
             _, topk_inds = scores.squeeze(2).topk(pre_topk)
-<<<<<<< HEAD
-            bbox_pred, scores, score_factors = gather_topk(
-                bbox_pred,
-                scores,
-                score_factors,
-=======
             bbox_pred, scores = gather_topk(
                 bbox_pred,
                 scores,
->>>>>>> a1a19f0f
                 inds=topk_inds,
                 batch_size=batch_size,
                 is_batched=True)
