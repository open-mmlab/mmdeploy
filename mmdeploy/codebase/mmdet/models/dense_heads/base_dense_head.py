--- conflicted
+++ resolved
@@ -15,12 +15,8 @@
                                             get_post_processing_params,
                                             pad_with_value_if_necessary)
 from mmdeploy.codebase.mmdet.ops import ncnn_detection_output_forward
-<<<<<<< HEAD
-from mmdeploy.core import FUNCTION_REWRITER, FunctionContextContextCaller, mark
-=======
 from mmdeploy.core import FUNCTION_REWRITER, mark
 from mmdeploy.mmcv.ops import multiclass_nms
->>>>>>> 133fce54
 from mmdeploy.utils import Backend, is_dynamic_shape
 
 
@@ -69,14 +65,7 @@
             tuple[Tensor, Tensor, Tensor]: batch_mlvl_bboxes,
                 batch_mlvl_scores, batch_mlvl_centerness
     """
-<<<<<<< HEAD
-
-    ctx = FunctionContextContextCaller.get_instance(
-        'mmdet.models.dense_heads.base_dense_head.'
-        'BaseDenseHead.predict_by_feat')
-=======
     ctx = FUNCTION_REWRITER.get_context()
->>>>>>> 133fce54
     deploy_cfg = ctx.cfg
     is_dynamic_flag = is_dynamic_shape(deploy_cfg)
     num_levels = len(cls_scores)
@@ -260,13 +249,7 @@
             tuple[Tensor, Tensor, Tensor]: batch_mlvl_bboxes,
                 batch_mlvl_scores, batch_mlvl_centerness
     """
-<<<<<<< HEAD
-    ctx = FunctionContextContextCaller.get_instance(
-        'mmdet.models.dense_heads.base_dense_head.'
-        'BaseDenseHead.predict_by_feat')
-=======
     ctx = FUNCTION_REWRITER.get_context()
->>>>>>> 133fce54
 
     # mark nodes for partition
     @mark('BaseDenseHead', outputs=['BaseDenseHead.cls', 'BaseDenseHead.loc'])
@@ -390,13 +373,7 @@
     Returns:
         output__ncnn (Tensor): outputs, shape is [N, num_det, 6].
     """
-<<<<<<< HEAD
-    ctx = FunctionContextContextCaller.get_instance(
-        'mmdet.models.dense_heads.base_dense_head.'
-        'BaseDenseHead.predict_by_feat')
-=======
     ctx = FUNCTION_REWRITER.get_context()
->>>>>>> 133fce54
     assert len(cls_scores) == len(bbox_preds)
     deploy_cfg = ctx.cfg
     assert not is_dynamic_shape(deploy_cfg), 'base_dense_head for ncnn\
