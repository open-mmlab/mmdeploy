# Copyright (c) OpenMMLab. All rights reserved.
import torch
from mmdet.core.bbox.coder import (DeltaXYWHBBoxCoder, DistancePointBBoxCoder,
                                   TBLRBBoxCoder)
from mmdet.core.bbox.transforms import distance2bbox
from mmdet.models.dense_heads import PAAHead

<<<<<<< HEAD
from mmdeploy.codebase.mmdet import (gather_topk, get_post_processing_params,
                                     multiclass_nms,
                                     pad_with_value_if_necessary)
from mmdeploy.codebase.mmdet.core.ops import ncnn_detection_output_forward
from mmdeploy.core import FUNCTION_REWRITER, mark
=======
from mmdeploy.codebase.mmdet.core.ops.detection_output import \
    ncnn_detection_output_forward
from mmdeploy.codebase.mmdet.core.post_processing import multiclass_nms
from mmdeploy.codebase.mmdet.deploy import (gather_topk,
                                            get_post_processing_params,
                                            pad_with_value_if_necessary)
from mmdeploy.core import FUNCTION_REWRITER
>>>>>>> 1323ffcb
from mmdeploy.utils import Backend, is_dynamic_shape


@FUNCTION_REWRITER.register_rewriter(
    func_name='mmdet.models.dense_heads.base_dense_head.'
    'BaseDenseHead.get_bboxes')
def base_dense_head__get_bbox(ctx,
                              self,
                              cls_scores,
                              bbox_preds,
                              score_factors=None,
                              img_metas=None,
                              cfg=None,
                              rescale=False,
                              with_nms=True,
                              **kwargs):
    """Rewrite `get_bboxes` of `BaseDenseHead` for default backend.

    Rewrite this function to deploy model, transform network output for a
    batch into bbox predictions.

    Args:
        ctx (ContextCaller): The context with additional information.
        self: The instance of the original class.
        cls_scores (list[Tensor]): Classification scores for all
            scale levels, each is a 4D-tensor, has shape
            (batch_size, num_priors * num_classes, H, W).
        bbox_preds (list[Tensor]): Box energies / deltas for all
            scale levels, each is a 4D-tensor, has shape
            (batch_size, num_priors * 4, H, W).
        score_factors (list[Tensor], Optional): Score factor for
            all scale level, each is a 4D-tensor, has shape
            (batch_size, num_priors * 1, H, W). Default None.
        img_metas (list[dict], Optional): Image meta info. Default None.
        cfg (mmcv.Config, Optional): Test / postprocessing configuration,
            if None, test_cfg would be used.  Default None.
        rescale (bool): If True, return boxes in original image space.
            Default False.
        with_nms (bool): If True, do nms before return boxes.
            Default True.

    Returns:
        If with_nms == True:
            tuple[Tensor, Tensor]: tuple[Tensor, Tensor]: (dets, labels),
            `dets` of shape [N, num_det, 5] and `labels` of shape
            [N, num_det].
        Else:
            tuple[Tensor, Tensor, Tensor]: batch_mlvl_bboxes,
                batch_mlvl_scores, batch_mlvl_centerness
    """
    deploy_cfg = ctx.cfg
    is_dynamic_flag = is_dynamic_shape(deploy_cfg)
    num_levels = len(cls_scores)

    featmap_sizes = [featmap.size()[-2:] for featmap in cls_scores]
    mlvl_priors = self.prior_generator.grid_priors(
        featmap_sizes, dtype=bbox_preds[0].dtype, device=bbox_preds[0].device)
    mlvl_priors = [priors.unsqueeze(0) for priors in mlvl_priors]

    mlvl_cls_scores = [cls_scores[i].detach() for i in range(num_levels)]
    mlvl_bbox_preds = [bbox_preds[i].detach() for i in range(num_levels)]
    if score_factors is None:
        with_score_factors = False
        mlvl_score_factor = [None for _ in range(num_levels)]
    else:
        with_score_factors = True
        mlvl_score_factor = [
            score_factors[i].detach() for i in range(num_levels)
        ]
        mlvl_score_factors = []
    assert img_metas is not None
    img_shape = img_metas[0]['img_shape']
    assert len(cls_scores) == len(bbox_preds) == len(mlvl_priors)
    batch_size = cls_scores[0].shape[0]
    cfg = self.test_cfg
    pre_topk = cfg.get('nms_pre', -1)

    mlvl_valid_bboxes = []
    mlvl_valid_scores = []
    mlvl_valid_priors = []

    for cls_score, bbox_pred, score_factors, priors in zip(
            mlvl_cls_scores, mlvl_bbox_preds, mlvl_score_factor, mlvl_priors):
        assert cls_score.size()[-2:] == bbox_pred.size()[-2:]

        scores = cls_score.permute(0, 2, 3, 1).reshape(batch_size, -1,
                                                       self.cls_out_channels)
        if self.use_sigmoid_cls:
            scores = scores.sigmoid()
        else:
            scores = scores.softmax(-1)
        if with_score_factors:
            score_factors = score_factors.permute(0, 2, 3,
                                                  1).reshape(batch_size,
                                                             -1).sigmoid()
            score_factors = score_factors.unsqueeze(2)
        bbox_pred = bbox_pred.permute(0, 2, 3, 1).reshape(batch_size, -1, 4)
        if not is_dynamic_flag:
            priors = priors.data
        if pre_topk > 0:
            priors = pad_with_value_if_necessary(priors, 1, pre_topk)
            bbox_pred = pad_with_value_if_necessary(bbox_pred, 1, pre_topk)
            scores = pad_with_value_if_necessary(scores, 1, pre_topk, 0.)
            if with_score_factors:
                score_factors = pad_with_value_if_necessary(
                    score_factors, 1, pre_topk, 0.)

            nms_pre_score = scores
            if with_score_factors:
                nms_pre_score = nms_pre_score * score_factors
                if isinstance(self, PAAHead):
                    nms_pre_score = nms_pre_score.sqrt()

            # Get maximum scores for foreground classes.
            if self.use_sigmoid_cls:
                max_scores, _ = nms_pre_score.max(-1)
            else:
                max_scores, _ = nms_pre_score[..., :-1].max(-1)
            _, topk_inds = max_scores.topk(pre_topk)
            bbox_pred, scores, score_factors = gather_topk(
                bbox_pred,
                scores,
                score_factors,
                inds=topk_inds,
                batch_size=batch_size,
                is_batched=True)
            priors = gather_topk(
                priors,
                inds=topk_inds,
                batch_size=batch_size,
                is_batched=False)

        mlvl_valid_bboxes.append(bbox_pred)
        mlvl_valid_scores.append(scores)
        mlvl_valid_priors.append(priors)
        if with_score_factors:
            mlvl_score_factors.append(score_factors)

    batch_mlvl_bboxes_pred = torch.cat(mlvl_valid_bboxes, dim=1)
    batch_scores = torch.cat(mlvl_valid_scores, dim=1)
    batch_priors = torch.cat(mlvl_valid_priors, dim=1)
    batch_bboxes = self.bbox_coder.decode(
        batch_priors, batch_mlvl_bboxes_pred, max_shape=img_shape)
    if with_score_factors:
        batch_score_factors = torch.cat(mlvl_score_factors, dim=1)

    if not self.use_sigmoid_cls:
        batch_scores = batch_scores[..., :self.num_classes]

    if with_score_factors:
        batch_scores = batch_scores * batch_score_factors
        if isinstance(self, PAAHead):
            batch_scores = batch_scores.sqrt()

    if not with_nms:
        return batch_bboxes, batch_scores

    post_params = get_post_processing_params(deploy_cfg)
    max_output_boxes_per_class = post_params.max_output_boxes_per_class
    iou_threshold = cfg.nms.get('iou_threshold', post_params.iou_threshold)
    score_threshold = cfg.get('score_thr', post_params.score_threshold)
    pre_top_k = post_params.pre_top_k
    keep_top_k = cfg.get('max_per_img', post_params.keep_top_k)
    return multiclass_nms(
        batch_bboxes,
        batch_scores,
        max_output_boxes_per_class,
        iou_threshold=iou_threshold,
        score_threshold=score_threshold,
        pre_top_k=pre_top_k,
        keep_top_k=keep_top_k)


@FUNCTION_REWRITER.register_rewriter(
    func_name='mmdet.models.dense_heads.base_dense_head.'
    'BaseDenseHead.get_bboxes',
    backend=Backend.RKNN.value)
def base_dense_head__get_bbox__rknn(ctx,
                                    self,
                                    cls_scores,
                                    bbox_preds,
                                    score_factors=None,
                                    img_metas=None,
                                    cfg=None,
                                    rescale=False,
                                    with_nms=True,
                                    **kwargs):
    """Rewrite `get_bboxes` of `BaseDenseHead` for default backend.

    Rewrite this function to deploy model, transform network output for a
    batch into bbox predictions.

    Args:
        ctx (ContextCaller): The context with additional information.
        self: The instance of the original class.
        cls_scores (list[Tensor]): Classification scores for all
            scale levels, each is a 4D-tensor, has shape
            (batch_size, num_priors * num_classes, H, W).
        bbox_preds (list[Tensor]): Box energies / deltas for all
            scale levels, each is a 4D-tensor, has shape
            (batch_size, num_priors * 4, H, W).
        score_factors (list[Tensor], Optional): Score factor for
            all scale level, each is a 4D-tensor, has shape
            (batch_size, num_priors * 1, H, W). Default None.
        img_metas (list[dict], Optional): Image meta info. Default None.
        cfg (mmcv.Config, Optional): Test / postprocessing configuration,
            if None, test_cfg would be used.  Default None.
        rescale (bool): If True, return boxes in original image space.
            Default False.
        with_nms (bool): If True, do nms before return boxes.
            Default True.

    Returns:
        If with_nms == True:
            tuple[Tensor, Tensor]: tuple[Tensor, Tensor]: (dets, labels),
            `dets` of shape [N, num_det, 5] and `labels` of shape
            [N, num_det].
        Else:
            tuple[Tensor, Tensor, Tensor]: batch_mlvl_bboxes,
                batch_mlvl_scores, batch_mlvl_centerness
    """
    # mark nodes for partition
    @mark('BaseDenseHead', outputs=['BaseDenseHead.cls', 'BaseDenseHead.loc'])
    def __mark_dense_head(cls_scores, bbox_preds):
        return cls_scores, bbox_preds

    cls_scores, bbox_preds = __mark_dense_head(cls_scores, bbox_preds)

    deploy_cfg = ctx.cfg
    is_dynamic_flag = is_dynamic_shape(deploy_cfg)
    num_levels = len(cls_scores)

    featmap_sizes = [featmap.size()[-2:] for featmap in cls_scores]
    mlvl_priors = self.prior_generator.grid_priors(
        featmap_sizes, dtype=bbox_preds[0].dtype, device=bbox_preds[0].device)
    mlvl_priors = [priors.unsqueeze(0) for priors in mlvl_priors]

    mlvl_cls_scores = [cls_scores[i].detach() for i in range(num_levels)]
    mlvl_bbox_preds = [bbox_preds[i].detach() for i in range(num_levels)]
    if score_factors is None:
        with_score_factors = False
        mlvl_score_factor = [None for _ in range(num_levels)]
    else:
        with_score_factors = True
        mlvl_score_factor = [
            score_factors[i].detach() for i in range(num_levels)
        ]
        mlvl_score_factors = []
    assert img_metas is not None
    img_shape = img_metas[0]['img_shape']
    assert len(cls_scores) == len(bbox_preds) == len(mlvl_priors)
    batch_size = cls_scores[0].shape[0]

    mlvl_valid_bboxes = []
    mlvl_valid_scores = []
    mlvl_valid_priors = []

    for cls_score, bbox_pred, score_factors, priors in zip(
            mlvl_cls_scores, mlvl_bbox_preds, mlvl_score_factor, mlvl_priors):
        assert cls_score.size()[-2:] == bbox_pred.size()[-2:]

        scores = cls_score.permute(0, 2, 3, 1).reshape(batch_size, -1,
                                                       self.cls_out_channels)
        if self.use_sigmoid_cls:
            scores = scores.sigmoid()
        else:
            scores = scores.softmax(-1)
        if with_score_factors:
            score_factors = score_factors.permute(0, 2, 3,
                                                  1).reshape(batch_size,
                                                             -1).sigmoid()
            score_factors = score_factors.unsqueeze(2)
        bbox_pred = bbox_pred.permute(0, 2, 3, 1).reshape(batch_size, -1, 4)
        if not is_dynamic_flag:
            priors = priors.data

        mlvl_valid_bboxes.append(bbox_pred)
        mlvl_valid_scores.append(scores)
        mlvl_valid_priors.append(priors)
        if with_score_factors:
            mlvl_score_factors.append(score_factors)

    batch_mlvl_bboxes_pred = torch.cat(mlvl_valid_bboxes, dim=1)
    batch_scores = torch.cat(mlvl_valid_scores, dim=1)
    batch_priors = torch.cat(mlvl_valid_priors, dim=1)
    batch_bboxes = self.bbox_coder.decode(
        batch_priors, batch_mlvl_bboxes_pred, max_shape=img_shape)
    if with_score_factors:
        batch_score_factors = torch.cat(mlvl_score_factors, dim=1)

    if not self.use_sigmoid_cls:
        batch_scores = batch_scores[..., :self.num_classes]

    if with_score_factors:
        batch_scores = batch_scores * batch_score_factors
        if isinstance(self, PAAHead):
            batch_scores = batch_scores.sqrt()
    return batch_bboxes, batch_scores


@FUNCTION_REWRITER.register_rewriter(
    func_name='mmdet.models.dense_heads.base_dense_head.BaseDenseHead'
    '.get_bboxes',
    backend=Backend.NCNN.value)
def base_dense_head__get_bboxes__ncnn(ctx,
                                      self,
                                      cls_scores,
                                      bbox_preds,
                                      score_factors=None,
                                      img_metas=None,
                                      cfg=None,
                                      rescale=False,
                                      with_nms=True,
                                      **kwargs):
    """Rewrite `get_bboxes` of AnchorHead for ncnn backend.

    Shape node and batch inference is not supported by ncnn. This function
    transform dynamic shape to constant shape and remove batch inference.

    Args:
        ctx (ContextCaller): The context with additional information.
        cls_scores (list[Tensor]): Classification scores for all
            scale levels, each is a 4D-tensor, has shape
            (batch_size, num_priors * num_classes, H, W).
        bbox_preds (list[Tensor]): Box energies / deltas for all
            scale levels, each is a 4D-tensor, has shape
            (batch_size, num_priors * 4, H, W).
        score_factors (list[Tensor], Optional): Score factor for
            all scale level, each is a 4D-tensor, has shape
            (batch_size, num_priors * 1, H, W). Default None.
        img_metas (list[dict], Optional): Image meta info. Default None.
        cfg (mmcv.Config, Optional): Test / postprocessing configuration,
            if None, test_cfg would be used.  Default None.
        rescale (bool): If True, return boxes in original image space.
            Default False.
        with_nms (bool): If True, do nms before return boxes.
            Default True.


    Returns:
        output__ncnn (Tensor): outputs, shape is [N, num_det, 6].
    """
    assert len(cls_scores) == len(bbox_preds)
    deploy_cfg = ctx.cfg
    assert not is_dynamic_shape(deploy_cfg), 'base_dense_head for ncnn\
        only supports static shape.'

    if score_factors is None:
        # e.g. Retina, FreeAnchor, Foveabox, etc.
        with_score_factors = False
    else:
        # e.g. FCOS, PAA, ATSS, AutoAssign, etc.
        with_score_factors = True
        assert len(cls_scores) == len(score_factors)
    batch_size = cls_scores[0].shape[0]
    assert batch_size == 1, f'ncnn deployment requires batch size 1, \
        got {batch_size}.'

    num_levels = len(cls_scores)
    if with_score_factors:
        score_factor_list = score_factors
    else:
        score_factor_list = [None for _ in range(num_levels)]

    if isinstance(self.bbox_coder, DeltaXYWHBBoxCoder):
        vars = torch.tensor(self.bbox_coder.stds)
    elif isinstance(self.bbox_coder, TBLRBBoxCoder):
        normalizer = self.bbox_coder.normalizer
        if isinstance(normalizer, float):
            vars = torch.tensor([normalizer, normalizer, 1, 1],
                                dtype=torch.float32)
        else:
            assert len(normalizer) == 4, f'normalizer of tblr must be 4,\
                got {len(normalizer)}'

            assert (normalizer[0] == normalizer[1] and normalizer[2]
                    == normalizer[3]), 'normalizer between top \
                        and bottom, left and right must be the same value, or \
                        we can not transform it to delta_xywh format.'

            vars = torch.tensor([normalizer[0], normalizer[2], 1, 1],
                                dtype=torch.float32)
    elif isinstance(self.bbox_coder, DistancePointBBoxCoder):
        vars = torch.tensor([0, 0, 0, 0], dtype=torch.float32)
    else:
        vars = torch.tensor([1, 1, 1, 1], dtype=torch.float32)
    if isinstance(img_metas[0]['img_shape'][0], int):
        assert isinstance(img_metas[0]['img_shape'][1], int)
        img_height = img_metas[0]['img_shape'][0]
        img_width = img_metas[0]['img_shape'][1]
    else:
        img_height = img_metas[0]['img_shape'][0].item()
        img_width = img_metas[0]['img_shape'][1].item()
    featmap_sizes = [cls_scores[i].shape[-2:] for i in range(num_levels)]
    mlvl_priors = self.prior_generator.grid_priors(
        featmap_sizes, device=cls_scores[0].device)
    batch_mlvl_priors = []
    for i in range(num_levels):
        _priors = mlvl_priors[i].reshape(1, -1, mlvl_priors[i].shape[-1])
        x1 = _priors[:, :, 0:1] / img_width
        y1 = _priors[:, :, 1:2] / img_height
        x2 = _priors[:, :, 2:3] / img_width
        y2 = _priors[:, :, 3:4] / img_height
        priors = torch.cat([x1, y1, x2, y2], dim=2).data
        batch_mlvl_priors.append(priors)

    cfg = self.test_cfg if cfg is None else cfg

    batch_mlvl_bboxes = []
    batch_mlvl_scores = []
    batch_mlvl_score_factors = []

    for level_idx, (cls_score, bbox_pred, score_factor, priors) in \
            enumerate(zip(cls_scores, bbox_preds,
                      score_factor_list, batch_mlvl_priors)):
        assert cls_score.size()[-2:] == bbox_pred.size()[-2:]
        # ncnn needs 3 dimensions to reshape when including -1 parameter in
        # width or height dimension.
        bbox_pred = bbox_pred.permute(0, 2, 3, 1).reshape(batch_size, -1, 4)
        if with_score_factors:
            score_factor = score_factor.permute(0, 2, 3, 1).\
                reshape(batch_size, -1, 1).sigmoid()
        cls_score = cls_score.permute(0, 2, 3, 1).\
            reshape(batch_size, -1, self.cls_out_channels)
        # ncnn DetectionOutput op needs num_class + 1 classes. So if sigmoid
        # score, we should padding background class according to mmdetection
        # num_class definition.
        if self.use_sigmoid_cls:
            scores = cls_score.sigmoid()
            dummy_background_score = torch.zeros(
                batch_size, cls_score.shape[1], 1, device=cls_score.device)
            scores = torch.cat([scores, dummy_background_score], dim=2)
        else:
            scores = cls_score.softmax(-1)
        batch_mlvl_bboxes.append(bbox_pred)
        batch_mlvl_scores.append(scores)
        batch_mlvl_score_factors.append(score_factor)

    batch_mlvl_priors = torch.cat(batch_mlvl_priors, dim=1)
    batch_mlvl_scores = torch.cat(batch_mlvl_scores, dim=1)
    batch_mlvl_bboxes = torch.cat(batch_mlvl_bboxes, dim=1)
    batch_mlvl_scores = torch.cat([
        batch_mlvl_scores[:, :, self.num_classes:],
        batch_mlvl_scores[:, :, 0:self.num_classes]
    ],
                                  dim=2)
    if isinstance(self.bbox_coder, TBLRBBoxCoder):
        batch_mlvl_bboxes = _tblr_pred_to_delta_xywh_pred(
            batch_mlvl_bboxes, vars[0:2])
    elif isinstance(self.bbox_coder, DistancePointBBoxCoder):
        bboxes_x0 = batch_mlvl_bboxes[:, :, 0:1] / img_width
        bboxes_y0 = batch_mlvl_bboxes[:, :, 1:2] / img_height
        bboxes_x1 = batch_mlvl_bboxes[:, :, 2:3] / img_width
        bboxes_y1 = batch_mlvl_bboxes[:, :, 3:4] / img_height
        batch_mlvl_bboxes = torch.cat(
            [bboxes_x0, bboxes_y0, bboxes_x1, bboxes_y1], dim=2)
        batch_mlvl_priors = distance2bbox(batch_mlvl_priors, batch_mlvl_bboxes)

    if with_score_factors:
        batch_mlvl_score_factors = torch.cat(batch_mlvl_score_factors, dim=1)
        batch_mlvl_scores = batch_mlvl_scores.permute(
            0, 2, 1).unsqueeze(3) * batch_mlvl_score_factors.permute(
                0, 2, 1).unsqueeze(3)
        batch_mlvl_scores = batch_mlvl_scores.squeeze(3).permute(0, 2, 1)
        if isinstance(self, PAAHead):
            batch_mlvl_scores = batch_mlvl_scores.sqrt()

    # flatten for ncnn DetectionOutput op inputs.
    batch_mlvl_vars = vars.expand_as(batch_mlvl_priors)
    batch_mlvl_bboxes = batch_mlvl_bboxes.reshape(batch_size, 1, -1)
    batch_mlvl_scores = batch_mlvl_scores.reshape(batch_size, 1, -1)
    batch_mlvl_priors = batch_mlvl_priors.reshape(batch_size, 1, -1)
    batch_mlvl_vars = batch_mlvl_vars.reshape(batch_size, 1, -1)
    batch_mlvl_priors = torch.cat([batch_mlvl_priors, batch_mlvl_vars], dim=1)
    if not isinstance(self.bbox_coder, DistancePointBBoxCoder):
        batch_mlvl_priors = batch_mlvl_priors.data

    post_params = get_post_processing_params(ctx.cfg)
    iou_threshold = cfg.nms.get('iou_threshold', post_params.iou_threshold)
    score_threshold = cfg.get('score_thr', post_params.score_threshold)
    pre_top_k = post_params.pre_top_k
    keep_top_k = cfg.get('max_per_img', post_params.keep_top_k)

    output__ncnn = ncnn_detection_output_forward(
        batch_mlvl_bboxes, batch_mlvl_scores, batch_mlvl_priors,
        score_threshold, iou_threshold, pre_top_k, keep_top_k,
        self.num_classes + 1,
        vars.cpu().detach().numpy())

    return output__ncnn


def _tblr_pred_to_delta_xywh_pred(bbox_pred: torch.Tensor,
                                  normalizer: torch.Tensor) -> torch.Tensor:
    """Transform tblr format bbox prediction to delta_xywh format for ncnn.

    An internal function for transforming tblr format bbox prediction to
    delta_xywh format. ncnn DetectionOutput layer needs delta_xywh format
    bbox_pred as input.

    Args:
        bbox_pred (Tensor): The bbox prediction of tblr format, has shape
            (N, num_det, 4).
        normalizer (Tensor): The normalizer scale of bbox horizon and
            vertical coordinates, has shape (2,).

    Returns:
        Tensor: The delta_xywh format bbox predictions.
    """
    top = bbox_pred[:, :, 0:1]
    bottom = bbox_pred[:, :, 1:2]
    left = bbox_pred[:, :, 2:3]
    right = bbox_pred[:, :, 3:4]
    h = (top + bottom) * normalizer[0]
    w = (left + right) * normalizer[1]

    _dwh = torch.cat([w, h], dim=2)
    assert torch.all(_dwh >= 0), 'wh must be positive before log.'
    dwh = torch.log(_dwh)

    return torch.cat([(right - left) / 2, (bottom - top) / 2, dwh], dim=2)<|MERGE_RESOLUTION|>--- conflicted
+++ resolved
@@ -5,21 +5,13 @@
 from mmdet.core.bbox.transforms import distance2bbox
 from mmdet.models.dense_heads import PAAHead
 
-<<<<<<< HEAD
-from mmdeploy.codebase.mmdet import (gather_topk, get_post_processing_params,
-                                     multiclass_nms,
-                                     pad_with_value_if_necessary)
-from mmdeploy.codebase.mmdet.core.ops import ncnn_detection_output_forward
-from mmdeploy.core import FUNCTION_REWRITER, mark
-=======
 from mmdeploy.codebase.mmdet.core.ops.detection_output import \
     ncnn_detection_output_forward
 from mmdeploy.codebase.mmdet.core.post_processing import multiclass_nms
 from mmdeploy.codebase.mmdet.deploy import (gather_topk,
                                             get_post_processing_params,
                                             pad_with_value_if_necessary)
-from mmdeploy.core import FUNCTION_REWRITER
->>>>>>> 1323ffcb
+from mmdeploy.core import FUNCTION_REWRITER, mark
 from mmdeploy.utils import Backend, is_dynamic_shape
 
 
