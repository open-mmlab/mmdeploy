--- conflicted
+++ resolved
@@ -2,16 +2,10 @@
 from typing import List, Optional
 
 import torch
-<<<<<<< HEAD
-from mmdet.models.task_modules import (DeltaXYWHBBoxCoder,
-                                       DistancePointBBoxCoder, TBLRBBoxCoder)
-from mmdet.structures.bbox import distance2bbox
-=======
 from mmdet.models.task_modules.coders import (DeltaXYWHBBoxCoder,
                                               DistancePointBBoxCoder,
                                               TBLRBBoxCoder)
 from mmdet.structures.bbox.transforms import distance2bbox
->>>>>>> 308e28fc
 from mmengine import ConfigDict
 from torch import Tensor
 
@@ -216,19 +210,12 @@
             (batch_size, num_priors * 4, H, W).
         score_factors (list[Tensor], optional): Score factor for
             all scale level, each is a 4D-tensor, has shape
-<<<<<<< HEAD
-            (batch_size, num_priors * 1, H, W). Default None.
-        img_metas (list[dict], Optional): Image meta info. Default None.
-        cfg (mmengine.Config, Optional): Test / postprocessing configuration,
-            if None, test_cfg would be used.  Default None.
-=======
             (batch_size, num_priors * 1, H, W). Defaults to None.
         batch_img_metas (list[dict], Optional): Batch image meta info.
             Defaults to None.
         cfg (ConfigDict, optional): Test / postprocessing
             configuration, if None, test_cfg would be used.
             Defaults to None.
->>>>>>> 308e28fc
         rescale (bool): If True, return boxes in original image space.
             Defaults to False.
         with_nms (bool): If True, do nms before return boxes.
