--- conflicted
+++ resolved
@@ -3,8 +3,6 @@
 
 from mmdeploy.core import FUNCTION_REWRITER
 from mmdeploy.utils import get_common_config
-<<<<<<< HEAD
-=======
 
 
 @FUNCTION_REWRITER.register_rewriter(
@@ -24,7 +22,6 @@
     x = x.reshape(B, C * 4, half_H, half_W)
 
     return self.conv(x)
->>>>>>> 4d8ea40f
 
 
 @FUNCTION_REWRITER.register_rewriter(
