--- conflicted
+++ resolved
@@ -26,10 +26,6 @@
 
 
 @torch.fx.wrap
-<<<<<<< HEAD
-def _set_data_samples_field(data_samples, img_shape):
-
-=======
 def _set_metainfo(data_samples, img_shape):
     """Set the metainfo.
 
@@ -37,23 +33,16 @@
     """
 
     # fx can not trace deepcopy correctly
->>>>>>> 133fce54
     data_samples = copy.deepcopy(data_samples)
     if data_samples is None:
         data_samples = [DetDataSample()]
 
-<<<<<<< HEAD
-    for data_sample in data_samples:
-        data_sample.set_field(
-            name='img_shape', value=img_shape, field_type='metainfo')
-=======
     # note that we can not use `set_metainfo`, deepcopy would crash the
     # onnx trace.
     for data_sample in data_samples:
         data_sample.set_field(
             name='img_shape', value=img_shape, field_type='metainfo')
 
->>>>>>> 133fce54
     return data_samples
 
 
@@ -84,12 +73,7 @@
             - labels (Tensor): Labels of bboxes, has a shape
                 (num_instances, ).
     """
-<<<<<<< HEAD
-    ctx = FunctionContextContextCaller.get_instance(
-        'mmdet.models.detectors.single_stage.SingleStageDetector.forward')
-=======
     ctx = FUNCTION_REWRITER.get_context()
->>>>>>> 133fce54
 
     deploy_cfg = ctx.cfg
 
@@ -100,12 +84,6 @@
         img_shape = [int(val) for val in img_shape]
 
     # set the metainfo
-<<<<<<< HEAD
-    # note that we can not use `set_metainfo`, deepcopy would crash the
-    # onnx trace.
-    data_samples = _set_data_samples_field(data_samples, img_shape)
-=======
     data_samples = _set_metainfo(data_samples, img_shape)
->>>>>>> 133fce54
 
     return __forward_impl(self, batch_inputs, data_samples=data_samples)