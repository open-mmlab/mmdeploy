--- conflicted
+++ resolved
@@ -1,13 +1,4 @@
 # Copyright (c) OpenMMLab. All rights reserved.
-from .ema_head import ema_module__forward
-<<<<<<< HEAD
+from . import ema_head, point_head
 
-__all__ = ['ema_module__forward']
-=======
-from .point_head import point_head__get_points_test__tensorrt
-
-__all__ = [
-    'aspp_head__forward', 'ema_module__forward',
-    'point_head__get_points_test__tensorrt'
-]
->>>>>>> ea7706cb
+__all__ = ['ema_head', 'point_head']