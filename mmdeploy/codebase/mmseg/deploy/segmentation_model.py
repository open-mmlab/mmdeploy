# Copyright (c) OpenMMLab. All rights reserved.
from typing import List, Optional, Sequence, Union

import mmcv
import torch
from mmengine import BaseDataElement, Config
from mmengine.data import PixelData
from mmengine.model import BaseDataPreprocessor
from mmengine.registry import Registry
from torch import nn

from mmdeploy.codebase.base import BaseBackendModel
from mmdeploy.utils import (Backend, get_backend, get_codebase_config,
                            get_root_logger, load_config)


def __build_backend_model(cls_name: str, registry: Registry, *args, **kwargs):
    return registry.module_dict[cls_name](*args, **kwargs)


__BACKEND_MODEL = Registry('backend_segmentors')


@__BACKEND_MODEL.register_module('end2end')
class End2EndModel(BaseBackendModel):
    """End to end model for inference of segmentation.

    Args:
        backend (Backend): The backend enum, specifying backend type.
        backend_files (Sequence[str]): Paths to all required backend files(e.g.
            '.onnx' for ONNX Runtime, '.param' and '.bin' for ncnn).
        device (str): A string represents device type.
        class_names (Sequence[str]): A list of string specifying class names.
        palette (np.ndarray): The palette of segmentation map.
        deploy_cfg (str | Config): Deployment config file or loaded Config
            object.
    """

    def __init__(self,
                 backend: Backend,
                 backend_files: Sequence[str],
                 device: str,
<<<<<<< HEAD
                 deploy_cfg: Union[str, Config] = None,
                 data_preprocessor: Optional[Union[dict, nn.Module]] = None):
        super(End2EndModel, self).__init__(
            deploy_cfg=deploy_cfg, data_preprocessor=data_preprocessor)
=======
                 class_names: Sequence[str],
                 palette: np.ndarray,
                 deploy_cfg: Union[str, mmcv.Config] = None,
                 **kwargs):
        super(End2EndModel, self).__init__(deploy_cfg=deploy_cfg)
        self.CLASSES = class_names
        self.PALETTE = palette
>>>>>>> 4d8ea40f
        self.deploy_cfg = deploy_cfg
        self.device = device
        self._init_wrapper(
            backend=backend,
            backend_files=backend_files,
            device=device,
            **kwargs)

    def _init_wrapper(self, backend, backend_files, device, **kwargs):
        output_names = self.output_names
        self.wrapper = BaseBackendModel._build_wrapper(
            backend=backend,
            backend_files=backend_files,
            device=device,
            input_names=[self.input_name],
            output_names=output_names,
            deploy_cfg=self.deploy_cfg,
            **kwargs)

    def forward(self,
                batch_inputs: torch.Tensor,
                data_samples: Optional[List[BaseDataElement]] = None,
                mode: str = 'predict'):
        """Run forward inference.

        Args:
            img (Sequence[torch.Tensor]): A list contains input image(s)
                in [N x C x H x W] format.
            img_metas (Sequence[Sequence[dict]]): A list of meta info for
                image(s).
            *args: Other arguments.
            **kwargs: Other key-pair arguments.

        Returns:
            list: A list contains predictions.
        """
        assert mode == 'predict', \
            'Backend model only support mode==predict,' f' but get {mode}'
        if batch_inputs.device != torch.device(self.device):
            get_root_logger().warning(f'expect input device {self.device}'
                                      f' but get {batch_inputs.device}.')
        batch_inputs = batch_inputs.to(self.device)
        batch_outputs = self.wrapper({self.input_name:
                                      batch_inputs})[self.output_names[0]]

        predictions = []
        for seg_pred, data_sample in zip(batch_outputs, data_samples):
            # resize seg_pred to original image shape
            if 'img_path' in data_sample.metainfo:
                image = mmcv.imread(data_sample.metainfo['img_path'])
                img_shape = [int(_) for _ in image.shape[:2]]
                pred_shape = [int(_) for _ in seg_pred.shape[2:]]
                if img_shape != pred_shape:
                    from mmseg.ops import resize
                    ori_type = seg_pred.dtype
                    seg_pred = resize(
                        seg_pred.unsqueeze(0).to(torch.float32),
                        size=img_shape,
                        mode='nearest').squeeze(0).to(ori_type)
            data_sample.set_data(
                dict(pred_sem_seg=PixelData(**dict(data=seg_pred))))
            predictions.append(data_sample)

        return predictions


@__BACKEND_MODEL.register_module('sdk')
class SDKEnd2EndModel(End2EndModel):
    """SDK inference class, converts SDK output to mmseg format."""

    def forward(self, img: Sequence[torch.Tensor],
                img_metas: Sequence[Sequence[dict]], *args, **kwargs):
        """Run forward inference.

        Args:
            img (Sequence[torch.Tensor]): A list contains input image(s)
                in [N x C x H x W] format.
            img_metas (Sequence[Sequence[dict]]): A list of meta info for
                image(s).
            *args: Other arguments.
            **kwargs: Other key-pair arguments.

        Returns:
            list: A list contains predictions.
        """
        masks = self.wrapper.invoke(img[0].contiguous().detach().cpu().numpy())
        return masks


def build_segmentation_model(
        model_files: Sequence[str],
        model_cfg: Union[str, Config],
        deploy_cfg: Union[str, Config],
        device: str,
        data_preprocessor: Optional[Union[Config,
                                          BaseDataPreprocessor]] = None,
        **kwargs):
    """Build object segmentation model for different backends.

    Args:
        model_files (Sequence[str]): Input model file(s).
        model_cfg (str | Config): Input model config file or Config
            object.
        deploy_cfg (str | Config): Input deployment config file or
            Config object.
        device (str):  Device to input model.
        data_preprocessor (BaseDataPreprocessor | Config): The data
            preprocessor of the model.

    Returns:
        BaseBackendModel: Segmentor for a configured backend.
    """
    # load cfg if necessary
    deploy_cfg, model_cfg = load_config(deploy_cfg, model_cfg)
    backend = get_backend(deploy_cfg)
    model_type = get_codebase_config(deploy_cfg).get('model_type', 'end2end')

    backend_segmentor = __BACKEND_MODEL.build(
        dict(
            type=model_type,
            backend=backend,
            backend_files=model_files,
            device=device,
            deploy_cfg=deploy_cfg,
            data_preprocessor=data_preprocessor,
            **kwargs))

    return backend_segmentor<|MERGE_RESOLUTION|>--- conflicted
+++ resolved
@@ -40,20 +40,11 @@
                  backend: Backend,
                  backend_files: Sequence[str],
                  device: str,
-<<<<<<< HEAD
                  deploy_cfg: Union[str, Config] = None,
-                 data_preprocessor: Optional[Union[dict, nn.Module]] = None):
+                 data_preprocessor: Optional[Union[dict, nn.Module]] = None,
+                 **kwargs):
         super(End2EndModel, self).__init__(
             deploy_cfg=deploy_cfg, data_preprocessor=data_preprocessor)
-=======
-                 class_names: Sequence[str],
-                 palette: np.ndarray,
-                 deploy_cfg: Union[str, mmcv.Config] = None,
-                 **kwargs):
-        super(End2EndModel, self).__init__(deploy_cfg=deploy_cfg)
-        self.CLASSES = class_names
-        self.PALETTE = palette
->>>>>>> 4d8ea40f
         self.deploy_cfg = deploy_cfg
         self.device = device
         self._init_wrapper(
