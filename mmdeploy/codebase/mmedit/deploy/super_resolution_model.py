# Copyright (c) OpenMMLab. All rights reserved.
import os.path as osp
from typing import Dict, List, Optional, Sequence, Union

import mmcv
import mmengine
import numpy as np
import torch
from mmcv.utils import Registry
from mmedit.core import psnr, ssim, tensor2img

from mmdeploy.codebase.base import BaseBackendModel
from mmdeploy.utils import (Backend, get_backend, get_codebase_config,
                            load_config)


def __build_backend_model(cls_name: str, registry: Registry, *args, **kwargs):
    return registry.module_dict[cls_name](*args, **kwargs)


__BACKEND_MODEL = mmcv.utils.Registry(
    'backend_models', build_func=__build_backend_model)


@__BACKEND_MODEL.register_module('end2end')
class End2EndModel(BaseBackendModel):
    """End to end model for inference of super resolution.

    Args:
        backend (Backend): The backend enum, specifying backend type.
        backend_files (Sequence[str]): Paths to all required backend files(e.g.
            '.onnx' for ONNX Runtime, '.param' and '.bin' for ncnn).
        device (str): A string represents device type.
        model_cfg(mmengine.Config): Input model config object.
        deploy_cfg(str | mmengine.Config):Deployment config file or loaded
            Config object.
    """

    def __init__(self,
                 backend: Backend,
                 backend_files: Sequence[str],
                 device: str,
<<<<<<< HEAD
                 model_cfg: mmengine.Config,
                 deploy_cfg: Union[str, mmengine.Config] = None):
=======
                 model_cfg: mmcv.Config,
                 deploy_cfg: Union[str, mmcv.Config] = None,
                 **kwargs):
>>>>>>> 4d8ea40f
        super().__init__(deploy_cfg=deploy_cfg)
        self.deploy_cfg = deploy_cfg
        self.test_cfg = model_cfg.test_cfg
        self.allowed_metrics = {'PSNR': psnr, 'SSIM': ssim}
        self._init_wrapper(
            backend=backend,
            backend_files=backend_files,
            device=device,
            **kwargs)

    def _init_wrapper(self, backend: Backend, backend_files: Sequence[str],
                      device: str, **kwargs):
        output_names = self.output_names
        self.wrapper = BaseBackendModel._build_wrapper(
            backend=backend,
            backend_files=backend_files,
            device=device,
            input_names=[self.input_name],
            output_names=output_names,
            deploy_cfg=self.deploy_cfg,
            **kwargs)

    def forward(self,
                lq: torch.Tensor,
                test_mode: bool = False,
                *args,
                **kwargs) -> Union[list, dict]:
        """Run test inference for restorer.

        We want forward() to output an image or a evaluation result.
        When test_mode is set, the output is evaluation result. Otherwise
        it is an image.

        Args:
            lq (torch.Tensor): The input low-quality image of the model.
            test_mode (bool): When test_mode is set, the output is evaluation
                result. Otherwise it is an image. Default to `False`.
            *args: Other arguments.
            **kwargs: Other key-pair arguments.

        Returns:
            list | dict: High resolution image or a evaluation results.
        """

        if test_mode:
            return self.forward_test(lq, *args, **kwargs)
        else:
            return self.forward_dummy(lq, *args, **kwargs)

    def forward_test(self,
                     lq: torch.Tensor,
                     gt: Optional[torch.Tensor] = None,
                     meta: List[Dict] = None,
                     save_path=None,
                     *args,
                     **kwargs):
        """Run inference for restorer to generate evaluation result.

        Args:
            lq (torch.Tensor): The input low-quality image of the model.
            gt (torch.Tensor): The ground truth of input image. Defaults to
                `None`.
            meta (List[Dict]): The meta infomations of MMEditing.
            save_path (str): Path to save image. Default: None.
            *args: Other arguments.
            **kwargs: Other key-pair arguments.

        Returns:
            dict: Evaluation results.
        """
        outputs = self.forward_dummy(lq)
        result = self.test_post_process(outputs, lq, gt)

        # Align to mmediting BasicRestorer
        if save_path:
            outputs = [torch.from_numpy(i) for i in outputs]

            lq_path = meta[0]['lq_path']
            folder_name = osp.splitext(osp.basename(lq_path))[0]
            save_path = osp.join(save_path, f'{folder_name}.png')

            mmcv.imwrite(tensor2img(outputs), save_path)

        return result

    def forward_dummy(self, lq: torch.Tensor, *args, **kwargs):
        """Run test inference for restorer with backend wrapper.

        Args:
            lq (torch.Tensor): The input low-quality image of the model.

        Returns:
            list[np.ndarray] : High resolution image.
        """
        outputs = self.wrapper({self.input_name: lq})
        outputs = self.wrapper.output_to_list(outputs)
        outputs = [out.detach().cpu().numpy() for out in outputs]
        return outputs

    def evaluate(self, output: Union[torch.Tensor, np.ndarray],
                 gt: torch.Tensor):
        """Evaluation function implemented in mmedit.

        Args:
            output (torch.Tensor | np.ndarray): Model output with
                shape (n, c, h, w).
            gt (torch.Tensor): GT Tensor with shape (n, c, h, w).

        Returns:
            dict: Evaluation results.
        """
        crop_border = self.test_cfg.crop_border

        if isinstance(output, np.ndarray):
            output = torch.from_numpy(output)
        output = tensor2img(output)
        gt = tensor2img(gt)

        eval_result = dict()
        for metric in self.test_cfg.metrics:
            eval_result[metric] = self.allowed_metrics[metric](output, gt,
                                                               crop_border)
        return eval_result

    def test_post_process(self,
                          outputs: List[np.ndarray],
                          lq: torch.Tensor,
                          gt: Optional[torch.Tensor] = None):
        """Get evaluation results by post-processing model outputs.

        Args:
            output (list[np.ndarray]) : The output high resolution image.
            lq (torch.Tensor): The input low-quality image of the model.
            gt (torch.Tensor): The ground truth of input image, default is
                `None`.

        Returns:
            dict: Evaluation results.
        """
        if self.test_cfg is not None and self.test_cfg.get('metrics', None):
            assert gt is not None, (
                'evaluation with metrics must have gt images.')
            results = dict(eval_result=self.evaluate(outputs[0], gt))
        else:
            results = dict(lq=lq.cpu(), output=outputs)
            if gt is not None:
                results['gt'] = gt.cpu()

        return results

    def show_result(self, *args, **kwargs):
        raise NotImplementedError


@__BACKEND_MODEL.register_module('sdk')
class SDKEnd2EndModel(End2EndModel):
    """SDK inference class, converts SDK output to mmedit format."""

    def forward(self,
                lq: torch.Tensor,
                gt: Optional[torch.Tensor] = None,
                test_mode: bool = False,
                *args,
                **kwargs) -> Union[list, dict]:
        """Run test inference for restorer.

        We want forward() to output an image or a evaluation result.
        When test_mode is set, the output is evaluation result. Otherwise
        it is an image.

        Args:
            lq (torch.Tensor): The input low-quality image of the model.
            test_mode (bool): When test_mode is set, the output is evaluation
                result. Otherwise it is an image. Default to `False`.
            *args: Other arguments.
            **kwargs: Other key-pair arguments.

        Returns:
            list | dict: High resolution image or a evaluation results.
        """
        img = tensor2img(lq)
        output = self.wrapper.invoke(img)
        if test_mode:
            output = torch.from_numpy(output)
            output = output.permute(2, 0, 1)
            output = output / 255.
            results = self.test_post_process([output], lq, gt)
            return results
        else:
            return [output]


def build_super_resolution_model(model_files: Sequence[str],
<<<<<<< HEAD
                                 model_cfg: Union[str, mmengine.Config],
                                 deploy_cfg: Union[str, mmengine.Config],
                                 device: str):
=======
                                 model_cfg: Union[str, mmcv.Config],
                                 deploy_cfg: Union[str, mmcv.Config],
                                 device: str, **kwargs):
>>>>>>> 4d8ea40f
    model_cfg = load_config(model_cfg)[0]
    deploy_cfg = load_config(deploy_cfg)[0]

    backend = get_backend(deploy_cfg)
    model_type = get_codebase_config(deploy_cfg).get('model_type', 'end2end')

    backend_model = __BACKEND_MODEL.build(
        model_type,
        backend=backend,
        backend_files=model_files,
        device=device,
        model_cfg=model_cfg,
        deploy_cfg=deploy_cfg,
        **kwargs)

    return backend_model<|MERGE_RESOLUTION|>--- conflicted
+++ resolved
@@ -40,14 +40,9 @@
                  backend: Backend,
                  backend_files: Sequence[str],
                  device: str,
-<<<<<<< HEAD
                  model_cfg: mmengine.Config,
-                 deploy_cfg: Union[str, mmengine.Config] = None):
-=======
-                 model_cfg: mmcv.Config,
-                 deploy_cfg: Union[str, mmcv.Config] = None,
+                 deploy_cfg: Union[str, mmengine.Config] = None,
                  **kwargs):
->>>>>>> 4d8ea40f
         super().__init__(deploy_cfg=deploy_cfg)
         self.deploy_cfg = deploy_cfg
         self.test_cfg = model_cfg.test_cfg
@@ -241,15 +236,9 @@
 
 
 def build_super_resolution_model(model_files: Sequence[str],
-<<<<<<< HEAD
                                  model_cfg: Union[str, mmengine.Config],
                                  deploy_cfg: Union[str, mmengine.Config],
-                                 device: str):
-=======
-                                 model_cfg: Union[str, mmcv.Config],
-                                 deploy_cfg: Union[str, mmcv.Config],
                                  device: str, **kwargs):
->>>>>>> 4d8ea40f
     model_cfg = load_config(model_cfg)[0]
     deploy_cfg = load_config(deploy_cfg)[0]
 
