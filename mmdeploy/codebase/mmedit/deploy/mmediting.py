--- conflicted
+++ resolved
@@ -55,11 +55,7 @@
             Dataset: A PyTorch dataset.
         """
         from mmedit.datasets import build_dataset as build_dataset_mmedit
-<<<<<<< HEAD
-=======
 
-        from mmdeploy.utils import load_config
->>>>>>> e855ee4d
         dataset_cfg = load_config(dataset_cfg)[0]
         data = dataset_cfg.data
 
