--- conflicted
+++ resolved
@@ -108,11 +108,7 @@
                 output_names=output_names)
         elif backend == Backend.SNPE:
             from mmdeploy.backend.snpe import SNPEWrapper
-<<<<<<< HEAD
-            return SNPEWrapper(model=backend_files[0],uri=,output_names=output_names)
-=======
             return SNPEWrapper(dlc_file=backend_files[0], output_names=output_names)
->>>>>>> 5666c88b
         else:
             raise NotImplementedError(f'Unknown backend type: {backend.value}')
 
