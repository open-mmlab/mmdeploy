# Copyright (c) OpenMMLab. All rights reserved.
from abc import ABCMeta, abstractmethod
from typing import Optional, Sequence, Union

import mmcv
import torch

from mmdeploy.utils import (SDK_TASK_MAP, Backend, get_backend_config,
                            get_ir_config, get_task_type)


class BaseBackendModel(torch.nn.Module, metaclass=ABCMeta):
    """A backend model wraps the details to initialize and run a backend
    engine."""

    def __init__(self,
                 deploy_cfg: Optional[Union[str, mmcv.Config]] = None,
                 *args,
                 **kwargs):
        """The default for building the base class.

        Args:
            deploy_cfg (str | mmcv.Config | None): The deploy config.
        """
        input_names = output_names = None
        if deploy_cfg is not None:
            ir_config = get_ir_config(deploy_cfg)
            output_names = ir_config.get('output_names', None)
            input_names = ir_config.get('input_names', None)
        # TODO use input_names instead in the future for multiple inputs
        self.input_name = input_names[0] if input_names else 'input'
        self.output_names = output_names if output_names else ['output']
        super().__init__()

    @staticmethod
    def _build_wrapper(backend: Backend,
                       backend_files: Sequence[str],
                       device: str,
                       input_names: Optional[Sequence[str]] = None,
                       output_names: Optional[Sequence[str]] = None,
                       deploy_cfg: Optional[mmcv.Config] = None,
                       *args,
                       **kwargs):
        """The default methods to build backend wrappers.

        Args:
            backend (Backend): The backend enum type.
            beckend_files (Sequence[str]): Paths to all required backend files(
                e.g. '.onnx' for ONNX Runtime, '.param' and '.bin' for ncnn).
            device (str): A string specifying device type.
            input_names (Sequence[str] | None): Names of model inputs in
                order. Defaults to `None`.
            output_names (Sequence[str] | None): Names of model outputs in
                order. Defaults to `None` and the wrapper will load the output
                names from the model.
            deploy_cfg: Deployment config file.
        """
        if backend == Backend.ONNXRUNTIME:
            from mmdeploy.backend.onnxruntime import ORTWrapper
            return ORTWrapper(
                onnx_file=backend_files[0],
                device=device,
                output_names=output_names)
        elif backend == Backend.TENSORRT:
            from mmdeploy.backend.tensorrt import TRTWrapper
            return TRTWrapper(
                engine=backend_files[0], output_names=output_names)
        elif backend == Backend.PPLNN:
            from mmdeploy.backend.pplnn import PPLNNWrapper
            return PPLNNWrapper(
                onnx_file=backend_files[0],
                algo_file=backend_files[1] if len(backend_files) > 1 else None,
                device=device,
                output_names=output_names)
        elif backend == Backend.NCNN:
            from mmdeploy.backend.ncnn import NCNNWrapper

            # For unittest deploy_config will not pass into _build_wrapper
            # function.
            if deploy_cfg:
                backend_config = get_backend_config(deploy_cfg)
                use_vulkan = backend_config.get('use_vulkan', False)
            else:
                use_vulkan = False
            return NCNNWrapper(
                param_file=backend_files[0],
                bin_file=backend_files[1],
                output_names=output_names,
                use_vulkan=use_vulkan)
        elif backend == Backend.OPENVINO:
            from mmdeploy.backend.openvino import OpenVINOWrapper
            return OpenVINOWrapper(
                ir_model_file=backend_files[0], output_names=output_names)
        elif backend == Backend.SDK:
            assert deploy_cfg is not None, \
                'Building SDKWrapper requires deploy_cfg'
            from mmdeploy.backend.sdk import SDKWrapper
            task_name = SDK_TASK_MAP[get_task_type(deploy_cfg)]['cls_name']
            return SDKWrapper(
                model_file=backend_files[0],
                task_name=task_name,
                device=device)
        elif backend == Backend.TORCHSCRIPT:
            from mmdeploy.backend.torchscript import TorchscriptWrapper
            return TorchscriptWrapper(
                model=backend_files[0],
                input_names=input_names,
                output_names=output_names)
<<<<<<< HEAD
        elif backend == Backend.ASCEND:
            from mmdeploy.backend.ascend import AscendWrapper
            return AscendWrapper(model=backend_files[0])
=======
        elif backend == Backend.SNPE:
            from mmdeploy.backend.snpe import SNPEWrapper
            uri = None
            if 'uri' in kwargs:
                uri = kwargs['uri']
            return SNPEWrapper(
                dlc_file=backend_files[0], uri=uri, output_names=output_names)
>>>>>>> f957284d
        else:
            raise NotImplementedError(f'Unknown backend type: {backend.value}')

    @abstractmethod
    def forward(self, *args, **kwargs):
        """The forward interface that must be implemented.

        The arguments should align to forward() of the corresponding model of
        OpenMMLab codebases
        """
        pass

    @abstractmethod
    def show_result(self, *args, **kwargs):
        """The visualize interface that must be implemented.

        The arguments should align to show_result() of the corresponding model
        of OpenMMLab codebases
        """
        pass<|MERGE_RESOLUTION|>--- conflicted
+++ resolved
@@ -106,11 +106,9 @@
                 model=backend_files[0],
                 input_names=input_names,
                 output_names=output_names)
-<<<<<<< HEAD
         elif backend == Backend.ASCEND:
             from mmdeploy.backend.ascend import AscendWrapper
             return AscendWrapper(model=backend_files[0])
-=======
         elif backend == Backend.SNPE:
             from mmdeploy.backend.snpe import SNPEWrapper
             uri = None
@@ -118,7 +116,6 @@
                 uri = kwargs['uri']
             return SNPEWrapper(
                 dlc_file=backend_files[0], uri=uri, output_names=output_names)
->>>>>>> f957284d
         else:
             raise NotImplementedError(f'Unknown backend type: {backend.value}')
 
