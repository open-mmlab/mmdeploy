# Copyright (c) OpenMMLab. All rights reserved.
from abc import ABCMeta, abstractmethod
from typing import Optional, Sequence, Union

import mmcv
import torch

from mmdeploy.utils import (SDK_TASK_MAP, Backend, get_backend_config,
                            get_common_config, get_ir_config, get_task_type)


class BaseBackendModel(torch.nn.Module, metaclass=ABCMeta):
    """A backend model wraps the details to initialize and run a backend
    engine."""

    def __init__(self,
                 deploy_cfg: Optional[Union[str, mmcv.Config]] = None,
                 *args,
                 **kwargs):
        """The default for building the base class.

        Args:
            deploy_cfg (str | mmcv.Config | None): The deploy config.
        """
        input_names = output_names = None
        if deploy_cfg is not None:
            ir_config = get_ir_config(deploy_cfg)
            output_names = ir_config.get('output_names', None)
            input_names = ir_config.get('input_names', None)
        # TODO use input_names instead in the future for multiple inputs
        self.input_name = input_names[0] if input_names else 'input'
        self.output_names = output_names if output_names else ['output']
        super().__init__()

    @staticmethod
    def _build_wrapper(backend: Backend,
                       backend_files: Sequence[str],
                       device: str,
                       input_names: Optional[Sequence[str]] = None,
                       output_names: Optional[Sequence[str]] = None,
                       deploy_cfg: Optional[mmcv.Config] = None,
                       *args,
                       **kwargs):
        """The default methods to build backend wrappers.

        Args:
            backend (Backend): The backend enum type.
            beckend_files (Sequence[str]): Paths to all required backend files(
                e.g. '.onnx' for ONNX Runtime, '.param' and '.bin' for ncnn).
            device (str): A string specifying device type.
            input_names (Sequence[str] | None): Names of model inputs in
                order. Defaults to `None`.
            output_names (Sequence[str] | None): Names of model outputs in
                order. Defaults to `None` and the wrapper will load the output
                names from the model.
            deploy_cfg: Deployment config file.
        """
        if backend == Backend.ONNXRUNTIME:
            from mmdeploy.backend.onnxruntime import ORTWrapper
            return ORTWrapper(
                onnx_file=backend_files[0],
                device=device,
                output_names=output_names)
        elif backend == Backend.TENSORRT:
            from mmdeploy.backend.tensorrt import TRTWrapper
            return TRTWrapper(
                engine=backend_files[0], output_names=output_names)
        elif backend == Backend.PPLNN:
            from mmdeploy.backend.pplnn import PPLNNWrapper
            return PPLNNWrapper(
                onnx_file=backend_files[0],
                algo_file=backend_files[1] if len(backend_files) > 1 else None,
                device=device,
                output_names=output_names)
        elif backend == Backend.NCNN:
            from mmdeploy.backend.ncnn import NCNNWrapper

            # For unittest deploy_config will not pass into _build_wrapper
            # function.
            if deploy_cfg:
                backend_config = get_backend_config(deploy_cfg)
                use_vulkan = backend_config.get('use_vulkan', False)
            else:
                use_vulkan = False
            return NCNNWrapper(
                param_file=backend_files[0],
                bin_file=backend_files[1],
                output_names=output_names,
                use_vulkan=use_vulkan)
        elif backend == Backend.OPENVINO:
            from mmdeploy.backend.openvino import OpenVINOWrapper
            return OpenVINOWrapper(
                ir_model_file=backend_files[0], output_names=output_names)
        elif backend == Backend.SDK:
            assert deploy_cfg is not None, \
                'Building SDKWrapper requires deploy_cfg'
            from mmdeploy.backend.sdk import SDKWrapper
            task_name = SDK_TASK_MAP[get_task_type(deploy_cfg)]['cls_name']
            return SDKWrapper(
                model_file=backend_files[0],
                task_name=task_name,
                device=device)
        elif backend == Backend.TORCHSCRIPT:
            from mmdeploy.backend.torchscript import TorchscriptWrapper
            return TorchscriptWrapper(
                model=backend_files[0],
                input_names=input_names,
                output_names=output_names)
<<<<<<< HEAD
        elif backend == Backend.RKNN:
            from mmdeploy.backend.rknn import RKNNWrapper
            common_config = get_common_config(deploy_cfg)
            return RKNNWrapper(
                model=backend_files[0],
                common_config=common_config,
                output_names=output_names)
=======
        elif backend == Backend.ASCEND:
            from mmdeploy.backend.ascend import AscendWrapper
            return AscendWrapper(model=backend_files[0], device=device)
>>>>>>> 6b01a2e6
        elif backend == Backend.SNPE:
            from mmdeploy.backend.snpe import SNPEWrapper
            uri = None
            if 'uri' in kwargs:
                uri = kwargs['uri']
            return SNPEWrapper(
                dlc_file=backend_files[0], uri=uri, output_names=output_names)
        elif backend == Backend.COREML:
            from mmdeploy.backend.coreml import CoreMLWrapper
            return CoreMLWrapper(model_file=backend_files[0])
        else:
            raise NotImplementedError(f'Unknown backend type: {backend.value}')

    def destroy(self):
        if hasattr(self, 'wrapper') and hasattr(self.wrapper, 'destroy'):
            self.wrapper.destroy()

    @abstractmethod
    def forward(self, *args, **kwargs):
        """The forward interface that must be implemented.

        The arguments should align to forward() of the corresponding model of
        OpenMMLab codebases
        """
        pass

    @abstractmethod
    def show_result(self, *args, **kwargs):
        """The visualize interface that must be implemented.

        The arguments should align to show_result() of the corresponding model
        of OpenMMLab codebases
        """
        pass<|MERGE_RESOLUTION|>--- conflicted
+++ resolved
@@ -106,7 +106,6 @@
                 model=backend_files[0],
                 input_names=input_names,
                 output_names=output_names)
-<<<<<<< HEAD
         elif backend == Backend.RKNN:
             from mmdeploy.backend.rknn import RKNNWrapper
             common_config = get_common_config(deploy_cfg)
@@ -114,11 +113,9 @@
                 model=backend_files[0],
                 common_config=common_config,
                 output_names=output_names)
-=======
         elif backend == Backend.ASCEND:
             from mmdeploy.backend.ascend import AscendWrapper
             return AscendWrapper(model=backend_files[0], device=device)
->>>>>>> 6b01a2e6
         elif backend == Backend.SNPE:
             from mmdeploy.backend.snpe import SNPEWrapper
             uri = None
