--- conflicted
+++ resolved
@@ -106,7 +106,6 @@
                 model=backend_files[0],
                 input_names=input_names,
                 output_names=output_names)
-<<<<<<< HEAD
         elif backend == Backend.RKNN:
             from mmdeploy.backend.rknn import RKNNWrapper
             common_config = get_common_config(deploy_cfg)
@@ -114,7 +113,6 @@
                 model=backend_files[0],
                 common_config=common_config,
                 output_names=output_names)
-=======
         elif backend == Backend.SNPE:
             from mmdeploy.backend.snpe import SNPEWrapper
             uri = None
@@ -122,7 +120,6 @@
                 uri = kwargs['uri']
             return SNPEWrapper(
                 dlc_file=backend_files[0], uri=uri, output_names=output_names)
->>>>>>> 83b11bc1
         else:
             raise NotImplementedError(f'Unknown backend type: {backend.value}')
 
