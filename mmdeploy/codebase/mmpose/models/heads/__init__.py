--- conflicted
+++ resolved
@@ -1,21 +1,5 @@
 # Copyright (c) OpenMMLab. All rights reserved.
-<<<<<<< HEAD
 from . import deeppose_regression_head  # noqa: F401,F403
 from . import topdown_heatmap_multi_stage_head  # noqa: F401,F403
 from . import topdown_heatmap_simple_head  # noqa: F401,F403
-=======
-from .deeppose_regression_head import deeppose_regression_head__inference_model
-from .topdown_heatmap_multi_stage_head import \
-    topdown_heatmap_msmu_head__inference_model
-from .topdown_heatmap_simple_head import \
-    topdown_heatmap_simple_head__inference_model
-from .vipnas_heatmap_simple_head import \
-    vipnas_heatmap_simple_head__inference_model
-
-__all__ = [
-    'topdown_heatmap_simple_head__inference_model',
-    'topdown_heatmap_msmu_head__inference_model',
-    'deeppose_regression_head__inference_model',
-    'vipnas_heatmap_simple_head__inference_model'
-]
->>>>>>> 692f5357
+from . import vipnas_heatmap_simple_head  # noqa: F401,F403