--- conflicted
+++ resolved
@@ -51,20 +51,12 @@
         self.model_cfg = model_cfg
         self.device = device
         self._init_wrapper(
-<<<<<<< HEAD
-            backend=backend, backend_files=backend_files, device=device)
-        # create head for decoding heatmap
-        self.head = builder.build_head(model_cfg.model.head)
-=======
             backend=backend,
             backend_files=backend_files,
             device=device,
             **kwargs)
-        # create base_head for decoding heatmap
-        base_head = builder.build_head(model_cfg.model.keypoint_head)
-        base_head.test_cfg = model_cfg.model.test_cfg
-        self.base_head = base_head
->>>>>>> 4d8ea40f
+        # create head for decoding heatmap
+        self.head = builder.build_head(model_cfg.model.head)
 
     def _init_wrapper(self, backend, backend_files, device, **kwargs):
         """Initialize backend wrapper.
@@ -195,14 +187,8 @@
             image_paths.append(img_meta['image_file'])
             bbox_ids.append(img_meta['bbox_id'])
 
-<<<<<<< HEAD
         pred = self.wrapper.handle(
-            [batch_inputs[0].contiguous().detach().cpu().numpy()],
-            [sdk_boxes])[0]
-=======
-        pred = self.wrapper.handle(img[0].contiguous().detach().cpu().numpy(),
-                                   sdk_boxes)
->>>>>>> 4d8ea40f
+            [batch_inputs[0].contiguous().detach().cpu().numpy()], sdk_boxes)
 
         result = dict(
             preds=pred,
@@ -246,7 +232,6 @@
         assert dp_type == 'PoseDataPreprocessor'
         data_preprocessor = PoseDataPreprocessor(**dp)
     backend_pose_model = __BACKEND_MODEL.build(
-<<<<<<< HEAD
         dict(
             type=model_type,
             backend=backend,
@@ -256,14 +241,5 @@
             model_cfg=model_cfg,
             data_preprocessor=data_preprocessor,
             **kwargs))
-=======
-        model_type,
-        backend=backend,
-        backend_files=model_files,
-        device=device,
-        model_cfg=model_cfg,
-        deploy_cfg=deploy_cfg,
-        **kwargs)
->>>>>>> 4d8ea40f
 
     return backend_pose_model