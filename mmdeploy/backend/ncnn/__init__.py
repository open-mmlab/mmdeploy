# Copyright (c) OpenMMLab. All rights reserved.
import importlib
import os.path as osp

from .init_plugins import get_onnx2ncnn_path, get_ops_path
from .utils import from_onnx


def is_available():
    """Check whether ncnn and onnx2ncnn tool are installed.

    Returns:
        bool: True if ncnn and onnx2ncnn tool are installed.
    """

    has_pyncnn = importlib.util.find_spec('ncnn') is not None

    onnx2ncnn = get_onnx2ncnn_path()

    return has_pyncnn and osp.exists(onnx2ncnn)


def is_plugin_available():
    """Check whether ncnn extension and custom ops are installed.

    Returns:
        bool: True if ncnn extension and custom ops are compiled.
    """
    has_pyncnn_ext = importlib.util.find_spec(
        'mmdeploy.backend.ncnn.ncnn_ext') is not None
    ncnn_ops_path = get_ops_path()
    return has_pyncnn_ext and osp.exists(ncnn_ops_path)


__all__ = ['from_onnx']

if is_available():
    try:
        from .wrapper import NCNNWrapper

<<<<<<< HEAD
    __all__ += ['NCNNWrapper']
=======
        __all__ = ['NCNNWrapper']
    except Exception:
        pass
>>>>>>> c6a0bb7e
<|MERGE_RESOLUTION|>--- conflicted
+++ resolved
@@ -38,10 +38,6 @@
     try:
         from .wrapper import NCNNWrapper
 
-<<<<<<< HEAD
-    __all__ += ['NCNNWrapper']
-=======
-        __all__ = ['NCNNWrapper']
+        __all__ += ['NCNNWrapper']
     except Exception:
-        pass
->>>>>>> c6a0bb7e
+        pass