# Copyright (c) OpenMMLab. All rights reserved.
<<<<<<< HEAD
import os.path as osp
from typing import Any, Callable, Optional, Sequence
=======

import logging
from typing import Any, Optional, Sequence
>>>>>>> 5285caf3

from ..base import BACKEND_MANAGERS, BaseBackendManager


@BACKEND_MANAGERS.register('tensorrt')
class TensorRTManager(BaseBackendManager):

    @classmethod
    def build_wrapper(cls,
                      backend_files: Sequence[str],
                      device: str = 'cpu',
                      input_names: Optional[Sequence[str]] = None,
                      output_names: Optional[Sequence[str]] = None,
                      deploy_cfg: Optional[Any] = None,
                      **kwargs):
        """Build the wrapper for the backend model.

        Args:
            backend_files (Sequence[str]): Backend files.
            device (str, optional): The device info. Defaults to 'cpu'.
            input_names (Optional[Sequence[str]], optional): input names.
                Defaults to None.
            output_names (Optional[Sequence[str]], optional): output names.
                Defaults to None.
            deploy_cfg (Optional[Any], optional): The deploy config. Defaults
                to None.
        """

        from .wrapper import TRTWrapper
        return TRTWrapper(engine=backend_files[0], output_names=output_names)

    @classmethod
<<<<<<< HEAD
    def is_available(cls, with_custom_ops: bool = False) -> bool:
        """Check whether backend is installed.

        Args:
            with_custom_ops (bool): check custom ops exists.

        Returns:
            bool: True if backend package is installed.
        """
        import importlib
        ret = importlib.util.find_spec('tensorrt') is not None

        if ret and with_custom_ops:
            from .init_plugins import get_ops_path
            ops_path = get_ops_path()
            custom_ops_exist = osp.exists(ops_path)
            ret = ret and custom_ops_exist

        return ret

    @classmethod
    def get_version(cls) -> str:
        """Get the version of the backend."""
        if not cls.is_available():
            return 'None'
        else:
            import pkg_resources
            try:
                return pkg_resources.get_distribution('tensorrt').version
            except Exception:
                return 'None'

    @classmethod
    def check_env(cls, log_callback: Callable = lambda _: _) -> str:
        """Check current environment.

        Returns:
            str: Info about the environment.
        """
        info = super().check_env(log_callback=log_callback)
        available = cls.is_available()
        ops_available = cls.is_available(with_custom_ops=True)
        ops_available = 'Available' if ops_available else 'NotAvailable'

        if available:
            ops_info = f'tensorrt custom ops:\t{ops_available}'
            log_callback(ops_info)
            info = f'{info}\n{ops_info}'
        return info
=======
    def to_backend(cls,
                   ir_files: Sequence[str],
                   work_dir: str,
                   deploy_cfg: Any,
                   log_level: int = logging.INFO,
                   device: str = 'cpu',
                   **kwargs) -> Sequence[str]:
        """Convert intermediate representation to given backend.

        Args:
            ir_files (Sequence[str]): The intermediate representation files.
            work_dir (str): The work directory, backend files and logs should
                be save in this directory.
            deploy_cfg (Any): The deploy config.
            log_level (int, optional): The log level. Defaults to logging.INFO.
            device (str, optional): The device type. Defaults to 'cpu'.

        Returns:
            Seqeuence[str]: Backend files.
        """
        import os.path as osp

        from mmdeploy.utils import get_model_inputs, get_partition_config
        model_params = get_model_inputs(deploy_cfg)
        partition_cfgs = get_partition_config(deploy_cfg)
        assert len(model_params) == len(ir_files)

        from . import is_available
        assert is_available(), (
            'TensorRT is not available,'
            ' please install TensorRT and build TensorRT custom ops first.')

        from .onnx2tensorrt import onnx2tensorrt
        backend_files = []
        for model_id, model_param, onnx_path in zip(
                range(len(ir_files)), model_params, ir_files):
            onnx_name = osp.splitext(osp.split(onnx_path)[1])[0]
            save_file = model_param.get('save_file', onnx_name + '.engine')

            partition_type = 'end2end' if partition_cfgs is None \
                else onnx_name
            onnx2tensorrt(
                work_dir,
                save_file,
                model_id,
                deploy_cfg,
                onnx_path,
                device=device,
                partition_type=partition_type)

            backend_files.append(osp.join(work_dir, save_file))

        return backend_files
>>>>>>> 5285caf3
<|MERGE_RESOLUTION|>--- conflicted
+++ resolved
@@ -1,12 +1,7 @@
 # Copyright (c) OpenMMLab. All rights reserved.
-<<<<<<< HEAD
+import logging
 import os.path as osp
 from typing import Any, Callable, Optional, Sequence
-=======
-
-import logging
-from typing import Any, Optional, Sequence
->>>>>>> 5285caf3
 
 from ..base import BACKEND_MANAGERS, BaseBackendManager
 
@@ -39,7 +34,6 @@
         return TRTWrapper(engine=backend_files[0], output_names=output_names)
 
     @classmethod
-<<<<<<< HEAD
     def is_available(cls, with_custom_ops: bool = False) -> bool:
         """Check whether backend is installed.
 
@@ -89,7 +83,8 @@
             log_callback(ops_info)
             info = f'{info}\n{ops_info}'
         return info
-=======
+
+    @classmethod
     def to_backend(cls,
                    ir_files: Sequence[str],
                    work_dir: str,
@@ -142,5 +137,4 @@
 
             backend_files.append(osp.join(work_dir, save_file))
 
-        return backend_files
->>>>>>> 5285caf3
+        return backend_files