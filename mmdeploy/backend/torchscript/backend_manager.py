--- conflicted
+++ resolved
@@ -1,11 +1,7 @@
 # Copyright (c) OpenMMLab. All rights reserved.
 
-<<<<<<< HEAD
+import logging
 from typing import Any, Callable, Optional, Sequence
-=======
-import logging
-from typing import Any, Optional, Sequence
->>>>>>> 5285caf3
 
 from ..base import BACKEND_MANAGERS, BaseBackendManager
 
@@ -40,7 +36,6 @@
             output_names=output_names)
 
     @classmethod
-<<<<<<< HEAD
     def is_available(cls, with_custom_ops: bool = False) -> bool:
         """Check whether backend is installed.
 
@@ -89,7 +84,8 @@
             info = f'{info}\n{ops_info}'
 
         return info
-=======
+
+    @classmethod
     def to_backend(cls,
                    ir_files: Sequence[str],
                    work_dir: str,
@@ -108,5 +104,4 @@
         Returns:
             Seqeuence[str]: Backend files.
         """
-        return ir_files
->>>>>>> 5285caf3
+        return ir_files