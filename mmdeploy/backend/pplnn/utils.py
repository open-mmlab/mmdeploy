# Copyright (c) OpenMMLab. All rights reserved.
import sys
from typing import List, Sequence

import pyppl.common as pplcommon
import pyppl.nn as pplnn

from mmdeploy.utils import get_root_logger


def create_runtime(onnx_file: str,
                   engines: List[pplnn.Engine]) -> pplnn.Runtime:
    """Create runtime object for pplnn.

    Args:
        onnx_file (str): path to onnx model
        engines (List[pplnn.Engine]): engines used to create the runtime
            object

    Returns:
        pplnn.Runtime: created runtime object
    """
    runtime_builder = pplnn.onnx.RuntimeBuilderFactory.Create()
    assert runtime_builder is not None, 'Failed to create '\
        'onnx.RuntimeBuilder.'

    status = runtime_builder.LoadModelFromFile(onnx_file)
    assert status == pplcommon.RC_SUCCESS, 'Failed to load ONNX model.'

    resources = pplnn.onnx.RuntimeBuilderResources()
    resources.engines = engines

    status = runtime_builder.SetResources(resources)
    assert status == pplcommon.RC_SUCCESS, 'runtime_builder.SetResources() ' \
        'Failed.'

    status = runtime_builder.Preprocess()
    assert status == pplcommon.RC_SUCCESS, 'runtime_builder.Preprocess() ' \
        'Failed.'

    runtime = runtime_builder.CreateRuntime()
    assert runtime is not None, 'Failed to create onnx.Runtime'
    return runtime


def register_engines(device_id: int,
                     disable_avx512: bool = False,
                     quick_select: bool = False,
                     input_shapes: Sequence[Sequence[int]] = None,
                     export_algo_file: str = None,
                     import_algo_file: str = None) -> List[pplnn.Engine]:
    """Register engines for pplnn runtime.

    Args:
        device_id (int): Specifying device index. `-1` for cpu.
        disable_avx512 (bool): Whether to disable avx512 for x86.
            Defaults to `False`.
        quick_select (bool): Whether to use default algorithms.
            Defaults to `False`.
        input_shapes (Sequence[Sequence[int]]): shapes for PPLNN optimization.
        export_algo_file (str): File path for exporting PPLNN optimization
            file.
        import_algo_file (str): File path for loading PPLNN optimization file.

    Returns:
        list[pplnn.Engine]: A list of registered pplnn engines.
    """
    engines = []
    logger = get_root_logger()
    if device_id == -1:
        x86_options = pplnn.x86.EngineOptions()
        x86_engine = pplnn.x86.EngineFactory.Create(x86_options)
        if not x86_engine:
            logger.error('Failed to create x86 engine')
            sys.exit(1)

        if disable_avx512:
            status = x86_engine.Configure(pplnn.x86.ENGINE_CONF_DISABLE_AVX512)
            if status != pplcommon.RC_SUCCESS:
                logger.error('x86 engine Configure() failed: ' +
                             pplcommon.GetRetCodeStr(status))
                sys.exit(1)

        engines.append(x86_engine)

    else:
        cuda_options = pplnn.cuda.EngineOptions()
        cuda_options.device_id = device_id
        cuda_options.mm_policy = pplnn.cuda.MM_BEST_FIT

        cuda_engine = pplnn.cuda.EngineFactory.Create(cuda_options)
        if not cuda_engine:
            logger.error('Failed to create cuda engine.')
            sys.exit(1)

        if quick_select:
            status = cuda_engine.Configure(
                pplnn.cuda.ENGINE_CONF_USE_DEFAULT_ALGORITHMS)
            if status != pplcommon.RC_SUCCESS:
                logger.error('cuda engine Configure() failed: ' +
                             pplcommon.GetRetCodeStr(status))
                sys.exit(1)

        if input_shapes is not None:
            status = cuda_engine.Configure(
                pplnn.cuda.ENGINE_CONF_SET_INPUT_DIMS, input_shapes)
            if status != pplcommon.RC_SUCCESS:
                logger.error(
<<<<<<< HEAD
                    'cuda engine Configure(ENGINE_CONF_SET_INPUT_DIMS) '
                    'failed: ' + pplcommon.GetRetCodeStr(status))
                sys.exit(-1)
=======
                    'cuda engine Configure(CUDA_CONF_SET_INPUT_DIMS) failed: '
                    + pplcommon.GetRetCodeStr(status))
                sys.exit(1)
>>>>>>> 8bdf1cfa

        if export_algo_file is not None:
            status = cuda_engine.Configure(
                pplnn.cuda.ENGINE_CONF_EXPORT_ALGORITHMS, export_algo_file)
            if status != pplcommon.RC_SUCCESS:
                logger.error(
                    'cuda engine Configure(ENGINE_CONF_EXPORT_ALGORITHMS) '
                    'failed: ' + pplcommon.GetRetCodeStr(status))
                sys.exit(1)

        if import_algo_file is not None:
            status = cuda_engine.Configure(
                pplnn.cuda.ENGINE_CONF_IMPORT_ALGORITHMS, import_algo_file)
            if status != pplcommon.RC_SUCCESS:
                logger.error(
                    'cuda engine Configure(ENGINE_CONF_IMPORT_ALGORITHMS) '
                    'failed: ' + pplcommon.GetRetCodeStr(status))
                sys.exit(1)

        engines.append(cuda_engine)

    return engines<|MERGE_RESOLUTION|>--- conflicted
+++ resolved
@@ -106,15 +106,9 @@
                 pplnn.cuda.ENGINE_CONF_SET_INPUT_DIMS, input_shapes)
             if status != pplcommon.RC_SUCCESS:
                 logger.error(
-<<<<<<< HEAD
                     'cuda engine Configure(ENGINE_CONF_SET_INPUT_DIMS) '
                     'failed: ' + pplcommon.GetRetCodeStr(status))
-                sys.exit(-1)
-=======
-                    'cuda engine Configure(CUDA_CONF_SET_INPUT_DIMS) failed: '
-                    + pplcommon.GetRetCodeStr(status))
                 sys.exit(1)
->>>>>>> 8bdf1cfa
 
         if export_algo_file is not None:
             status = cuda_engine.Configure(
