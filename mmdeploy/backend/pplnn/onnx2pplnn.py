--- conflicted
+++ resolved
@@ -47,16 +47,7 @@
         quick_select=False,
         export_algo_file=algo_file,
         input_shapes=input_shapes)
-<<<<<<< HEAD
-    import onnx
-    onnx_instance = onnx.load(onnx_model)
-    runtime_builder = pplnn.OnnxRuntimeBuilderFactory.Create(
-        onnx_instance, engines)
-    assert runtime_builder is not None, 'Failed to create '\
-        'OnnxRuntimeBuilder.'
-=======
     _ = create_runtime(onnx_model, engines)  # side effect: export algorithms
->>>>>>> 4d8ea40f
     import shutil
     if onnx_output_path != onnx_model:
         shutil.copy2(onnx_model, onnx_output_path)