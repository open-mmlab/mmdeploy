# Copyright (c) OpenMMLab. All rights reserved.
<<<<<<< HEAD
=======
import logging
import os
>>>>>>> 5285caf3
import os.path as osp
from typing import Any, Optional, Sequence

from mmdeploy.utils import get_root_logger
from ..base import BACKEND_MANAGERS, BaseBackendManager


@BACKEND_MANAGERS.register('snpe')
class SNPEManager(BaseBackendManager):

    @classmethod
    def build_wrapper(cls,
                      backend_files: Sequence[str],
                      device: str = 'cpu',
                      input_names: Optional[Sequence[str]] = None,
                      output_names: Optional[Sequence[str]] = None,
                      deploy_cfg: Optional[Any] = None,
                      **kwargs):
        """Build the wrapper for the backend model.

        Args:
            backend_files (Sequence[str]): Backend files.
            device (str, optional): The device info. Defaults to 'cpu'.
            input_names (Optional[Sequence[str]], optional): input names.
                Defaults to None.
            output_names (Optional[Sequence[str]], optional): output names.
                Defaults to None.
            deploy_cfg (Optional[Any], optional): The deploy config. Defaults
                to None.
        """
        from .wrapper import SNPEWrapper
        uri = None
        if 'uri' in kwargs:
            uri = kwargs['uri']
        return SNPEWrapper(
            dlc_file=backend_files[0], uri=uri, output_names=output_names)

    @classmethod
<<<<<<< HEAD
    def is_available(cls, with_custom_ops: bool = False) -> bool:
        """Check whether backend is installed.

        Args:
            with_custom_ops (bool): check custom ops exists.

        Returns:
            bool: True if backend package is installed.
        """
        from .onnx2dlc import get_onnx2dlc_path
        onnx2dlc = get_onnx2dlc_path()
        if onnx2dlc is None:
            return False
        return osp.exists(onnx2dlc)
=======
    def to_backend(cls,
                   ir_files: Sequence[str],
                   work_dir: str,
                   log_level: int = logging.INFO,
                   device: str = 'cpu',
                   uri: str = '',
                   **kwargs) -> Sequence[str]:
        """Convert intermediate representation to given backend.

        Args:
            ir_files (Sequence[str]): The intermediate representation files.
            work_dir (str): The work directory, backend files and logs should
                be save in this directory.
            log_level (int, optional): The log level. Defaults to logging.INFO.
            device (str, optional): The device type. Defaults to 'cpu'.

        Returns:
            Seqeuence[str]: Backend files.
        """
        from . import is_available
        logger = get_root_logger()

        if not is_available():
            logger.error('snpe support is not available, please check\n'
                         '1) `snpe-onnx-to-dlc` existed in `PATH`\n'
                         '2) snpe only support\n'
                         'ubuntu18.04')
            exit(1)

        from mmdeploy.apis.snpe import get_env_key, get_output_model_file
        from .onnx2dlc import from_onnx

        if get_env_key() not in os.environ:
            os.environ[get_env_key()] = uri

        backend_files = []
        for onnx_path in ir_files:
            dlc_path = get_output_model_file(onnx_path, work_dir)
            onnx_name = osp.splitext(osp.split(onnx_path)[1])[0]
            from_onnx(onnx_path, osp.join(work_dir, onnx_name))
            backend_files += [dlc_path]

        return backend_files
>>>>>>> 5285caf3
<|MERGE_RESOLUTION|>--- conflicted
+++ resolved
@@ -1,9 +1,6 @@
 # Copyright (c) OpenMMLab. All rights reserved.
-<<<<<<< HEAD
-=======
 import logging
 import os
->>>>>>> 5285caf3
 import os.path as osp
 from typing import Any, Optional, Sequence
 
@@ -42,7 +39,6 @@
             dlc_file=backend_files[0], uri=uri, output_names=output_names)
 
     @classmethod
-<<<<<<< HEAD
     def is_available(cls, with_custom_ops: bool = False) -> bool:
         """Check whether backend is installed.
 
@@ -57,7 +53,8 @@
         if onnx2dlc is None:
             return False
         return osp.exists(onnx2dlc)
-=======
+
+    @classmethod
     def to_backend(cls,
                    ir_files: Sequence[str],
                    work_dir: str,
@@ -100,5 +97,4 @@
             from_onnx(onnx_path, osp.join(work_dir, onnx_name))
             backend_files += [dlc_path]
 
-        return backend_files
->>>>>>> 5285caf3
+        return backend_files