# Copyright (c) OpenMMLab. All rights reserved.
import logging
import os.path as osp
from typing import Any, Optional, Sequence

from ..base import BACKEND_MANAGERS, BaseBackendManager


@BACKEND_MANAGERS.register('ascend')
class AscendManager(BaseBackendManager):

    @classmethod
    def build_wrapper(cls,
                      backend_files: Sequence[str],
                      device: str = 'cpu',
                      input_names: Optional[Sequence[str]] = None,
                      output_names: Optional[Sequence[str]] = None,
                      deploy_cfg: Optional[Any] = None,
                      **kwargs):
        """Build the wrapper for the backend model.

        Args:
            backend_files (Sequence[str]): Backend files.
            device (str, optional): The device info. Defaults to 'cpu'.
            input_names (Optional[Sequence[str]], optional): input names.
                Defaults to None.
            output_names (Optional[Sequence[str]], optional): output names.
                Defaults to None.
            deploy_cfg (Optional[Any], optional): The deploy config. Defaults
                to None.
        """
        from .wrapper import AscendWrapper
        return AscendWrapper(model=backend_files[0], device=device)

    @classmethod
<<<<<<< HEAD
    def is_available(cls, with_custom_ops: bool = False) -> bool:
        """Check whether backend is installed.

        Args:
            with_custom_ops (bool): check custom ops exists.

        Returns:
            bool: True if backend package is installed.
        """
        import importlib
        return importlib.util.find_spec('acl') is not None

    @classmethod
    def get_version(cls) -> str:
        """Get the version of the backend."""
        if not cls.is_available():
            return 'None'
        else:
            import pkg_resources
            try:
                return pkg_resources.get_distribution('acl').version
            except Exception:
                return 'None'
=======
    def to_backend(cls,
                   ir_files: Sequence[str],
                   work_dir: str,
                   deploy_cfg: Any,
                   log_level: int = logging.INFO,
                   device: str = 'cpu',
                   **kwargs) -> Sequence[str]:
        """Convert intermediate representation to given backend.

        Args:
            ir_files (Sequence[str]): The intermediate representation files.
            work_dir (str): The work directory, backend files and logs should
                be save in this directory.
            deploy_cfg (Any): The deploy config.
            log_level (int, optional): The log level. Defaults to logging.INFO.
            device (str, optional): The device type. Defaults to 'cpu'.

        Returns:
            Seqeuence[str]: Backend files.
        """
        from mmdeploy.utils import get_model_inputs
        from .onnx2ascend import from_onnx

        model_inputs = get_model_inputs(deploy_cfg)

        om_files = []
        for model_id, onnx_path in enumerate(ir_files):
            om_path = osp.splitext(onnx_path)[0] + '.om'
            from_onnx(onnx_path, work_dir, model_inputs[model_id])
            om_files.append(om_path)
        backend_files = om_files

        return backend_files
>>>>>>> 5285caf3
<|MERGE_RESOLUTION|>--- conflicted
+++ resolved
@@ -33,7 +33,6 @@
         return AscendWrapper(model=backend_files[0], device=device)
 
     @classmethod
-<<<<<<< HEAD
     def is_available(cls, with_custom_ops: bool = False) -> bool:
         """Check whether backend is installed.
 
@@ -57,7 +56,8 @@
                 return pkg_resources.get_distribution('acl').version
             except Exception:
                 return 'None'
-=======
+
+    @classmethod
     def to_backend(cls,
                    ir_files: Sequence[str],
                    work_dir: str,
@@ -76,7 +76,7 @@
             device (str, optional): The device type. Defaults to 'cpu'.
 
         Returns:
-            Seqeuence[str]: Backend files.
+            Sequence[str]: Backend files.
         """
         from mmdeploy.utils import get_model_inputs
         from .onnx2ascend import from_onnx
@@ -90,5 +90,4 @@
             om_files.append(om_path)
         backend_files = om_files
 
-        return backend_files
->>>>>>> 5285caf3
+        return backend_files