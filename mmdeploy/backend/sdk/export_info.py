# Copyright (c) OpenMMLab. All rights reserved.
import importlib
import re
from typing import Dict, List, Tuple, Union

import mmengine

from mmdeploy.apis import build_task_processor
from mmdeploy.utils import (Backend, Task, get_backend, get_codebase,
                            get_ir_config, get_partition_config, get_precision,
                            get_root_logger, get_task_type, is_dynamic_batch,
                            load_config)
from mmdeploy.utils.config_utils import get_backend_config
from mmdeploy.utils.constants import SDK_TASK_MAP as task_map


def get_mmdeploy_version() -> str:
    """Return the version of MMDeploy."""
    import mmdeploy
    version = mmdeploy.__version__
    return version


def get_task(deploy_cfg: mmengine.Config) -> Dict:
    """Get the task info for mmdeploy.json.

    The task info is composed of
    task_name, the codebase name and the codebase version.
    Args:
        deploy_cfg (mmengine.Config): Deploy config dict.
    Return:
        dict: The task info.
    """
    task_name = get_task_type(deploy_cfg).value
    codebase_name = get_codebase(deploy_cfg).value
    try:
        codebase = importlib.import_module(codebase_name)
    except ModuleNotFoundError:
        logger = get_root_logger()
        logger.warning(f'can not import the module: {codebase_name}')
    codebase_version = codebase.__version__
    return dict(
        task=task_name, codebase=codebase_name, version=codebase_version)


def get_model_name_customs(deploy_cfg: mmengine.Config,
                           model_cfg: mmengine.Config, work_dir: str,
                           device: str) -> Tuple:
    """Get the model name and dump custom file.

    Args:
        deploy_cfg (mmengine.Config): Deploy config dict.
        model_cfg (mmengine.Config): The model config dict.
        work_dir (str): Work dir to save json files.
        device (str): The device passed in.

    Return:
        tuple(): Composed of the model name and the custom info.
    """
    task = get_task_type(deploy_cfg)
    task_processor = build_task_processor(
        model_cfg=model_cfg, deploy_cfg=deploy_cfg, device=device)
    name = task_processor.get_model_name()
    customs = []
    if task == Task.TEXT_RECOGNITION:
        customs.append('dict_file.txt')
    return name, customs


def get_models(deploy_cfg: Union[str, mmengine.Config],
               model_cfg: Union[str, mmengine.Config], work_dir: str,
               device: str) -> List:
    """Get the output model information for deploy.json.

    Args:
        deploy_cfg (mmengine.Config): Deploy config dict.
        model_cfg (mmengine.Config): The model config dict.
        work_dir (str): Work dir to save json files.
        device (str): The device passed in.

    Return:
        list[dict]: The list contains dicts composed of the model name, net,
            weight, backend, precision batchsize and dynamic_shape.
    """
    name, _ = get_model_name_customs(deploy_cfg, model_cfg, work_dir, device)
    precision = 'FP32'
    ir_name = get_ir_config(deploy_cfg)['save_file']
    if get_partition_config(deploy_cfg) is not None:
        ir_name = get_partition_config(
            deploy_cfg)['partition_cfg'][0]['save_file']
    weights = ''
    backend = get_backend(deploy_cfg=deploy_cfg).value

    backend_net = dict(
        tensorrt=lambda file: re.sub(r'\.[a-z]+', '.engine', file),
        openvino=lambda file: re.sub(r'\.[a-z]+', '.xml', file),
        ncnn=lambda file: re.sub(r'\.[a-z]+', '.param', file),
        ascend=lambda file: re.sub(r'\.[a-z]+', '.om', file),
        rknn=lambda file: re.sub(r'\.[a-z]+', '.rknn', file),
        coreml=lambda file: re.sub(r'\.[a-z]+', '.mlpackage', file),
        snpe=lambda file: re.sub(r'\.[a-z]+', '.dlc', file))
    backend_weights = dict(
        pplnn=lambda file: re.sub(r'\.[a-z]+', '.json', file),
        openvino=lambda file: re.sub(r'\.[a-z]+', '.bin', file),
        ncnn=lambda file: re.sub(r'\.[a-z]+', '.bin', file))
    if backend != Backend.TVM.value:
        net = backend_net.get(backend, lambda x: x)(ir_name)
        weights = backend_weights.get(backend, lambda x: weights)(ir_name)
    else:
        # TODO: add this to backend manager
        import os.path as osp

        from mmdeploy.backend.tvm import get_library_ext

        def _replace_suffix(file_name: str, dst_suffix: str) -> str:
            return re.sub(r'\.[a-z]+', dst_suffix, file_name)

        ext = get_library_ext()
        net = _replace_suffix(ir_name, ext)
        # get input and output name
        ir_cfg = get_ir_config(deploy_cfg)
        backend_cfg = get_backend_config(deploy_cfg)
        input_names = ir_cfg['input_names']
        output_names = ir_cfg['output_names']
        weights = _replace_suffix(ir_name, '.txt')
        weights_path = osp.join(work_dir, weights)
        bytecode_path = _replace_suffix(ir_name, '.code')
        with open(weights_path, 'w') as f:
            f.write(','.join(input_names) + '\n')
            f.write(','.join(output_names) + '\n')
            use_vm = backend_cfg.model_inputs[0].get('use_vm', False)
            if use_vm:
                f.write(bytecode_path + '\n')

    precision = get_precision(deploy_cfg)
    dynamic_shape = is_dynamic_batch(deploy_cfg, input_name='input')
    return [
        dict(
            name=name,
            net=net,
            weights=weights,
            backend=backend,
            precision=precision,
            batch_size=1,
            dynamic_shape=dynamic_shape)
    ]


def get_inference_info(deploy_cfg: mmengine.Config, model_cfg: mmengine.Config,
                       work_dir: str, device: str) -> Dict:
    """Get the inference information for pipeline.json.

    Args:
        deploy_cfg (mmengine.Config): Deploy config dict.
        model_cfg (mmengine.Config): The model config dict.
        work_dir (str): Work dir to save json files.
        device (str): The device passed in.

    Return:
        dict: Composed of the model name, type, module, input, output and
            input_map.
    """
    name, _ = get_model_name_customs(deploy_cfg, model_cfg, work_dir, device)
    ir_config = get_ir_config(deploy_cfg)
    backend = get_backend(deploy_cfg=deploy_cfg)
    if backend in (Backend.TORCHSCRIPT, Backend.RKNN):
        output_names = ir_config.get('output_names', None)
        if get_partition_config(deploy_cfg) is not None:
            output_names = get_partition_config(
                deploy_cfg)['partition_cfg'][0]['output_names']
        input_map = dict(img='#0')
        output_map = {name: f'#{i}' for i, name in enumerate(output_names)}
    else:
        input_names = ir_config.get('input_names', None)
        input_name = input_names[0] if input_names else 'input'
        input_map = dict(img=input_name)
        output_map = {}
    is_batched = is_dynamic_batch(deploy_cfg, input_name=input_map['img'])
    return_dict = dict(
        name=name,
        type='Task',
        module='Net',
        is_batched=is_batched,
        input=['prep_output'],
        output=['infer_output'],
        input_map=input_map,
        output_map=output_map)
    if 'use_vulkan' in deploy_cfg['backend_config']:
        return_dict['use_vulkan'] = deploy_cfg['backend_config']['use_vulkan']
    return return_dict


def get_preprocess(deploy_cfg: mmengine.Config, model_cfg: mmengine.Config,
                   device: str):
    task_processor = build_task_processor(
        model_cfg=model_cfg, deploy_cfg=deploy_cfg, device=device)
    transforms = task_processor.get_preprocess()

    if get_backend(deploy_cfg) == Backend.RKNN:
        del transforms[-2]
        for transform in transforms:
            if transform['type'] == 'Normalize':
                transform['to_float'] = False
                transform['mean'] = [0, 0, 0]
                transform['std'] = [1, 1, 1]
    if transforms[0]['type'] != 'Lift':
        assert transforms[0]['type'] == 'LoadImageFromFile', \
            'The first item type of pipeline should be LoadImageFromFile'
    return dict(
        type='Task',
        module='Transform',
        name='Preprocess',
        input=['img'],
        output=['prep_output'],
        transforms=transforms)


def get_postprocess(deploy_cfg: mmengine.Config, model_cfg: mmengine.Config,
                    work_dir: str, device: str, **kwargs) -> Dict:
    """Get the post process information for pipeline.json.

    Args:
        deploy_cfg (mmengine.Config): Deploy config dict.
        model_cfg (mmengine.Config): The model config dict.
        work_dir (str): Work dir to save json files.
        device (str): The device passed in.
    Return:
        dict: Composed of the model name, type, module, input, params and
            output.
    """
    task_processor = build_task_processor(
        model_cfg=model_cfg, deploy_cfg=deploy_cfg, device=device)
    post_processor = task_processor.get_postprocess(work_dir)
    module = get_codebase(deploy_cfg).value
    module = 'mmdet' if module == 'mmyolo' else module
    module = 'mmcls' if module == 'mmpretrain' else module
<<<<<<< HEAD
    if module == 'mmocr' and post_processor['type'] == 'ResizeInstanceMask':
        module = 'mmdet'
=======
    module = 'mmedit' if module == 'mmagic' else module

>>>>>>> 5e9d27b8
    return dict(
        type='Task',
        module=module,
        name='postprocess',
        component=post_processor['type'],
        params=post_processor.get('params', dict()),
        output=['post_output'])


def get_deploy(deploy_cfg: mmengine.Config, model_cfg: mmengine.Config,
               work_dir: str, device: str) -> Dict:
    """Get the inference information for pipeline.json.

    Args:
        deploy_cfg (mmengine.Config): Deploy config dict.
        model_cfg (mmengine.Config): The model config dict.
        work_dir (str): Work dir to save json files.
        device (str): The device passed in.

    Return:
        dict: Composed of version, task, models and customs.
    """

    task = get_task_type(deploy_cfg)
    cls_name = task_map[task]['cls_name']
    _, customs = get_model_name_customs(
        deploy_cfg, model_cfg, work_dir=work_dir, device=device)
    version = get_mmdeploy_version()
    models = get_models(deploy_cfg, model_cfg, work_dir, device)
    return dict(version=version, task=cls_name, models=models, customs=customs)


def get_pipeline(deploy_cfg: mmengine.Config, model_cfg: mmengine.Config,
                 work_dir: str, device: str) -> Dict:
    """Get the inference information for pipeline.json.

    Args:
        deploy_cfg (mmengine.Config): Deploy config dict.
        model_cfg (mmengine.Config): The model config dict.
        work_dir (str): Work dir to save json files.
        device (str): The device passed in.
    Return:
        dict: Composed of input node name, output node name and the tasks.
    """
    preprocess = get_preprocess(deploy_cfg, model_cfg, device=device)
    infer_info = get_inference_info(
        deploy_cfg, model_cfg, work_dir=work_dir, device=device)
    postprocess = get_postprocess(
        deploy_cfg, model_cfg, work_dir, device=device)
    task = get_task_type(deploy_cfg)
    input_names = preprocess['input']
    output_names = postprocess['output']
    if task in [
            Task.CLASSIFICATION, Task.SUPER_RESOLUTION, Task.VIDEO_RECOGNITION
    ]:
        postprocess['input'] = infer_info['output']
    else:
        postprocess['input'] = preprocess['output'] + infer_info['output']

    return dict(
        pipeline=dict(
            input=input_names,
            output=output_names,
            tasks=[preprocess, infer_info, postprocess]))


def get_detail(deploy_cfg: mmengine.Config, model_cfg: mmengine.Config,
               pth: str) -> Dict:
    """Get the detail information for detail.json.

    Args:
        deploy_cfg (mmengine.Config): Deploy config dict.
        model_cfg (mmengine.Config): The model config dict.
        pth (str): The checkpoint weight of pytorch model.
    Return:
        dict: Composed of version, codebase, codebase_config, onnx_config,
            backend_config and calib_config.
    """
    version = get_mmdeploy_version()
    codebase = get_task(deploy_cfg)
    codebase['pth'] = pth
    codebase['config'] = model_cfg.filename
    codebase_config = deploy_cfg.get('codebase_config', dict())
    ir_config = get_ir_config(deploy_cfg)
    backend_config = deploy_cfg.get('backend_config', dict())
    calib_config = deploy_cfg.get('calib_config', dict())
    return dict(
        version=version,
        codebase=codebase,
        codebase_config=codebase_config,
        onnx_config=ir_config,
        backend_config=backend_config,
        calib_config=calib_config)


def export2SDK(deploy_cfg: Union[str, mmengine.Config],
               model_cfg: Union[str, mmengine.Config], work_dir: str, pth: str,
               device: str, **kwargs):
    """Export information to SDK.

    This function dump `deploy.json`,
    `pipeline.json` and `detail.json` to work dir.
    Args:
        deploy_cfg (str | mmengine.Config): Deploy config file or dict.
        model_cfg (str | mmengine.Config): Model config file or dict.
        work_dir (str): Work dir to save json files.
        pth (str): The path of the model checkpoint weights.
        device (str): The device passed in.
    """
    deploy_cfg, model_cfg = load_config(deploy_cfg, model_cfg)
    deploy_info = get_deploy(deploy_cfg, model_cfg, work_dir, device)
    pipeline_info = get_pipeline(deploy_cfg, model_cfg, work_dir, device)
    detail_info = get_detail(deploy_cfg, model_cfg, pth=pth)

    mmengine.dump(
        deploy_info,
        '{}/deploy.json'.format(work_dir),
        sort_keys=False,
        indent=4)
    mmengine.dump(
        pipeline_info,
        '{}/pipeline.json'.format(work_dir),
        sort_keys=False,
        indent=4)
    mmengine.dump(
        detail_info,
        '{}/detail.json'.format(work_dir),
        sort_keys=False,
        indent=4)<|MERGE_RESOLUTION|>--- conflicted
+++ resolved
@@ -234,13 +234,11 @@
     module = get_codebase(deploy_cfg).value
     module = 'mmdet' if module == 'mmyolo' else module
     module = 'mmcls' if module == 'mmpretrain' else module
-<<<<<<< HEAD
+    module = 'mmedit' if module == 'mmagic' else module
+    # mmocr det models depend on postprocess from mmdet
     if module == 'mmocr' and post_processor['type'] == 'ResizeInstanceMask':
         module = 'mmdet'
-=======
-    module = 'mmedit' if module == 'mmagic' else module
-
->>>>>>> 5e9d27b8
+
     return dict(
         type='Task',
         module=module,
