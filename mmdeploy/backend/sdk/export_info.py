--- conflicted
+++ resolved
@@ -256,14 +256,9 @@
     task = get_task_type(deploy_cfg)
     input_names = preprocess['input']
     output_names = postprocess['output']
-<<<<<<< HEAD
-    if task == Task.CLASSIFICATION or task == Task.SUPER_RESOLUTION \
-            or task == Task.VIDEO_RECOGNITION:
-=======
     if task in [
             Task.CLASSIFICATION, Task.SUPER_RESOLUTION, Task.VIDEO_RECOGNITION
     ]:
->>>>>>> cb37b092
         postprocess['input'] = infer_info['output']
     else:
         postprocess['input'] = preprocess['output'] + infer_info['output']
