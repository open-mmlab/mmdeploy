# Copyright (c) OpenMMLab. All rights reserved.
import importlib
import re
from typing import Dict, List, Tuple, Union

import mmcv

from mmdeploy.apis import build_task_processor
from mmdeploy.utils import (Backend, Task, get_backend, get_codebase,
                            get_common_config, get_ir_config, get_root_logger,
                            get_task_type, is_dynamic_batch, load_config)
from mmdeploy.utils.constants import SDK_TASK_MAP as task_map


def get_mmdpeloy_version() -> str:
    """Return the version of MMDeploy."""
    import mmdeploy
    version = mmdeploy.__version__
    return version


def get_task(deploy_cfg: mmcv.Config) -> Dict:
    """Get the task info for mmdeploy.json. The task info is composed of
    task_name, the codebase name and the codebase version.

    Args:
        deploy_cfg (mmcv.Config): Deploy config dict.

    Return:
        dict: The task info.
    """
    task_name = get_task_type(deploy_cfg).value
    codebase_name = get_codebase(deploy_cfg).value
    try:
        codebase = importlib.import_module(codebase_name)
    except ModuleNotFoundError:
        logger = get_root_logger()
        logger.warning(f'can not import the module: {codebase_name}')
    codebase_version = codebase.__version__
    return dict(
        task=task_name, codebase=codebase_name, version=codebase_version)


def get_model_name_customs(deploy_cfg: mmcv.Config, model_cfg: mmcv.Config,
                           work_dir: str) -> Tuple:
    """Get the model name and dump custom file.

    Args:
        deploy_cfg (mmcv.Config): Deploy config dict.
        model_cfg (mmcv.Config): The model config dict.
        work_dir (str): Work dir to save json files.

    Return:
        tuple(): Composed of the model name and the custom info.
    """
    task = get_task_type(deploy_cfg)
    task_processor = build_task_processor(
        model_cfg=model_cfg, deploy_cfg=deploy_cfg, device='cpu')
    name = task_processor.get_model_name()
    customs = []
    if task == Task.TEXT_RECOGNITION:
        from mmocr.models.builder import build_convertor
        label_convertor = model_cfg.model.label_convertor
        assert label_convertor is not None, 'model_cfg contains no label '
        'convertor'
        max_seq_len = 40  # default value in EncodeDecodeRecognizer of mmocr
        label_convertor.update(max_seq_len=max_seq_len)
        label_convertor = build_convertor(label_convertor)
        fd = open(f'{work_dir}/dict_file.txt', mode='w+')
        for item in label_convertor.idx2char:
            fd.write(item + '\n')
        fd.close()
        customs.append('dict_file.txt')
    return name, customs


def get_models(deploy_cfg: Union[str, mmcv.Config],
               model_cfg: Union[str, mmcv.Config], work_dir: str) -> List:
    """Get the output model informantion for deploy.json.

    Args:
        deploy_cfg (mmcv.Config): Deploy config dict.
        model_cfg (mmcv.Config): The model config dict.
        work_dir (str): Work dir to save json files.

    Return:
        list[dict]: The list contains dicts composed of the model name, net,
            weghts, backend, precision batchsize and dynamic_shape.
    """
    name, _ = get_model_name_customs(deploy_cfg, model_cfg, work_dir)
    precision = 'FP32'
    ir_name = get_ir_config(deploy_cfg)['save_file']
    net = ir_name
    weights = ''
    backend = get_backend(deploy_cfg=deploy_cfg)

    def replace_suffix(file_name: str, dst_suffix: str) -> str:
        """Replace the suffix to the destination one.

        Args:
            file_name (str): The file name to be operated.
            dst_suffix (str): The destination suffix.

        Return:
            str: The file name of which the suffix has been replaced.
        """
        return re.sub(r'\.[a-z]+', dst_suffix, file_name)

    if backend == Backend.TENSORRT:
        net = replace_suffix(ir_name, '.engine')
        common_cfg = get_common_config(deploy_cfg)
        fp16_mode = common_cfg.get('fp16_mode', False)
        int8_mode = common_cfg.get('int8_mode', False)
        if fp16_mode:
            precision = 'FP16'
        if int8_mode:
            precision = 'INT8'
    elif backend == Backend.PPLNN:
        precision = 'FP16'
        weights = replace_suffix(ir_name, '.json')
        net = ir_name
    elif backend == Backend.OPENVINO:
        net = replace_suffix(ir_name, '.xml')
        weights = replace_suffix(ir_name, '.bin')
    elif backend == Backend.NCNN:
        net = replace_suffix(ir_name, '.param')
        weights = replace_suffix(ir_name, '.bin')
        if 'precision' in deploy_cfg['backend_config']:
            precision = deploy_cfg['backend_config']['precision']
<<<<<<< HEAD
    elif backend == Backend.ASCEND:
        net = replace_suffix(ir_name, '.om')
=======
    elif backend == Backend.SNPE:
        net = replace_suffix(ir_name, '.dlc')
>>>>>>> f957284d
    elif backend in [Backend.ONNXRUNTIME, Backend.TORCHSCRIPT]:
        pass
    else:
        raise NotImplementedError(f'Not supported backend: {backend.value}.')

    dynamic_shape = is_dynamic_batch(deploy_cfg, input_name='input')
    batch_size = 1
    return [
        dict(
            name=name,
            net=net,
            weights=weights,
            backend=backend.value,
            precision=precision,
            batch_size=batch_size,
            dynamic_shape=dynamic_shape)
    ]


def get_inference_info(deploy_cfg: mmcv.Config, model_cfg: mmcv.Config,
                       work_dir: str) -> Dict:
    """Get the inference information for pipeline.json.

    Args:
        deploy_cfg (mmcv.Config): Deploy config dict.
        model_cfg (mmcv.Config): The model config dict.
        work_dir (str): Work dir to save json files.

    Return:
        dict: Composed of the model name, type, module, input, output and
            input_map.
    """
    name, _ = get_model_name_customs(deploy_cfg, model_cfg, work_dir)
    type = 'Task'
    module = 'Net'
    input = ['prep_output']
    output = ['infer_output']
    ir_config = get_ir_config(deploy_cfg)
    input_names = ir_config.get('input_names', None)
    input_name = input_names[0] if input_names else 'input'
    input_map = dict(img=input_name)
    return_dict = dict(
        name=name,
        type=type,
        module=module,
        input=input,
        output=output,
        input_map=input_map)
    if 'use_vulkan' in deploy_cfg['backend_config']:
        return_dict['use_vulkan'] = deploy_cfg['backend_config']['use_vulkan']
    return return_dict


def get_preprocess(deploy_cfg: mmcv.Config, model_cfg: mmcv.Config):
    task_processor = build_task_processor(
        model_cfg=model_cfg, deploy_cfg=deploy_cfg, device='cpu')
    pipeline = task_processor.get_preprocess()
    type = 'Task'
    module = 'Transform'
    name = 'Preprocess'
    input = ['img']
    output = ['prep_output']
    meta_keys = [
        'filename', 'ori_filename', 'ori_shape', 'img_shape', 'pad_shape',
        'scale_factor', 'flip', 'flip_direction', 'img_norm_cfg', 'valid_ratio'
    ]
    if 'transforms' in pipeline[-1]:
        transforms = pipeline[-1]['transforms']
        transforms.insert(0, pipeline[0])
        for transform in transforms:
            if transform['type'] == 'Resize':
                transform['size'] = pipeline[-1].img_scale[::-1]
                if 'img_scale' in transform:
                    transform.pop('img_scale')
    else:
        pipeline = [
            item for item in pipeline if item['type'] != 'MultiScaleFilpAug'
        ]
        transforms = pipeline
    transforms = [
        item for item in transforms if 'Random' not in item['type']
        and 'RescaleToZeroOne' not in item['type']
    ]
    for i, transform in enumerate(transforms):
        if 'keys' in transform and transform['keys'] == ['lq']:
            transform['keys'] = ['img']
        if 'key' in transform and transform['key'] == 'lq':
            transform['key'] = 'img'
        if transform['type'] == 'Collect':
            meta_keys += transform[
                'meta_keys'] if 'meta_keys' in transform else []
            transform['meta_keys'] = list(set(meta_keys))
    assert transforms[0]['type'] == 'LoadImageFromFile', 'The first item type'\
        ' of pipeline should be LoadImageFromFile'

    return dict(
        type=type,
        module=module,
        name=name,
        input=input,
        output=output,
        transforms=transforms)


def get_postprocess(deploy_cfg: mmcv.Config, model_cfg: mmcv.Config) -> Dict:
    """Get the post process information for pipeline.json.

    Args:
        deploy_cfg (mmcv.Config): Deploy config dict.
        model_cfg (mmcv.Config): The model config dict.

    Return:
        dict: Composed of the model name, type, module, input, params and
            output.
    """
    module = get_codebase(deploy_cfg).value
    type = 'Task'
    name = 'postprocess'
    task = get_task_type(deploy_cfg)
    task_processor = build_task_processor(
        model_cfg=model_cfg, deploy_cfg=deploy_cfg, device='cpu')
    params = task_processor.get_postprocess()

    # TODO remove after adding instance segmentation to task processor
    if task == Task.OBJECT_DETECTION and 'mask_thr_binary' in params:
        task = Task.INSTANCE_SEGMENTATION

    component = task_map[task]['component']
    if task != Task.SUPER_RESOLUTION and task != Task.SEGMENTATION:
        if 'type' in params:
            component = params.pop('type')
    output = ['post_output']
    return dict(
        type=type,
        module=module,
        name=name,
        component=component,
        params=params,
        output=output)


def get_deploy(deploy_cfg: mmcv.Config, model_cfg: mmcv.Config,
               work_dir: str) -> Dict:
    """Get the inference information for pipeline.json.

    Args:
        deploy_cfg (mmcv.Config): Deploy config dict.
        model_cfg (mmcv.Config): The model config dict.
        work_dir (str): Work dir to save json files.

    Return:
        dict: Composed of version, task, models and customs.
    """

    task = get_task_type(deploy_cfg)
    cls_name = task_map[task]['cls_name']
    _, customs = get_model_name_customs(
        deploy_cfg, model_cfg, work_dir=work_dir)
    version = get_mmdpeloy_version()
    models = get_models(deploy_cfg, model_cfg, work_dir=work_dir)
    return dict(version=version, task=cls_name, models=models, customs=customs)


def get_pipeline(deploy_cfg: mmcv.Config, model_cfg: mmcv.Config,
                 work_dir: str) -> Dict:
    """Get the inference information for pipeline.json.

    Args:
        deploy_cfg (mmcv.Config): Deploy config dict.
        model_cfg (mmcv.Config): The model config dict.
        work_dir (str): Work dir to save json files.

    Return:
        dict: Composed of input node name, output node name and the tasks.
    """
    preprocess = get_preprocess(deploy_cfg, model_cfg)
    infer_info = get_inference_info(deploy_cfg, model_cfg, work_dir=work_dir)
    postprocess = get_postprocess(deploy_cfg, model_cfg)
    task = get_task_type(deploy_cfg)
    input_names = preprocess['input']
    output_names = postprocess['output']
    if task == Task.CLASSIFICATION or task == Task.SUPER_RESOLUTION:
        postprocess['input'] = infer_info['output']
    else:
        postprocess['input'] = preprocess['output'] + infer_info['output']

    return dict(
        pipeline=dict(
            input=input_names,
            output=output_names,
            tasks=[preprocess, infer_info, postprocess]))


def get_detail(deploy_cfg: mmcv.Config, model_cfg: mmcv.Config,
               pth: str) -> Dict:
    """Get the detail information for detail.json.

    Args:
        deploy_cfg (mmcv.Config): Deploy config dict.
        model_cfg (mmcv.Config): The model config dict.
        pth (str): The checkpoint weight of pytorch model.

    Return:
        dict: Composed of version, codebase, codebase_config, onnx_config,
            backend_config and calib_config.
    """
    version = get_mmdpeloy_version()
    codebase = get_task(deploy_cfg)
    codebase['pth'] = pth
    codebase['config'] = model_cfg.filename
    codebase_config = deploy_cfg.get('codebase_config', dict())
    ir_config = get_ir_config(deploy_cfg)
    backend_config = deploy_cfg.get('backend_config', dict())
    calib_config = deploy_cfg.get('calib_config', dict())
    return dict(
        version=version,
        codebase=codebase,
        codebase_config=codebase_config,
        onnx_config=ir_config,
        backend_config=backend_config,
        calib_config=calib_config)


def export2SDK(deploy_cfg: Union[str, mmcv.Config],
               model_cfg: Union[str, mmcv.Config], work_dir: str, pth: str):
    """Export information to SDK. This function dump `deploy.json`,
    `pipeline.json` and `detail.json` to work dir.

    Args:
        deploy_cfg (str | mmcv.Config): Deploy config file or dict.
        model_cfg (str | mmcv.Config): Model config file or dict.
        work_dir (str): Work dir to save json files.
        pth (str): The path of the model checkpoint weights.
    """
    deploy_cfg, model_cfg = load_config(deploy_cfg, model_cfg)
    deploy_info = get_deploy(deploy_cfg, model_cfg, work_dir=work_dir)
    pipeline_info = get_pipeline(deploy_cfg, model_cfg, work_dir=work_dir)
    detail_info = get_detail(deploy_cfg, model_cfg, pth=pth)
    mmcv.dump(
        deploy_info,
        '{}/deploy.json'.format(work_dir),
        sort_keys=False,
        indent=4)
    mmcv.dump(
        pipeline_info,
        '{}/pipeline.json'.format(work_dir),
        sort_keys=False,
        indent=4)
    mmcv.dump(
        detail_info,
        '{}/detail.json'.format(work_dir),
        sort_keys=False,
        indent=4)<|MERGE_RESOLUTION|>--- conflicted
+++ resolved
@@ -127,13 +127,10 @@
         weights = replace_suffix(ir_name, '.bin')
         if 'precision' in deploy_cfg['backend_config']:
             precision = deploy_cfg['backend_config']['precision']
-<<<<<<< HEAD
     elif backend == Backend.ASCEND:
         net = replace_suffix(ir_name, '.om')
-=======
     elif backend == Backend.SNPE:
         net = replace_suffix(ir_name, '.dlc')
->>>>>>> f957284d
     elif backend in [Backend.ONNXRUNTIME, Backend.TORCHSCRIPT]:
         pass
     else:
