--- conflicted
+++ resolved
@@ -141,74 +141,9 @@
 def get_preprocess(deploy_cfg: mmengine.Config, model_cfg: mmengine.Config):
     task_processor = build_task_processor(
         model_cfg=model_cfg, deploy_cfg=deploy_cfg, device='cpu')
-<<<<<<< HEAD
-    pipeline = task_processor.get_preprocess()
-    type = 'Task'
-    module = 'Transform'
-    name = 'Preprocess'
-    input = ['img']
-    output = ['prep_output']
-    meta_keys = [
-        'filename', 'ori_filename', 'ori_shape', 'img_shape', 'pad_shape',
-        'scale_factor', 'flip', 'flip_direction', 'img_norm_cfg', 'valid_ratio'
-    ]
-    if 'transforms' in pipeline[-1]:
-        transforms = pipeline[-1]['transforms']
-        transforms.insert(0, pipeline[0])
-        for transform in transforms:
-            if transform['type'] == 'Resize':
-                transform['size'] = pipeline[-1].img_scale[::-1]
-                if 'img_scale' in transform:
-                    transform.pop('img_scale')
-    else:
-        pipeline = [
-            item for item in pipeline if item['type'] != 'MultiScaleFilpAug'
-        ]
-        transforms = pipeline
-    transforms = [
-        item for item in transforms if 'Random' not in item['type']
-        and 'RescaleToZeroOne' not in item['type']
-    ]
-    # move PackClsInputs to the last of list for CIFAR10 dataset configs.
-    move_pipeline = []
-    import re
-    while re.search('Pack[a-z | A-Z]+Inputs', transforms[-1]['type']) is None:
-        sub_pipeline = transforms.pop(-1)
-        move_pipeline = [sub_pipeline] + move_pipeline
-        transforms = transforms[:-1] + move_pipeline + transforms[-1:]
-    for i, transform in enumerate(transforms):
-        if 'keys' in transform and transform['keys'] == ['lq']:
-            transform['keys'] = ['img']
-        if 'key' in transform and transform['key'] == 'lq':
-            transform['key'] = 'img'
-        if transform['type'] == 'Resize':
-            transform['size'] = transform['scale']
-            del transform['scale']
-        if transform['type'] == 'ResizeEdge':
-            transform['type'] = 'Resize'
-            transform['keep_ratio'] = True
-            # now the sdk of class has bugs, because ResizeEdge not implement
-            # in sdk.
-            transform['size'] = (transform['scale'], transform['scale'])
-        if transform['type'] == 'PackTextDetInputs':
-            meta_keys += transform[
-                'meta_keys'] if 'meta_keys' in transform else []
-            transform['meta_keys'] = list(set(meta_keys))
-            transforms[i]['type'] = 'Collect'
-        if transform['type'] == 'PackDetInputs' or \
-           transform['type'] == 'PackClsInputs':
-            transforms.insert(i, dict(type='DefaultFormatBundle'))
-            transform['type'] = 'Collect'
-            if 'keys' not in transform:
-                transform['keys'] = ['img']
-    assert transforms[0]['type'] == 'LoadImageFromFile', 'The first item type'\
-        ' of pipeline should be LoadImageFromFile'
-
-=======
     transforms = task_processor.get_preprocess()
     assert transforms[0]['type'] == 'LoadImageFromFile', 'The first item'\
         ' type of pipeline should be LoadImageFromFile'
->>>>>>> 2fdba2c5
     return dict(
         type='Task',
         module='Transform',
