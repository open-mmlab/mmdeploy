# Copyright (c) OpenMMLab. All rights reserved.
import importlib
import re
from typing import Dict, List, Tuple, Union

import mmengine

from mmdeploy.apis import build_task_processor
from mmdeploy.utils import (Task, get_backend, get_codebase, get_ir_config,
                            get_precision, get_root_logger, get_task_type,
                            is_dynamic_batch, load_config)
from mmdeploy.utils.constants import SDK_TASK_MAP as task_map


def get_mmdpeloy_version() -> str:
    """Return the version of MMDeploy."""
    import mmdeploy
    version = mmdeploy.__version__
    return version


def get_task(deploy_cfg: mmengine.Config) -> Dict:
    """Get the task info for mmdeploy.json. The task info is composed of
    task_name, the codebase name and the codebase version.

    Args:
        deploy_cfg (mmengine.Config): Deploy config dict.

    Return:
        dict: The task info.
    """
    task_name = get_task_type(deploy_cfg).value
    codebase_name = get_codebase(deploy_cfg).value
    try:
        codebase = importlib.import_module(codebase_name)
    except ModuleNotFoundError:
        logger = get_root_logger()
        logger.warning(f'can not import the module: {codebase_name}')
    codebase_version = codebase.__version__
    return dict(
        task=task_name, codebase=codebase_name, version=codebase_version)


def get_model_name_customs(deploy_cfg: mmengine.Config,
                           model_cfg: mmengine.Config, work_dir: str) -> Tuple:
    """Get the model name and dump custom file.

    Args:
        deploy_cfg (mmengine.Config): Deploy config dict.
        model_cfg (mmengine.Config): The model config dict.
        work_dir (str): Work dir to save json files.

    Return:
        tuple(): Composed of the model name and the custom info.
    """
    task = get_task_type(deploy_cfg)
    task_processor = build_task_processor(
        model_cfg=model_cfg, deploy_cfg=deploy_cfg, device='cpu')
    name = task_processor.get_model_name()
    customs = []
    if task == Task.TEXT_RECOGNITION:
        customs.append('dict_file.txt')
    return name, customs


def get_models(deploy_cfg: Union[str, mmengine.Config],
               model_cfg: Union[str, mmengine.Config], work_dir: str) -> List:
    """Get the output model informantion for deploy.json.

    Args:
        deploy_cfg (mmengine.Config): Deploy config dict.
        model_cfg (mmengine.Config): The model config dict.
        work_dir (str): Work dir to save json files.

    Return:
        list[dict]: The list contains dicts composed of the model name, net,
            weghts, backend, precision batchsize and dynamic_shape.
    """
    name, _ = get_model_name_customs(deploy_cfg, model_cfg, work_dir)
    precision = 'FP32'
    ir_name = get_ir_config(deploy_cfg)['save_file']
    weights = ''
    backend = get_backend(deploy_cfg=deploy_cfg).value

    backend_net = dict(
        tensorrt=lambda file: re.sub(r'\.[a-z]+', '.engine', file),
        openvino=lambda file: re.sub(r'\.[a-z]+', '.xml', file),
        ncnn=lambda file: re.sub(r'\.[a-z]+', '.param', file),
        snpe=lambda file: re.sub(r'\.[a-z]+', '.dlc', file))
    backend_weights = dict(
        pplnn=lambda file: re.sub(r'\.[a-z]+', '.json', file),
        openvino=lambda file: re.sub(r'\.[a-z]+', '.bin', file),
        ncnn=lambda file: re.sub(r'\.[a-z]+', '.bin', file))
    net = backend_net.get(backend, lambda x: x)(ir_name)
    weights = backend_weights.get(backend, lambda x: weights)(ir_name)

    precision = get_precision(deploy_cfg)
    dynamic_shape = is_dynamic_batch(deploy_cfg, input_name='input')
    return [
        dict(
            name=name,
            net=net,
            weights=weights,
            backend=backend,
            precision=precision,
            batch_size=1,
            dynamic_shape=dynamic_shape)
    ]


def get_inference_info(deploy_cfg: mmengine.Config, model_cfg: mmengine.Config,
                       work_dir: str) -> Dict:
    """Get the inference information for pipeline.json.

    Args:
        deploy_cfg (mmengine.Config): Deploy config dict.
        model_cfg (mmengine.Config): The model config dict.
        work_dir (str): Work dir to save json files.

    Return:
        dict: Composed of the model name, type, module, input, output and
            input_map.
    """
    name, _ = get_model_name_customs(deploy_cfg, model_cfg, work_dir)
    ir_config = get_ir_config(deploy_cfg)
    input_names = ir_config.get('input_names', None)
    input_name = input_names[0] if input_names else 'input'
    input_map = dict(img=input_name)
    return_dict = dict(
        name=name,
        type='Task',
        module='Net',
        input=['prep_output'],
        output=['infer_output'],
        input_map=input_map)
    if 'use_vulkan' in deploy_cfg['backend_config']:
        return_dict['use_vulkan'] = deploy_cfg['backend_config']['use_vulkan']
    return return_dict


def get_preprocess(deploy_cfg: mmengine.Config, model_cfg: mmengine.Config):
    task_processor = build_task_processor(
        model_cfg=model_cfg, deploy_cfg=deploy_cfg, device='cpu')
<<<<<<< HEAD
    pipeline = task_processor.get_preprocess()
    type = 'Task'
    module = 'Transform'
    name = 'Preprocess'
    input = ['img']
    output = ['prep_output']
    meta_keys = [
        'filename', 'ori_filename', 'ori_shape', 'img_shape', 'pad_shape',
        'scale_factor', 'flip', 'flip_direction', 'img_norm_cfg', 'valid_ratio'
    ]
    if 'transforms' in pipeline[-1]:
        transforms = pipeline[-1]['transforms']
        transforms.insert(0, pipeline[0])
        for transform in transforms:
            if transform['type'] == 'Resize':
                transform['size'] = pipeline[-1].img_scale[::-1]
                if 'img_scale' in transform:
                    transform.pop('img_scale')
    else:
        pipeline = [
            item for item in pipeline if item['type'] != 'MultiScaleFilpAug'
        ]
        transforms = pipeline
    transforms = [
        item for item in transforms if 'Random' not in item['type']
        and 'RescaleToZeroOne' not in item['type']
    ]
    if model_cfg.default_scope == 'mmedit':
        transforms.insert(1, model_cfg.model.data_preprocessor)
    for i, transform in enumerate(transforms):
        if 'keys' in transform and transform['keys'] == ['lq']:
            transform['keys'] = ['img']
        if 'key' in transform and transform['key'] == 'lq':
            transform['key'] = 'img'
        if transform['type'] == 'ToTensor':
            transform['type'] = 'ImageToTensor'
        if transform['type'] == 'EditDataPreprocessor':
            transform['type'] = 'Normalize'
        if transform['type'] == 'PackTextDetInputs':
            meta_keys += transform[
                'meta_keys'] if 'meta_keys' in transform else []
            transform['meta_keys'] = list(set(meta_keys))
            transforms[i]['type'] = 'Collect'
        if transform['type'] == 'PackEditInputs':
            meta_keys += transform[
                'meta_keys'] if 'meta_keys' in transform else []
            transform['meta_keys'] = list(set(meta_keys))
            transform['keys'] = ['img']
            transforms[i]['type'] = 'Collect'
    assert transforms[0]['type'] == 'LoadImageFromFile', 'The first item type'\
        ' of pipeline should be LoadImageFromFile'

=======
    transforms = task_processor.get_preprocess()
    assert transforms[0]['type'] == 'LoadImageFromFile', 'The first item'\
        ' type of pipeline should be LoadImageFromFile'
>>>>>>> 633d74fb
    return dict(
        type='Task',
        module='Transform',
        name='Preprocess',
        input=['img'],
        output=['prep_output'],
        transforms=transforms)


def get_postprocess(deploy_cfg: mmengine.Config, model_cfg: mmengine.Config,
                    work_dir: str) -> Dict:
    """Get the post process information for pipeline.json.

    Args:
        deploy_cfg (mmengine.Config): Deploy config dict.
        model_cfg (mmengine.Config): The model config dict.
        work_dir (str): Work dir to save json files.

    Return:
        dict: Composed of the model name, type, module, input, params and
            output.
    """
    task_processor = build_task_processor(
        model_cfg=model_cfg, deploy_cfg=deploy_cfg, device='cpu')
    post_processor = task_processor.get_postprocess(work_dir)

    return dict(
        type='Task',
        module=get_codebase(deploy_cfg).value,
        name='postprocess',
        component=post_processor['type'],
        params=post_processor.get('params', dict()),
        output=['post_output'])


def get_deploy(deploy_cfg: mmengine.Config, model_cfg: mmengine.Config,
               work_dir: str) -> Dict:
    """Get the inference information for pipeline.json.

    Args:
        deploy_cfg (mmengine.Config): Deploy config dict.
        model_cfg (mmengine.Config): The model config dict.
        work_dir (str): Work dir to save json files.

    Return:
        dict: Composed of version, task, models and customs.
    """

    task = get_task_type(deploy_cfg)
    cls_name = task_map[task]['cls_name']
    _, customs = get_model_name_customs(
        deploy_cfg, model_cfg, work_dir=work_dir)
    version = get_mmdpeloy_version()
    models = get_models(deploy_cfg, model_cfg, work_dir=work_dir)
    return dict(version=version, task=cls_name, models=models, customs=customs)


def get_pipeline(deploy_cfg: mmengine.Config, model_cfg: mmengine.Config,
                 work_dir: str) -> Dict:
    """Get the inference information for pipeline.json.

    Args:
        deploy_cfg (mmengine.Config): Deploy config dict.
        model_cfg (mmengine.Config): The model config dict.
        work_dir (str): Work dir to save json files.

    Return:
        dict: Composed of input node name, output node name and the tasks.
    """
    preprocess = get_preprocess(deploy_cfg, model_cfg)
    infer_info = get_inference_info(deploy_cfg, model_cfg, work_dir=work_dir)
    postprocess = get_postprocess(deploy_cfg, model_cfg, work_dir)
    task = get_task_type(deploy_cfg)
    input_names = preprocess['input']
    output_names = postprocess['output']
    if task == Task.CLASSIFICATION or task == Task.SUPER_RESOLUTION:
        postprocess['input'] = infer_info['output']
    else:
        postprocess['input'] = preprocess['output'] + infer_info['output']

    return dict(
        pipeline=dict(
            input=input_names,
            output=output_names,
            tasks=[preprocess, infer_info, postprocess]))


def get_detail(deploy_cfg: mmengine.Config, model_cfg: mmengine.Config,
               pth: str) -> Dict:
    """Get the detail information for detail.json.

    Args:
        deploy_cfg (mmengine.Config): Deploy config dict.
        model_cfg (mmengine.Config): The model config dict.
        pth (str): The checkpoint weight of pytorch model.

    Return:
        dict: Composed of version, codebase, codebase_config, onnx_config,
            backend_config and calib_config.
    """
    version = get_mmdpeloy_version()
    codebase = get_task(deploy_cfg)
    codebase['pth'] = pth
    codebase['config'] = model_cfg.filename
    codebase_config = deploy_cfg.get('codebase_config', dict())
    ir_config = get_ir_config(deploy_cfg)
    backend_config = deploy_cfg.get('backend_config', dict())
    calib_config = deploy_cfg.get('calib_config', dict())
    return dict(
        version=version,
        codebase=codebase,
        codebase_config=codebase_config,
        onnx_config=ir_config,
        backend_config=backend_config,
        calib_config=calib_config)


def export2SDK(deploy_cfg: Union[str, mmengine.Config],
               model_cfg: Union[str,
                                mmengine.Config], work_dir: str, pth: str):
    """Export information to SDK. This function dump `deploy.json`,
    `pipeline.json` and `detail.json` to work dir.

    Args:
        deploy_cfg (str | mmengine.Config): Deploy config file or dict.
        model_cfg (str | mmengine.Config): Model config file or dict.
        work_dir (str): Work dir to save json files.
        pth (str): The path of the model checkpoint weights.
    """
    deploy_cfg, model_cfg = load_config(deploy_cfg, model_cfg)
    deploy_info = get_deploy(deploy_cfg, model_cfg, work_dir=work_dir)
    pipeline_info = get_pipeline(deploy_cfg, model_cfg, work_dir=work_dir)
    detail_info = get_detail(deploy_cfg, model_cfg, pth=pth)
    mmengine.dump(
        deploy_info,
        '{}/deploy.json'.format(work_dir),
        sort_keys=False,
        indent=4)
    mmengine.dump(
        pipeline_info,
        '{}/pipeline.json'.format(work_dir),
        sort_keys=False,
        indent=4)
    mmengine.dump(
        detail_info,
        '{}/detail.json'.format(work_dir),
        sort_keys=False,
        indent=4)<|MERGE_RESOLUTION|>--- conflicted
+++ resolved
@@ -141,13 +141,7 @@
 def get_preprocess(deploy_cfg: mmengine.Config, model_cfg: mmengine.Config):
     task_processor = build_task_processor(
         model_cfg=model_cfg, deploy_cfg=deploy_cfg, device='cpu')
-<<<<<<< HEAD
     pipeline = task_processor.get_preprocess()
-    type = 'Task'
-    module = 'Transform'
-    name = 'Preprocess'
-    input = ['img']
-    output = ['prep_output']
     meta_keys = [
         'filename', 'ori_filename', 'ori_shape', 'img_shape', 'pad_shape',
         'scale_factor', 'flip', 'flip_direction', 'img_norm_cfg', 'valid_ratio'
@@ -194,11 +188,6 @@
     assert transforms[0]['type'] == 'LoadImageFromFile', 'The first item type'\
         ' of pipeline should be LoadImageFromFile'
 
-=======
-    transforms = task_processor.get_preprocess()
-    assert transforms[0]['type'] == 'LoadImageFromFile', 'The first item'\
-        ' type of pipeline should be LoadImageFromFile'
->>>>>>> 633d74fb
     return dict(
         type='Task',
         module='Transform',
