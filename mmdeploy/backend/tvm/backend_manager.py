--- conflicted
+++ resolved
@@ -39,7 +39,6 @@
             device=device)
 
     @classmethod
-<<<<<<< HEAD
     def is_available(cls, with_custom_ops: bool = False) -> bool:
         """Check whether backend is installed.
 
@@ -65,7 +64,8 @@
                 return pkg_resources.get_distribution('tvm').version
             except Exception:
                 return 'None'
-=======
+
+    @classmethod
     def to_backend(cls,
                    ir_files: Sequence[str],
                    work_dir: str,
@@ -135,5 +135,4 @@
 
             tvm_files += [lib_path, code_path]
 
-        return tvm_files
->>>>>>> 5285caf3
+        return tvm_files