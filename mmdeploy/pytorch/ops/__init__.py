# Copyright (c) OpenMMLab. All rights reserved.
from .adaptive_avg_pool import (adaptive_avg_pool1d__default,
                                adaptive_avg_pool2d__default,
                                adaptive_avg_pool2d__ncnn,
                                adaptive_avg_pool3d__default)
from .gelu import gelu__ncnn
from .grid_sampler import grid_sampler__default
from .hardsigmoid import hardsigmoid__default
from .instance_norm import instance_norm__tensorrt
from .layer_norm import layer_norm__ncnn
from .lstm import generic_rnn__ncnn
from .squeeze import squeeze__default

__all__ = [
    'adaptive_avg_pool1d__default', 'adaptive_avg_pool2d__default',
    'adaptive_avg_pool3d__default', 'grid_sampler__default',
    'hardsigmoid__default', 'instance_norm__tensorrt', 'generic_rnn__ncnn',
<<<<<<< HEAD
    'squeeze__default', 'adaptive_avg_pool2d__ncnn'
=======
    'squeeze__default', 'gelu__ncnn', 'layer_norm__ncnn'
>>>>>>> 2c2d1e5a
]<|MERGE_RESOLUTION|>--- conflicted
+++ resolved
@@ -15,9 +15,6 @@
     'adaptive_avg_pool1d__default', 'adaptive_avg_pool2d__default',
     'adaptive_avg_pool3d__default', 'grid_sampler__default',
     'hardsigmoid__default', 'instance_norm__tensorrt', 'generic_rnn__ncnn',
-<<<<<<< HEAD
-    'squeeze__default', 'adaptive_avg_pool2d__ncnn'
-=======
-    'squeeze__default', 'gelu__ncnn', 'layer_norm__ncnn'
->>>>>>> 2c2d1e5a
+    'squeeze__default', 'adaptive_avg_pool2d__ncnn', 'gelu__ncnn',
+    'layer_norm__ncnn'
 ]