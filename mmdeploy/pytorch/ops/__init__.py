# Copyright (c) OpenMMLab. All rights reserved.
from .adaptive_avg_pool import (adaptive_avg_pool1d__default,
                                adaptive_avg_pool2d__default,
                                adaptive_avg_pool2d__ncnn,
                                adaptive_avg_pool3d__default)
from .gelu import gelu__ncnn
from .grid_sampler import grid_sampler__default
from .hardsigmoid import hardsigmoid__default
from .instance_norm import instance_norm__tensorrt
from .layer_norm import layer_norm__ncnn
from .linear import linear__ncnn
from .lstm import generic_rnn__ncnn
<<<<<<< HEAD
=======
from .pad import _prepare_onnx_paddings__tensorrt
>>>>>>> 4d8ea40f
from .roll import roll_default
from .squeeze import squeeze__default

__all__ = [
    'adaptive_avg_pool1d__default', 'adaptive_avg_pool2d__default',
    'adaptive_avg_pool3d__default', 'grid_sampler__default',
    'hardsigmoid__default', 'instance_norm__tensorrt', 'generic_rnn__ncnn',
    'squeeze__default', 'adaptive_avg_pool2d__ncnn', 'gelu__ncnn',
<<<<<<< HEAD
    'layer_norm__ncnn', 'linear__ncnn', 'roll_default'
=======
    'layer_norm__ncnn', 'linear__ncnn', '_prepare_onnx_paddings__tensorrt',
    'roll_default'
>>>>>>> 4d8ea40f
]<|MERGE_RESOLUTION|>--- conflicted
+++ resolved
@@ -10,10 +10,7 @@
 from .layer_norm import layer_norm__ncnn
 from .linear import linear__ncnn
 from .lstm import generic_rnn__ncnn
-<<<<<<< HEAD
-=======
 from .pad import _prepare_onnx_paddings__tensorrt
->>>>>>> 4d8ea40f
 from .roll import roll_default
 from .squeeze import squeeze__default
 
@@ -22,10 +19,6 @@
     'adaptive_avg_pool3d__default', 'grid_sampler__default',
     'hardsigmoid__default', 'instance_norm__tensorrt', 'generic_rnn__ncnn',
     'squeeze__default', 'adaptive_avg_pool2d__ncnn', 'gelu__ncnn',
-<<<<<<< HEAD
-    'layer_norm__ncnn', 'linear__ncnn', 'roll_default'
-=======
     'layer_norm__ncnn', 'linear__ncnn', '_prepare_onnx_paddings__tensorrt',
     'roll_default'
->>>>>>> 4d8ea40f
 ]