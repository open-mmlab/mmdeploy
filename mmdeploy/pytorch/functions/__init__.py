# Copyright (c) OpenMMLab. All rights reserved.
from .adaptive_pool import (adaptive_avg_pool2d__default,
                            adaptive_avg_pool2d__ncnn)
from .atan2 import atan2__default
from .chunk import chunk__ncnn, chunk__torchscript
from .expand import expand__ncnn
from .getattribute import tensor__getattribute__ncnn
from .group_norm import group_norm__ncnn
from .interpolate import interpolate__ncnn, interpolate__tensorrt
from .linear import linear__ncnn
from .masked_fill import masked_fill__onnxruntime
from .normalize import normalize__ncnn
from .repeat import tensor__repeat__tensorrt
from .size import tensor__size__ncnn
from .tensor_getitem import tensor__getitem__ascend
from .tensor_setitem import tensor__setitem__default
from .topk import topk__dynamic, topk__tensorrt
from .triu import triu__default

__all__ = [
    'tensor__getattribute__ncnn', 'group_norm__ncnn', 'interpolate__ncnn',
    'interpolate__tensorrt', 'linear__ncnn', 'tensor__repeat__tensorrt',
    'tensor__size__ncnn', 'topk__dynamic', 'topk__tensorrt', 'chunk__ncnn',
    'triu__default', 'atan2__default', 'normalize__ncnn', 'expand__ncnn',
    'chunk__torchscript', 'masked_fill__onnxruntime',
<<<<<<< HEAD
    'tensor__setitem__default', 'tensor__getitem__ascend'
=======
    'tensor__setitem__default', 'adaptive_avg_pool2d__default',
    'adaptive_avg_pool2d__ncnn'
>>>>>>> c04dcd2c
]<|MERGE_RESOLUTION|>--- conflicted
+++ resolved
@@ -23,10 +23,6 @@
     'tensor__size__ncnn', 'topk__dynamic', 'topk__tensorrt', 'chunk__ncnn',
     'triu__default', 'atan2__default', 'normalize__ncnn', 'expand__ncnn',
     'chunk__torchscript', 'masked_fill__onnxruntime',
-<<<<<<< HEAD
-    'tensor__setitem__default', 'tensor__getitem__ascend'
-=======
-    'tensor__setitem__default', 'adaptive_avg_pool2d__default',
-    'adaptive_avg_pool2d__ncnn'
->>>>>>> c04dcd2c
+    'tensor__setitem__default', 'tensor__getitem__ascend',
+    'adaptive_avg_pool2d__default', 'adaptive_avg_pool2d__ncnn'
 ]