--- conflicted
+++ resolved
@@ -14,9 +14,5 @@
     'tensor__getattribute__ncnn', 'group_norm__ncnn', 'interpolate__ncnn',
     'interpolate__tensorrt', 'linear__ncnn', 'tensor__repeat__tensorrt',
     'tensor__size__ncnn', 'topk__dynamic', 'topk__tensorrt', 'chunk__ncnn',
-<<<<<<< HEAD
-    'atan2__default'
-=======
-    'triu'
->>>>>>> 9eee75b9
+    'triu', 'atan2__default'
 ]