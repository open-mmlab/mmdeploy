--- conflicted
+++ resolved
@@ -24,11 +24,7 @@
     'tensor__size__ncnn', 'topk__dynamic', 'topk__tensorrt', 'chunk__ncnn',
     'triu__default', 'atan2__default', 'normalize__ncnn', 'expand__ncnn',
     'chunk__torchscript', 'masked_fill__onnxruntime',
-<<<<<<< HEAD
     'tensor__setitem__default', 'tensor__getitem__ascend',
-    'adaptive_avg_pool2d__default', 'adaptive_avg_pool2d__ncnn'
-=======
-    'tensor__setitem__default', 'adaptive_avg_pool2d__default',
-    'adaptive_avg_pool2d__ncnn', 'multi_head_attention_forward'
->>>>>>> 47d4e6f7
+    'adaptive_avg_pool2d__default', 'adaptive_avg_pool2d__ncnn',
+    'multi_head_attention_forward'
 ]