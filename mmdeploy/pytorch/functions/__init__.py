--- conflicted
+++ resolved
@@ -10,11 +10,8 @@
 from .normalize import normalize__ncnn
 from .repeat import tensor__repeat__tensorrt
 from .size import tensor__size__ncnn
-<<<<<<< HEAD
 from .tensor_getitem import tensor__getitem__ascend
-=======
 from .tensor_setitem import tensor__setitem__default
->>>>>>> f957284d
 from .topk import topk__dynamic, topk__tensorrt
 from .triu import triu__default
 
@@ -22,12 +19,7 @@
     'tensor__getattribute__ncnn', 'group_norm__ncnn', 'interpolate__ncnn',
     'interpolate__tensorrt', 'linear__ncnn', 'tensor__repeat__tensorrt',
     'tensor__size__ncnn', 'topk__dynamic', 'topk__tensorrt', 'chunk__ncnn',
-<<<<<<< HEAD
-    'triu', 'atan2__default', 'normalize__ncnn', 'expand__ncnn',
-    'chunk__torchscript', 'tensor__getitem__ascend'
-=======
     'triu__default', 'atan2__default', 'normalize__ncnn', 'expand__ncnn',
     'chunk__torchscript', 'masked_fill__onnxruntime',
-    'tensor__setitem__default'
->>>>>>> f957284d
+    'tensor__setitem__default', 'tensor__getitem__ascend'
 ]