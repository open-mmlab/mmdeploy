--- conflicted
+++ resolved
@@ -11,11 +11,7 @@
 
     Do not expand on batch dim for tensor with ndim >= 3
     """
-<<<<<<< HEAD
-    ctx = FunctionContextContextCaller.get_instance('torch.Tensor.expand')
-=======
     ctx = FUNCTION_REWRITER.get_context()
->>>>>>> 133fce54
     if self.ndim < 3 or sizes[0] not in [1, -1]:
         return ctx.origin_func(*sizes)
     return self