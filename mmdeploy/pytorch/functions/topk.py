# Copyright (c) OpenMMLab. All rights reserved.
from typing import Optional

import torch

from mmdeploy.core import FUNCTION_REWRITER, FunctionContextContextCaller
from mmdeploy.utils import get_root_logger


@FUNCTION_REWRITER.register_rewriter(func_name='torch.topk', backend='default')
@FUNCTION_REWRITER.register_rewriter(
    func_name='torch.Tensor.topk', backend='default')
def topk__dynamic(input: torch.Tensor,
                  k: int,
                  dim: Optional[int] = None,
                  largest: bool = True,
                  sorted: bool = True):
    """Rewrite `topk` for default backend.

    Cast k to tensor and makesure k is smaller than input.shape[dim].
    """
<<<<<<< HEAD
    ctx = FunctionContextContextCaller.get_instance('torch.topk')
=======
    ctx = FUNCTION_REWRITER.get_context()

>>>>>>> 133fce54
    if dim is None:
        dim = int(input.ndim - 1)
    size = input.shape[dim]
    if not isinstance(k, torch.Tensor):
        k = torch.tensor(k, device=input.device, dtype=torch.long)
    # Always keep topk op for dynamic input
    if isinstance(size, torch.Tensor):
        size = size.to(input.device)
    k = torch.where(k < size, k, size)
    return ctx.origin_func(input, k, dim=dim, largest=largest, sorted=sorted)


@FUNCTION_REWRITER.register_rewriter(
    func_name='torch.topk', backend='tensorrt')
@FUNCTION_REWRITER.register_rewriter(
    func_name='torch.Tensor.topk', backend='tensorrt')
def topk__tensorrt(input: torch.Tensor,
                   k: int,
                   dim: Optional[int] = None,
                   largest: bool = True,
                   sorted: bool = True):
    """Rewrite `topk` for TensorRT backend.

    TensorRT does not support topk with dynamic k. This function cast k to
    constant integer.
    """
    ctx = FUNCTION_REWRITER.get_context()
    # https://docs.nvidia.com/deeplearning/tensorrt/developer-guide/index.html#topKsetup
    from mmdeploy.utils.constants import TENSORRT_MAX_TOPK

    if dim is None:
        dim = int(input.ndim - 1)
    size = input.shape[dim]
    if k > size:
        k = size
    if not isinstance(k, int):
        k = int(k)
    if k > TENSORRT_MAX_TOPK:
        logger = get_root_logger()
        logger.warning(
            f'Maximum K of TopK in TensorRT is {TENSORRT_MAX_TOPK}, '
            f'but given {k}. Note that k will be set '
            f'to {TENSORRT_MAX_TOPK}.')
        k = TENSORRT_MAX_TOPK

    return ctx.origin_func(input, k, dim=dim, largest=largest, sorted=sorted)<|MERGE_RESOLUTION|>--- conflicted
+++ resolved
@@ -19,12 +19,8 @@
 
     Cast k to tensor and makesure k is smaller than input.shape[dim].
     """
-<<<<<<< HEAD
-    ctx = FunctionContextContextCaller.get_instance('torch.topk')
-=======
     ctx = FUNCTION_REWRITER.get_context()
 
->>>>>>> 133fce54
     if dim is None:
         dim = int(input.ndim - 1)
     size = input.shape[dim]
