--- conflicted
+++ resolved
@@ -11,11 +11,7 @@
 @FUNCTION_REWRITER.register_rewriter(func_name='torch.Tensor.__setitem__')
 def tensor__setitem__default(self, key, value):
     """Rewrite `setitem` to ease the index put."""
-<<<<<<< HEAD
-    ctx = FunctionContextContextCaller.get_instance('torch.Tensor.__setitem__')
-=======
     ctx = FUNCTION_REWRITER.get_context()
->>>>>>> 133fce54
 
     # only support torch>=1.9.0
     if parse(torch.__version__) < parse('1.9.0'):
