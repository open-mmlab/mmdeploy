--- conflicted
+++ resolved
@@ -5,13 +5,8 @@
 
 
 @FUNCTION_REWRITER.register_rewriter(func_name='torch.triu')
-<<<<<<< HEAD
 @FUNCTION_REWRITER.register_rewriter(func_name='torch.Tensor.triu')
-def triu__default(ctx,
-                  input: torch.Tensor,
-=======
 def triu__default(input: torch.Tensor,
->>>>>>> 0b6b9ee6
                   diagonal: int = 0,
                   *args,
                   **kwargs) -> torch.Tensor:
