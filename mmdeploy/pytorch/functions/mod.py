--- conflicted
+++ resolved
@@ -15,13 +15,7 @@
                                                     torch.NumberType], *args,
                   **kwargs) -> torch.Tensor:
     """Rewrite `mod` when exporting model to ONNX for TensorRT backend."""
-<<<<<<< HEAD
-
-    ctx = FunctionContextContextCaller.get_instance('torch.Tensor.__mod__')
-
-=======
     ctx = FUNCTION_REWRITER.get_context()
->>>>>>> 133fce54
     if version.parse(torch.__version__) > version.parse('1.10.0'):
         return input - (input // other) * other
     return ctx.origin_func(input, other, *args, **kwargs)