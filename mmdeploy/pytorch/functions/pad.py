--- conflicted
+++ resolved
@@ -26,13 +26,7 @@
             ..., dim_m_begin, dim_m_end,
             where m is in range [0, n].
     """
-<<<<<<< HEAD
-    ctx = FunctionContextContextCaller.get_instance(
-        'torch.onnx.symbolic_opset11._prepare_onnx_paddings')
-
-=======
     ctx = FUNCTION_REWRITER.get_context()
->>>>>>> 133fce54
     torch_version = version_parse(torch.__version__)
     if torch_version.major == 1 and torch_version.minor < 10:
         return ctx.origin_func(g, input, pad)
