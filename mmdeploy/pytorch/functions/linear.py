--- conflicted
+++ resolved
@@ -40,14 +40,7 @@
     add extra reshape and transpose to support linear operation of different
     input shape.
     """
-<<<<<<< HEAD
-
-    ctx = FunctionContextContextCaller.get_instance(
-        'torch.nn.functional.linear')
-
-=======
     ctx = FUNCTION_REWRITER.get_context()
->>>>>>> 133fce54
     origin_func = ctx.origin_func
     dim = input.dim()
 
