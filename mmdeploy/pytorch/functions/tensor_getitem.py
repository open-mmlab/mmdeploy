# Copyright (c) OpenMMLab. All rights reserved.
from typing import Iterable

import torch

from mmdeploy.core import FUNCTION_REWRITER, FunctionContextContextCaller


@FUNCTION_REWRITER.register_rewriter(
    func_name='torch.Tensor.__getitem__', backend='ascend')
def tensor__getitem__ascend(self, key) -> torch.Tensor:
    """Rewrite `getitem` for ascend backend.

    Ascend does not support negative select
    """
<<<<<<< HEAD
    ctx = FunctionContextContextCaller.get_instance('torch.Tensor.__getitem__')

=======
    ctx = FUNCTION_REWRITER.get_context()
>>>>>>> 133fce54
    if not isinstance(key, (tuple, list)):
        if isinstance(key, int) and key < 0:
            key = self.dim() + key
        return ctx.origin_func(self, key)

    def _num_slice_types(slices):
        num_slice = 0
        for s in slices:
            if isinstance(s, slice) or isinstance(s, int) or isinstance(
                    s, Iterable):
                num_slice += 1
        return num_slice

    shape = self.shape
    new_key = list(key)
    num_ellipsis = len(shape) - _num_slice_types(new_key)
    dim_count = 0
    for i, k in enumerate(new_key):
        if isinstance(k, int):
            if k < 0:
                new_key[i] = shape[dim_count] + k
        if k == Ellipsis:
            dim_count = dim_count + num_ellipsis
        elif k is not None:
            dim_count += 1
    return ctx.origin_func(self, new_key)<|MERGE_RESOLUTION|>--- conflicted
+++ resolved
@@ -13,12 +13,7 @@
 
     Ascend does not support negative select
     """
-<<<<<<< HEAD
-    ctx = FunctionContextContextCaller.get_instance('torch.Tensor.__getitem__')
-
-=======
     ctx = FUNCTION_REWRITER.get_context()
->>>>>>> 133fce54
     if not isinstance(key, (tuple, list)):
         if isinstance(key, int) and key < 0:
             key = self.dim() + key
