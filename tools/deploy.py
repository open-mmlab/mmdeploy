--- conflicted
+++ resolved
@@ -291,11 +291,7 @@
             dlc_path = get_output_model_file(onnx_path, args.work_dir)
             onnx_name = osp.splitext(osp.split(onnx_path)[1])[0]
             snpe_api.from_onnx(onnx_path, osp.join(args.work_dir, onnx_name))
-<<<<<<< HEAD
             backend_files = [dlc_path]
-=======
-            backend_files += dlc_path
->>>>>>> 5666c88b
 
     elif backend == Backend.OPENVINO:
         from mmdeploy.apis.openvino import \
