# Copyright (c) OpenMMLab. All rights reserved.
import argparse
import logging
import os
import os.path as osp
from functools import partial

import mmcv
import torch.multiprocessing as mp
from torch.multiprocessing import Process, set_start_method

from mmdeploy.apis import (create_calib_input_data, extract_model,
                           get_predefined_partition_cfg, torch2onnx,
                           torch2torchscript, visualize_model)
from mmdeploy.apis.core import PIPELINE_MANAGER
from mmdeploy.backend.sdk.export_info import export2SDK
from mmdeploy.utils import (IR, Backend, get_backend, get_calib_filename,
                            get_ir_config, get_model_inputs,
                            get_partition_config, get_root_logger, load_config,
                            target_wrapper)


def parse_args():
    parser = argparse.ArgumentParser(description='Export model to backends.')
    parser.add_argument('deploy_cfg', help='deploy config path')
    parser.add_argument('model_cfg', help='model config path')
    parser.add_argument('checkpoint', help='model checkpoint path')
    parser.add_argument('img', help='image used to convert model model')
    parser.add_argument(
        '--test-img', default=None, help='image used to test model')
    parser.add_argument(
        '--work-dir',
        default=os.getcwd(),
        help='the dir to save logs and models')
    parser.add_argument(
        '--calib-dataset-cfg',
        help='dataset config path used to calibrate in int8 mode. If not \
            specified, it will use "val" dataset in model config instead.',
        default=None)
    parser.add_argument(
        '--device', help='device used for conversion', default='cpu')
    parser.add_argument(
        '--log-level',
        help='set log level',
        default='INFO',
        choices=list(logging._nameToLevel.keys()))
    parser.add_argument(
        '--show', action='store_true', help='Show detection outputs')
    parser.add_argument(
        '--dump-info', action='store_true', help='Output information for SDK')
    parser.add_argument(
        '--quant-image-dir',
        default=None,
        help='Image directory for quantize model.')
    parser.add_argument(
        '--quant', action='store_true', help='Quantize model to low bit.')
    parser.add_argument(
        '--uri',
        default='192.168.1.1:60000',
        help='Remote ipv4:port or ipv6:port for inference on edge device.')
    args = parser.parse_args()
    return args


def create_process(name, target, args, kwargs, ret_value=None):
    logger = get_root_logger()
    logger.info(f'{name} start.')
    log_level = logger.level

    wrap_func = partial(target_wrapper, target, log_level, ret_value)

    process = Process(target=wrap_func, args=args, kwargs=kwargs)
    process.start()
    process.join()

    if ret_value is not None:
        if ret_value.value != 0:
            logger.error(f'{name} failed.')
            exit(1)
        else:
            logger.info(f'{name} success.')


def torch2ir(ir_type: IR):
    """Return the conversion function from torch to the intermediate
    representation.

    Args:
        ir_type (IR): The type of the intermediate representation.
    """
    if ir_type == IR.ONNX:
        return torch2onnx
    elif ir_type == IR.TORCHSCRIPT:
        return torch2torchscript
    else:
        raise KeyError(f'Unexpected IR type {ir_type}')


def main():
    args = parse_args()
    set_start_method('spawn', force=True)
    logger = get_root_logger()
    log_level = logging.getLevelName(args.log_level)
    logger.setLevel(log_level)

    pipeline_funcs = [
        torch2onnx, torch2torchscript, extract_model, create_calib_input_data
    ]
    PIPELINE_MANAGER.enable_multiprocess(True, pipeline_funcs)
    PIPELINE_MANAGER.set_log_level(log_level, pipeline_funcs)

    deploy_cfg_path = args.deploy_cfg
    model_cfg_path = args.model_cfg
    checkpoint_path = args.checkpoint
    quant = args.quant
    quant_image_dir = args.quant_image_dir

    # load deploy_cfg
    deploy_cfg, model_cfg = load_config(deploy_cfg_path, model_cfg_path)

    # create work_dir if not
    mmcv.mkdir_or_exist(osp.abspath(args.work_dir))

    if args.dump_info:
        export2SDK(
            deploy_cfg,
            model_cfg,
            args.work_dir,
            pth=checkpoint_path,
            device=args.device)

    ret_value = mp.Value('d', 0, lock=False)

    # convert to IR
    ir_config = get_ir_config(deploy_cfg)
    ir_save_file = ir_config['save_file']
    ir_type = IR.get(ir_config['type'])
    torch2ir(ir_type)(
        args.img,
        args.work_dir,
        ir_save_file,
        deploy_cfg_path,
        model_cfg_path,
        checkpoint_path,
        device=args.device)

    # convert backend
    ir_files = [osp.join(args.work_dir, ir_save_file)]

    # partition model
    partition_cfgs = get_partition_config(deploy_cfg)

    if partition_cfgs is not None:

        if 'partition_cfg' in partition_cfgs:
            partition_cfgs = partition_cfgs.get('partition_cfg', None)
        else:
            assert 'type' in partition_cfgs
            partition_cfgs = get_predefined_partition_cfg(
                deploy_cfg, partition_cfgs['type'])

        origin_ir_file = ir_files[0]
        ir_files = []
        for partition_cfg in partition_cfgs:
            save_file = partition_cfg['save_file']
            save_path = osp.join(args.work_dir, save_file)
            start = partition_cfg['start']
            end = partition_cfg['end']
            dynamic_axes = partition_cfg.get('dynamic_axes', None)

            extract_model(
                origin_ir_file,
                start,
                end,
                dynamic_axes=dynamic_axes,
                save_file=save_path)

            ir_files.append(save_path)

    # calib data
    calib_filename = get_calib_filename(deploy_cfg)
    if calib_filename is not None:
        calib_path = osp.join(args.work_dir, calib_filename)
        create_calib_input_data(
            calib_path,
            deploy_cfg_path,
            model_cfg_path,
            checkpoint_path,
            dataset_cfg=args.calib_dataset_cfg,
            dataset_type='val',
            device=args.device)

    backend_files = ir_files
    # convert backend
    backend = get_backend(deploy_cfg)
    if backend == Backend.TENSORRT:
        model_params = get_model_inputs(deploy_cfg)
        assert len(model_params) == len(ir_files)

        from mmdeploy.apis.tensorrt import is_available as trt_is_available
        assert trt_is_available(
        ), 'TensorRT is not available,' \
            + ' please install TensorRT and build TensorRT custom ops first.'

        from mmdeploy.apis.tensorrt import onnx2tensorrt
        PIPELINE_MANAGER.enable_multiprocess(True, [onnx2tensorrt])
        PIPELINE_MANAGER.set_log_level(log_level, [onnx2tensorrt])

        backend_files = []
        for model_id, model_param, onnx_path in zip(
                range(len(ir_files)), model_params, ir_files):
            onnx_name = osp.splitext(osp.split(onnx_path)[1])[0]
            save_file = model_param.get('save_file', onnx_name + '.engine')

            partition_type = 'end2end' if partition_cfgs is None \
                else onnx_name
            onnx2tensorrt(
                args.work_dir,
                save_file,
                model_id,
                deploy_cfg_path,
                onnx_path,
                device=args.device,
                partition_type=partition_type)

            backend_files.append(osp.join(args.work_dir, save_file))

    elif backend == Backend.NCNN:
        from mmdeploy.apis.ncnn import is_available as is_available_ncnn

        if not is_available_ncnn():
            logger.error('ncnn support is not available, please make sure \
                1) `mmdeploy_onnx2ncnn` existed in `PATH` \
                2) python import ncnn success')
            exit(1)

        import mmdeploy.apis.ncnn as ncnn_api
        from mmdeploy.apis.ncnn import get_output_model_file

        PIPELINE_MANAGER.set_log_level(log_level, [ncnn_api.from_onnx])

        backend_files = []
        for onnx_path in ir_files:
            model_param_path, model_bin_path = get_output_model_file(
                onnx_path, args.work_dir)
            onnx_name = osp.splitext(osp.split(onnx_path)[1])[0]
            ncnn_api.from_onnx(onnx_path, osp.join(args.work_dir, onnx_name))

            if quant:
                from onnx2ncnn_quant_table import get_table

                from mmdeploy.apis.ncnn import get_quant_model_file, ncnn2int8

                deploy_cfg, model_cfg = load_config(deploy_cfg_path,
                                                    model_cfg_path)
                quant_onnx, quant_table, quant_param, quant_bin = get_quant_model_file(  # noqa: E501
                    onnx_path, args.work_dir)

                create_process(
                    'ncnn quant table',
                    target=get_table,
                    args=(onnx_path, deploy_cfg, model_cfg, quant_onnx,
                          quant_table, quant_image_dir, args.device),
                    kwargs=dict(),
                    ret_value=ret_value)

                create_process(
                    'ncnn_int8',
                    target=ncnn2int8,
                    args=(model_param_path, model_bin_path, quant_table,
                          quant_param, quant_bin),
                    kwargs=dict(),
                    ret_value=ret_value)
                backend_files += [quant_param, quant_bin]
            else:
                backend_files += [model_param_path, model_bin_path]

    elif backend == Backend.SNPE:
        from mmdeploy.apis.snpe import is_available as is_available

        if not is_available():
            logger.error('snpe support is not available, please check \
                1) `snpe-onnx-to-dlc` existed in `PATH` 2) snpe only support \
                    ubuntu18.04')
            exit(1)

        import mmdeploy.apis.snpe as snpe_api
        from mmdeploy.apis.snpe import get_env_key, get_output_model_file

        if get_env_key() not in os.environ:
            os.environ[get_env_key()] = args.uri

        PIPELINE_MANAGER.set_log_level(log_level, [snpe_api.from_onnx])

        backend_files = []
        for onnx_path in ir_files:
            dlc_path = get_output_model_file(onnx_path, args.work_dir)
            onnx_name = osp.splitext(osp.split(onnx_path)[1])[0]
            snpe_api.from_onnx(onnx_path, osp.join(args.work_dir, onnx_name))
            backend_files = [dlc_path]

    elif backend == Backend.OPENVINO:
        from mmdeploy.apis.openvino import \
            is_available as is_available_openvino
        assert is_available_openvino(), \
            'OpenVINO is not available, please install OpenVINO first.'

        import mmdeploy.apis.openvino as openvino_api
        from mmdeploy.apis.openvino import (get_input_info_from_cfg,
                                            get_mo_options_from_cfg,
                                            get_output_model_file)

        PIPELINE_MANAGER.set_log_level(log_level, [openvino_api.from_onnx])

        openvino_files = []
        for onnx_path in ir_files:
            model_xml_path = get_output_model_file(onnx_path, args.work_dir)
            input_info = get_input_info_from_cfg(deploy_cfg)
            output_names = get_ir_config(deploy_cfg).output_names
            mo_options = get_mo_options_from_cfg(deploy_cfg)
            openvino_api.from_onnx(onnx_path, args.work_dir, input_info,
                                   output_names, mo_options)
            openvino_files.append(model_xml_path)
        backend_files = openvino_files

    elif backend == Backend.PPLNN:
        from mmdeploy.apis.pplnn import is_available as is_available_pplnn
        assert is_available_pplnn(), \
            'PPLNN is not available, please install PPLNN first.'

        from mmdeploy.apis.pplnn import from_onnx

        pplnn_pipeline_funcs = [from_onnx]
        PIPELINE_MANAGER.set_log_level(log_level, pplnn_pipeline_funcs)

        pplnn_files = []
        for onnx_path in ir_files:
            algo_file = onnx_path.replace('.onnx', '.json')
            model_inputs = get_model_inputs(deploy_cfg)
            assert 'opt_shape' in model_inputs, 'Expect opt_shape ' \
                'in deploy config for PPLNN'
            # PPLNN accepts only 1 input shape for optimization,
            # may get changed in the future
            input_shapes = [model_inputs.opt_shape]
            algo_prefix = osp.splitext(algo_file)[0]
            from_onnx(
                onnx_path,
                algo_prefix,
                device=args.device,
                input_shapes=input_shapes)
            pplnn_files += [onnx_path, algo_file]
        backend_files = pplnn_files

<<<<<<< HEAD
    elif backend == Backend.RKNN:
        from mmdeploy.apis.rknn import is_available as rknn_is_available
        assert rknn_is_available(
        ), 'RKNN is not available, please install RKNN first.'

        from mmdeploy.apis.rknn import onnx2rknn
        PIPELINE_MANAGER.enable_multiprocess(True, [onnx2rknn])
        PIPELINE_MANAGER.set_log_level(logging.INFO, [onnx2rknn])

        backend_files = []
        for model_id, onnx_path in zip(range(len(ir_files)), ir_files):
            pre_fix_name = osp.splitext(osp.split(onnx_path)[1])[0]
            output_path = osp.join(args.work_dir, pre_fix_name + '.rknn')
            import tempfile
            dataset_file = tempfile.NamedTemporaryFile(suffix='.txt').name
            with open(dataset_file, 'w') as f:
                f.writelines([osp.abspath(args.img)])
            onnx2rknn(
                onnx_path,
                output_path,
                deploy_cfg_path,
                dataset_file=dataset_file)

            backend_files.append(output_path)
=======
    elif backend == Backend.ASCEND:
        from mmdeploy.apis.ascend import from_onnx

        ascend_pipeline_funcs = [from_onnx]
        PIPELINE_MANAGER.set_log_level(log_level, ascend_pipeline_funcs)

        model_inputs = get_model_inputs(deploy_cfg)

        om_files = []
        for model_id, onnx_path in enumerate(ir_files):
            om_path = osp.splitext(onnx_path)[0] + '.om'
            from_onnx(onnx_path, args.work_dir, model_inputs[model_id])
            om_files.append(om_path)
        backend_files = om_files

        if args.dump_info:
            from mmdeploy.backend.ascend import update_sdk_pipeline
            update_sdk_pipeline(args.work_dir)

    elif backend == Backend.COREML:
        from mmdeploy.apis.coreml import from_torchscript, get_model_suffix
        coreml_pipeline_funcs = [from_torchscript]
        PIPELINE_MANAGER.set_log_level(log_level, coreml_pipeline_funcs)
        model_inputs = get_model_inputs(deploy_cfg)
        coreml_files = []
        for model_id, torchscript_path in enumerate(ir_files):
            torchscript_name = osp.splitext(osp.split(torchscript_path)[1])[0]
            output_file_prefix = osp.join(args.work_dir, torchscript_name)
            convert_to = deploy_cfg.backend_config.convert_to
            from_torchscript(torchscript_path, output_file_prefix,
                             ir_config.input_names, ir_config.output_names,
                             model_inputs[model_id].input_shapes, convert_to)
            suffix = get_model_suffix(convert_to)
            coreml_files.append(output_file_prefix + suffix)
        backend_files = coreml_files
>>>>>>> 6b01a2e6

    if args.test_img is None:
        args.test_img = args.img

    headless = False
    # check headless or not for all platforms.
    try:
        import tkinter
        tkinter.Tk()
    except Exception:
        headless = True

    # for headless installation.
    if not headless:
        extra = dict(
            backend=backend,
            output_file=osp.join(args.work_dir, f'output_{backend.value}.jpg'),
            show_result=args.show)
        if backend == Backend.SNPE:
            extra['uri'] = args.uri

        create_process(
            f'visualize {backend.value} model',
            target=visualize_model,
            args=(model_cfg_path, deploy_cfg_path, backend_files,
                  args.test_img, args.device),
            kwargs=extra,
            ret_value=ret_value)

        # visualize pytorch model
        create_process(
            'visualize pytorch model',
            target=visualize_model,
            args=(model_cfg_path, deploy_cfg_path, [checkpoint_path],
                  args.test_img, args.device),
            kwargs=dict(
                backend=Backend.PYTORCH,
                output_file=osp.join(args.work_dir, 'output_pytorch.jpg'),
                show_result=args.show),
            ret_value=ret_value)
    else:
        logger.warning(
            '\"visualize_model\" has been skipped may be because it\'s \
            running on a headless device.')
    logger.info('All process success.')


if __name__ == '__main__':
    main()<|MERGE_RESOLUTION|>--- conflicted
+++ resolved
@@ -351,7 +351,6 @@
             pplnn_files += [onnx_path, algo_file]
         backend_files = pplnn_files
 
-<<<<<<< HEAD
     elif backend == Backend.RKNN:
         from mmdeploy.apis.rknn import is_available as rknn_is_available
         assert rknn_is_available(
@@ -376,7 +375,6 @@
                 dataset_file=dataset_file)
 
             backend_files.append(output_path)
-=======
     elif backend == Backend.ASCEND:
         from mmdeploy.apis.ascend import from_onnx
 
@@ -412,7 +410,6 @@
             suffix = get_model_suffix(convert_to)
             coreml_files.append(output_file_prefix + suffix)
         backend_files = coreml_files
->>>>>>> 6b01a2e6
 
     if args.test_img is None:
         args.test_img = args.img
