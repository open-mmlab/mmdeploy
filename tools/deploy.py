--- conflicted
+++ resolved
@@ -285,12 +285,6 @@
         if get_env_key() not in os.environ:
             os.environ[get_env_key()] = args.uri
 
-<<<<<<< HEAD
-        if get_env_key() not in os.environ:
-            os.environ[get_env_key()] = args.uri
-
-=======
->>>>>>> 2bb69089
         PIPELINE_MANAGER.set_log_level(log_level, [snpe_api.from_onnx])
 
         backend_files = []
