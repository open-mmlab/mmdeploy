# Copyright (c) OpenMMLab. All rights reserved.
import argparse
import logging
import os.path as osp
from functools import partial

import mmcv
import torch.multiprocessing as mp
from torch.multiprocessing import Process, set_start_method

from mmdeploy.apis import (create_calib_table, extract_model,
                           get_predefined_partition_cfg, torch2onnx,
                           torch2torchscript, visualize_model)
from mmdeploy.apis.core import PIPELINE_MANAGER
from mmdeploy.utils import (IR, Backend, get_backend, get_calib_filename,
                            get_ir_config, get_model_inputs,
                            get_partition_config, get_root_logger, load_config,
                            target_wrapper)
from mmdeploy.utils.export_info import dump_info


def parse_args():
    parser = argparse.ArgumentParser(description='Export model to backends.')
    parser.add_argument('deploy_cfg', help='deploy config path')
    parser.add_argument('model_cfg', help='model config path')
    parser.add_argument('checkpoint', help='model checkpoint path')
    parser.add_argument('img', help='image used to convert model model')
    parser.add_argument(
        '--test-img', default=None, help='image used to test model')
    parser.add_argument('--work-dir', help='the dir to save logs and models')
    parser.add_argument(
        '--calib-dataset-cfg',
        help='dataset config path used to calibrate in int8 mode. If not \
            specified,it will use "val" dataset in model config instead.',
        default=None)
    parser.add_argument(
        '--device', help='device used for conversion', default='cpu')
    parser.add_argument(
        '--log-level',
        help='set log level',
        default='INFO',
        choices=list(logging._nameToLevel.keys()))
    parser.add_argument(
        '--show', action='store_true', help='Show detection outputs')
    parser.add_argument(
        '--dump-info', action='store_true', help='Output information for SDK')
    args = parser.parse_args()

    return args


def create_process(name, target, args, kwargs, ret_value=None):
    logger = get_root_logger()
    logger.info(f'{name} start.')
    log_level = logger.level

    wrap_func = partial(target_wrapper, target, log_level, ret_value)

    process = Process(target=wrap_func, args=args, kwargs=kwargs)
    process.start()
    process.join()

    if ret_value is not None:
        if ret_value.value != 0:
            logger.error(f'{name} failed.')
            exit(1)
        else:
            logger.info(f'{name} success.')


def torch2ir(ir_type: IR):
    """Return the conversion function from torch to the intermediate
    representation.

    Args:
        ir_type (IR): The type of the intermediate representation.
    """
    if ir_type == IR.ONNX:
        return torch2onnx
    elif ir_type == IR.TORCHSCRIPT:
        return torch2torchscript
    else:
        raise KeyError(f'Unexpected IR type {ir_type}')


def main():
    args = parse_args()
    set_start_method('spawn')
    logger = get_root_logger()
    logger.setLevel(args.log_level)

<<<<<<< HEAD
    pipeline_funcs = [
        'mmdeploy.apis.torch2onnx', 'mmdeploy.apis.torch2torchscript',
        'mmdeploy.apis.extract_model', 'mmdeploy.apis.create_calib_table'
    ]
=======
    pipeline_funcs = [torch2onnx, torch2torchscript]
>>>>>>> 9d6791c7
    PIPELINE_MANAGER.enable_multiprocess(True, pipeline_funcs)
    PIPELINE_MANAGER.set_log_level(logging.INFO, pipeline_funcs)

    deploy_cfg_path = args.deploy_cfg
    model_cfg_path = args.model_cfg
    checkpoint_path = args.checkpoint

    # load deploy_cfg
    deploy_cfg, model_cfg = load_config(deploy_cfg_path, model_cfg_path)

    # create work_dir if not
    mmcv.mkdir_or_exist(osp.abspath(args.work_dir))

    if args.dump_info:
        dump_info(deploy_cfg, model_cfg, args.work_dir, pth=checkpoint_path)

    ret_value = mp.Value('d', 0, lock=False)

    # convert to IR
    ir_config = get_ir_config(deploy_cfg)
    ir_save_file = ir_config['save_file']
    ir_type = IR.get(ir_config['type'])
    torch2ir(ir_type)(
        args.img,
        args.work_dir,
        ir_save_file,
        deploy_cfg_path,
        model_cfg_path,
        checkpoint_path,
        device=args.device)

    # convert backend
    ir_files = [osp.join(args.work_dir, ir_save_file)]

    # partition model
    partition_cfgs = get_partition_config(deploy_cfg)

    if partition_cfgs is not None:

        if 'partition_cfg' in partition_cfgs:
            partition_cfgs = partition_cfgs.get('partition_cfg', None)
        else:
            assert 'type' in partition_cfgs
            partition_cfgs = get_predefined_partition_cfg(
                deploy_cfg, partition_cfgs['type'])

        origin_ir_file = ir_files[0]
        ir_files = []
        for partition_cfg in partition_cfgs:
            save_file = partition_cfg['save_file']
            save_path = osp.join(args.work_dir, save_file)
            start = partition_cfg['start']
            end = partition_cfg['end']
            dynamic_axes = partition_cfg.get('dynamic_axes', None)

            extract_model(
                origin_ir_file,
                start,
                end,
                dynamic_axes=dynamic_axes,
                save_file=save_path)

            ir_files.append(save_path)

    # calib data
    calib_filename = get_calib_filename(deploy_cfg)
    if calib_filename is not None:
        calib_path = osp.join(args.work_dir, calib_filename)
        create_calib_table(
            calib_path,
            deploy_cfg_path,
            model_cfg_path,
            checkpoint_path,
            dataset_cfg=args.calib_dataset_cfg,
            dataset_type='val',
            device=args.device)

    backend_files = ir_files
    # convert backend
    backend = get_backend(deploy_cfg)
    if backend == Backend.TENSORRT:
        model_params = get_model_inputs(deploy_cfg)
        assert len(model_params) == len(ir_files)

        from mmdeploy.apis.tensorrt import is_available as trt_is_available
        from mmdeploy.apis.tensorrt import onnx2tensorrt
        assert trt_is_available(
        ), 'TensorRT is not available,' \
            + ' please install TensorRT and build TensorRT custom ops first.'
        backend_files = []
        for model_id, model_param, onnx_path in zip(
                range(len(ir_files)), model_params, ir_files):
            onnx_name = osp.splitext(osp.split(onnx_path)[1])[0]
            save_file = model_param.get('save_file', onnx_name + '.engine')

            partition_type = 'end2end' if partition_cfgs is None \
                else onnx_name
            create_process(
                f'onnx2tensorrt of {onnx_path}',
                target=onnx2tensorrt,
                args=(args.work_dir, save_file, model_id, deploy_cfg_path,
                      onnx_path),
                kwargs=dict(device=args.device, partition_type=partition_type),
                ret_value=ret_value)

            backend_files.append(osp.join(args.work_dir, save_file))

    elif backend == Backend.NCNN:
        from mmdeploy.apis.ncnn import is_available as is_available_ncnn

        if not is_available_ncnn():
            logger.error('ncnn support is not available.')
            exit(1)

        from mmdeploy.apis.ncnn import get_output_model_file, onnx2ncnn

        backend_files = []
        for onnx_path in ir_files:
            model_param_path, model_bin_path = get_output_model_file(
                onnx_path, args.work_dir)
            create_process(
                f'onnx2ncnn with {onnx_path}',
                target=onnx2ncnn,
                args=(onnx_path, model_param_path, model_bin_path),
                kwargs=dict(),
                ret_value=ret_value)
            backend_files += [model_param_path, model_bin_path]

    elif backend == Backend.OPENVINO:
        from mmdeploy.apis.openvino import \
            is_available as is_available_openvino
        assert is_available_openvino(), \
            'OpenVINO is not available, please install OpenVINO first.'

        from mmdeploy.apis.openvino import (get_input_info_from_cfg,
                                            get_mo_options_from_cfg,
                                            get_output_model_file,
                                            onnx2openvino)
        openvino_files = []
        for onnx_path in ir_files:
            model_xml_path = get_output_model_file(onnx_path, args.work_dir)
            input_info = get_input_info_from_cfg(deploy_cfg)
            output_names = get_ir_config(deploy_cfg).output_names
            mo_options = get_mo_options_from_cfg(deploy_cfg)
            create_process(
                f'onnx2openvino with {onnx_path}',
                target=onnx2openvino,
                args=(input_info, output_names, onnx_path, args.work_dir,
                      mo_options),
                kwargs=dict(),
                ret_value=ret_value)
            openvino_files.append(model_xml_path)
        backend_files = openvino_files

    elif backend == Backend.PPLNN:
        from mmdeploy.apis.pplnn import is_available as is_available_pplnn
        assert is_available_pplnn(), \
            'PPLNN is not available, please install PPLNN first.'

        from mmdeploy.apis.pplnn import onnx2pplnn
        pplnn_files = []
        for onnx_path in ir_files:
            algo_file = onnx_path.replace('.onnx', '.json')
            model_inputs = get_model_inputs(deploy_cfg)
            assert 'opt_shape' in model_inputs, 'Expect opt_shape ' \
                'in deploy config for PPLNN'
            # PPLNN accepts only 1 input shape for optimization,
            # may get changed in the future
            input_shapes = [model_inputs.opt_shape]
            create_process(
                f'onnx2pplnn with {onnx_path}',
                target=onnx2pplnn,
                args=(algo_file, onnx_path),
                kwargs=dict(device=args.device, input_shapes=input_shapes),
                ret_value=ret_value)
            pplnn_files += [onnx_path, algo_file]
        backend_files = pplnn_files

    if args.test_img is None:
        args.test_img = args.img
    import os
    is_display = os.getenv('DISPLAY')
    # for headless installation.
    if is_display is not None:
        # visualize model of the backend
        create_process(
            f'visualize {backend.value} model',
            target=visualize_model,
            args=(model_cfg_path, deploy_cfg_path, backend_files,
                  args.test_img, args.device),
            kwargs=dict(
                backend=backend,
                output_file=osp.join(args.work_dir,
                                     f'output_{backend.value}.jpg'),
                show_result=args.show),
            ret_value=ret_value)

        # visualize pytorch model
        create_process(
            'visualize pytorch model',
            target=visualize_model,
            args=(model_cfg_path, deploy_cfg_path, [checkpoint_path],
                  args.test_img, args.device),
            kwargs=dict(
                backend=Backend.PYTORCH,
                output_file=osp.join(args.work_dir, 'output_pytorch.jpg'),
                show_result=args.show),
            ret_value=ret_value)
    else:
        logger.warning(
            '\"visualize_model\" has been skipped may be because it\'s \
            running on a headless device.')
    logger.info('All process success.')


if __name__ == '__main__':
    main()<|MERGE_RESOLUTION|>--- conflicted
+++ resolved
@@ -89,14 +89,9 @@
     logger = get_root_logger()
     logger.setLevel(args.log_level)
 
-<<<<<<< HEAD
     pipeline_funcs = [
-        'mmdeploy.apis.torch2onnx', 'mmdeploy.apis.torch2torchscript',
-        'mmdeploy.apis.extract_model', 'mmdeploy.apis.create_calib_table'
+        torch2onnx, torch2torchscript, extract_model, create_calib_table
     ]
-=======
-    pipeline_funcs = [torch2onnx, torch2torchscript]
->>>>>>> 9d6791c7
     PIPELINE_MANAGER.enable_multiprocess(True, pipeline_funcs)
     PIPELINE_MANAGER.set_log_level(logging.INFO, pipeline_funcs)
 
