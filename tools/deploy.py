# Copyright (c) OpenMMLab. All rights reserved.
import argparse
import logging
import os.path as osp
from functools import partial

import mmcv
import torch.multiprocessing as mp
from torch.multiprocessing import Process, set_start_method

from mmdeploy.apis import (create_calib_table, extract_model,
                           get_predefined_partition_cfg, torch2onnx,
                           torch2torchscript, visualize_model)
from mmdeploy.apis.core import PIPELINE_MANAGER
<<<<<<< HEAD
from mmdeploy.backend.sdk.export_info import export2SDK
=======
>>>>>>> e8c90345
from mmdeploy.utils import (IR, Backend, get_backend, get_calib_filename,
                            get_ir_config, get_model_inputs,
                            get_partition_config, get_root_logger, load_config,
                            target_wrapper)


def parse_args():
    parser = argparse.ArgumentParser(description='Export model to backends.')
    parser.add_argument('deploy_cfg', help='deploy config path')
    parser.add_argument('model_cfg', help='model config path')
    parser.add_argument('checkpoint', help='model checkpoint path')
    parser.add_argument('img', help='image used to convert model model')
    parser.add_argument(
        '--test-img', default=None, help='image used to test model')
    parser.add_argument('--work-dir', help='the dir to save logs and models')
    parser.add_argument(
        '--calib-dataset-cfg',
        help='dataset config path used to calibrate in int8 mode. If not \
            specified, it will use "val" dataset in model config instead.',
        default=None)
    parser.add_argument(
        '--device', help='device used for conversion', default='cpu')
    parser.add_argument(
        '--log-level',
        help='set log level',
        default='INFO',
        choices=list(logging._nameToLevel.keys()))
    parser.add_argument(
        '--show', action='store_true', help='Show detection outputs')
    parser.add_argument(
        '--dump-info', action='store_true', help='Output information for SDK')
    parser.add_argument(
        '--quant-image-dir',
        default=None,
        help='Image directory for quantize model.')
    parser.add_argument(
        '--quant', action='store_true', help='Quantize model to low bit.')
    args = parser.parse_args()
    return args


def create_process(name, target, args, kwargs, ret_value=None):
    logger = get_root_logger()
    logger.info(f'{name} start.')
    log_level = logger.level

    wrap_func = partial(target_wrapper, target, log_level, ret_value)

    process = Process(target=wrap_func, args=args, kwargs=kwargs)
    process.start()
    process.join()

    if ret_value is not None:
        if ret_value.value != 0:
            logger.error(f'{name} failed.')
            exit(1)
        else:
            logger.info(f'{name} success.')


def torch2ir(ir_type: IR):
    """Return the conversion function from torch to the intermediate
    representation.

    Args:
        ir_type (IR): The type of the intermediate representation.
    """
    if ir_type == IR.ONNX:
        return torch2onnx
    elif ir_type == IR.TORCHSCRIPT:
        return torch2torchscript
    else:
        raise KeyError(f'Unexpected IR type {ir_type}')


def main():
    args = parse_args()
    set_start_method('spawn')
    logger = get_root_logger()
    logger.setLevel(args.log_level)

    pipeline_funcs = [torch2onnx, torch2torchscript]
    PIPELINE_MANAGER.enable_multiprocess(True, pipeline_funcs)
    PIPELINE_MANAGER.set_log_level(logging.INFO, pipeline_funcs)

    deploy_cfg_path = args.deploy_cfg
    model_cfg_path = args.model_cfg
    checkpoint_path = args.checkpoint
    quant = args.quant
    quant_image_dir = args.quant_image_dir

    # load deploy_cfg
    deploy_cfg, model_cfg = load_config(deploy_cfg_path, model_cfg_path)

    # create work_dir if not
    mmcv.mkdir_or_exist(osp.abspath(args.work_dir))

    if args.dump_info:
        export2SDK(deploy_cfg, model_cfg, args.work_dir, pth=checkpoint_path)

    ret_value = mp.Value('d', 0, lock=False)

    # convert to IR
    ir_config = get_ir_config(deploy_cfg)
    ir_save_file = ir_config['save_file']
    ir_type = IR.get(ir_config['type'])
    torch2ir(ir_type)(
        args.img,
        args.work_dir,
        ir_save_file,
        deploy_cfg_path,
        model_cfg_path,
        checkpoint_path,
        device=args.device)

    # convert backend
    ir_files = [osp.join(args.work_dir, ir_save_file)]

    # partition model
    partition_cfgs = get_partition_config(deploy_cfg)

    if partition_cfgs is not None:

        if 'partition_cfg' in partition_cfgs:
            partition_cfgs = partition_cfgs.get('partition_cfg', None)
        else:
            assert 'type' in partition_cfgs
            partition_cfgs = get_predefined_partition_cfg(
                deploy_cfg, partition_cfgs['type'])

        origin_ir_file = ir_files[0]
        ir_files = []
        for partition_cfg in partition_cfgs:
            save_file = partition_cfg['save_file']
            save_path = osp.join(args.work_dir, save_file)
            start = partition_cfg['start']
            end = partition_cfg['end']
            dynamic_axes = partition_cfg.get('dynamic_axes', None)

            create_process(
                f'partition model {save_file} with start: {start}, end: {end}',
                extract_model,
                args=(origin_ir_file, start, end),
                kwargs=dict(dynamic_axes=dynamic_axes, save_file=save_path),
                ret_value=ret_value)

            ir_files.append(save_path)

    # calib data
    calib_filename = get_calib_filename(deploy_cfg)
    if calib_filename is not None:
        calib_path = osp.join(args.work_dir, calib_filename)

        create_process(
            'calibration',
            create_calib_table,
            args=(calib_path, deploy_cfg_path, model_cfg_path,
                  checkpoint_path),
            kwargs=dict(
                dataset_cfg=args.calib_dataset_cfg,
                dataset_type='val',
                device=args.device),
            ret_value=ret_value)

    backend_files = ir_files
    # convert backend
    backend = get_backend(deploy_cfg)
    if backend == Backend.TENSORRT:
        model_params = get_model_inputs(deploy_cfg)
        assert len(model_params) == len(ir_files)

        from mmdeploy.apis.tensorrt import is_available as trt_is_available
        from mmdeploy.apis.tensorrt import onnx2tensorrt
        assert trt_is_available(
        ), 'TensorRT is not available,' \
            + ' please install TensorRT and build TensorRT custom ops first.'
        backend_files = []
        for model_id, model_param, onnx_path in zip(
                range(len(ir_files)), model_params, ir_files):
            onnx_name = osp.splitext(osp.split(onnx_path)[1])[0]
            save_file = model_param.get('save_file', onnx_name + '.engine')

            partition_type = 'end2end' if partition_cfgs is None \
                else onnx_name
            create_process(
                f'onnx2tensorrt of {onnx_path}',
                target=onnx2tensorrt,
                args=(args.work_dir, save_file, model_id, deploy_cfg_path,
                      onnx_path),
                kwargs=dict(device=args.device, partition_type=partition_type),
                ret_value=ret_value)

            backend_files.append(osp.join(args.work_dir, save_file))

    elif backend == Backend.NCNN:
        from mmdeploy.apis.ncnn import is_available as is_available_ncnn

        if not is_available_ncnn():
            logger.error('ncnn support is not available.')
            exit(1)

        from mmdeploy.apis.ncnn import get_output_model_file, onnx2ncnn

        backend_files = []
        for onnx_path in ir_files:
            model_param_path, model_bin_path = get_output_model_file(
                onnx_path, args.work_dir)
            create_process(
                f'onnx2ncnn with {onnx_path}',
                target=onnx2ncnn,
                args=(onnx_path, model_param_path, model_bin_path),
                kwargs=dict(),
                ret_value=ret_value)

            if quant:
                from onnx2ncnn_quant_table import get_table

                from mmdeploy.apis.ncnn import get_quant_model_file, ncnn2int8

                deploy_cfg, model_cfg = load_config(deploy_cfg_path,
                                                    model_cfg_path)
                quant_onnx, quant_table, quant_param, quant_bin = get_quant_model_file(  # noqa: E501
                    onnx_path, args.work_dir)

                create_process(
                    'ncnn quant table',
                    target=get_table,
                    args=(onnx_path, deploy_cfg, model_cfg, quant_onnx,
                          quant_table, quant_image_dir),
                    kwargs=dict(),
                    ret_value=ret_value)

                create_process(
                    'ncnn_int8',
                    target=ncnn2int8,
                    args=(model_param_path, model_bin_path, quant_table,
                          quant_param, quant_bin),
                    kwargs=dict(),
                    ret_value=ret_value)
                backend_files += [quant_param, quant_bin]
            else:
                backend_files += [model_param_path, model_bin_path]

    elif backend == Backend.OPENVINO:
        from mmdeploy.apis.openvino import \
            is_available as is_available_openvino
        assert is_available_openvino(), \
            'OpenVINO is not available, please install OpenVINO first.'

        from mmdeploy.apis.openvino import (get_input_info_from_cfg,
                                            get_mo_options_from_cfg,
                                            get_output_model_file,
                                            onnx2openvino)
        openvino_files = []
        for onnx_path in ir_files:
            model_xml_path = get_output_model_file(onnx_path, args.work_dir)
            input_info = get_input_info_from_cfg(deploy_cfg)
            output_names = get_ir_config(deploy_cfg).output_names
            mo_options = get_mo_options_from_cfg(deploy_cfg)
            create_process(
                f'onnx2openvino with {onnx_path}',
                target=onnx2openvino,
                args=(input_info, output_names, onnx_path, args.work_dir,
                      mo_options),
                kwargs=dict(),
                ret_value=ret_value)
            openvino_files.append(model_xml_path)
        backend_files = openvino_files

    elif backend == Backend.PPLNN:
        from mmdeploy.apis.pplnn import is_available as is_available_pplnn
        assert is_available_pplnn(), \
            'PPLNN is not available, please install PPLNN first.'

        from mmdeploy.apis.pplnn import from_onnx

        pplnn_pipeline_funcs = [from_onnx]
        PIPELINE_MANAGER.set_log_level(logging.INFO, pplnn_pipeline_funcs)

        pplnn_files = []
        for onnx_path in ir_files:
            algo_file = onnx_path.replace('.onnx', '.json')
            model_inputs = get_model_inputs(deploy_cfg)
            assert 'opt_shape' in model_inputs, 'Expect opt_shape ' \
                'in deploy config for PPLNN'
            # PPLNN accepts only 1 input shape for optimization,
            # may get changed in the future
            input_shapes = [model_inputs.opt_shape]
            algo_prefix = osp.splitext(algo_file)[0]
            from_onnx(
                onnx_path,
                algo_prefix,
                device=args.device,
                input_shapes=input_shapes)
            pplnn_files += [onnx_path, algo_file]
        backend_files = pplnn_files

    if args.test_img is None:
        args.test_img = args.img
    import os
    is_display = os.getenv('DISPLAY')
    # for headless installation.
    if is_display is not None:
        # visualize model of the backend
        create_process(
            f'visualize {backend.value} model',
            target=visualize_model,
            args=(model_cfg_path, deploy_cfg_path, backend_files,
                  args.test_img, args.device),
            kwargs=dict(
                backend=backend,
                output_file=osp.join(args.work_dir,
                                     f'output_{backend.value}.jpg'),
                show_result=args.show),
            ret_value=ret_value)

        # visualize pytorch model
        create_process(
            'visualize pytorch model',
            target=visualize_model,
            args=(model_cfg_path, deploy_cfg_path, [checkpoint_path],
                  args.test_img, args.device),
            kwargs=dict(
                backend=Backend.PYTORCH,
                output_file=osp.join(args.work_dir, 'output_pytorch.jpg'),
                show_result=args.show),
            ret_value=ret_value)
    else:
        logger.warning(
            '\"visualize_model\" has been skipped may be because it\'s \
            running on a headless device.')
    logger.info('All process success.')


if __name__ == '__main__':
    main()<|MERGE_RESOLUTION|>--- conflicted
+++ resolved
@@ -12,10 +12,7 @@
                            get_predefined_partition_cfg, torch2onnx,
                            torch2torchscript, visualize_model)
 from mmdeploy.apis.core import PIPELINE_MANAGER
-<<<<<<< HEAD
 from mmdeploy.backend.sdk.export_info import export2SDK
-=======
->>>>>>> e8c90345
 from mmdeploy.utils import (IR, Backend, get_backend, get_calib_filename,
                             get_ir_config, get_model_inputs,
                             get_partition_config, get_root_logger, load_config,
