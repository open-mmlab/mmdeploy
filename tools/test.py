--- conflicted
+++ resolved
@@ -74,18 +74,16 @@
         'speed-test first',
         default=100)
     parser.add_argument(
-<<<<<<< HEAD
         '--batch-size',
         type=int,
         default=1,
         help='the batch size for test, would override `samples_per_gpu`'
         'in  data config.')
-=======
+    parser.add_argument(
         '--uri',
         action='store_true',
         default='192.168.1.1:60000',
         help='Remote ipv4:port or ipv6:port for inference on edge device.')
->>>>>>> 2968a18d
 
     args = parser.parse_args()
     return args
