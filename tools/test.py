--- conflicted
+++ resolved
@@ -146,15 +146,11 @@
                 log_interval=args.log_interval,
                 with_sync=with_sync,
                 file=args.log2file):
-<<<<<<< HEAD
             with RewriterContext({}):
                 # mmedit v1.0.0rc has bugs, should be rewritten.
                 # later mmedit will fix this bug, so we can
                 # remove this rewriter.
                 runner.test()
-=======
-            runner.test()
->>>>>>> 633d74fb
     else:
         with RewriterContext({}):
             # mmedit v1.0.0rc has bugs, should be rewritten.
