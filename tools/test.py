--- conflicted
+++ resolved
@@ -105,7 +105,6 @@
     task_processor = build_task_processor(model_cfg, deploy_cfg, args.device)
 
     # prepare the dataset loader
-<<<<<<< HEAD
     test_dataloader = deepcopy(model_cfg['test_dataloader'])
     dataset = task_processor.build_dataset(test_dataloader['dataset'])
     test_dataloader['dataset'] = dataset
@@ -113,19 +112,6 @@
 
     # load the model of the backend
     model = task_processor.build_backend_model(args.model)
-=======
-    dataset_type = 'test'
-    dataset = task_processor.build_dataset(model_cfg, dataset_type)
-    # override samples_per_gpu that used for training
-    model_cfg.data['samples_per_gpu'] = args.batch_size
-    data_loader = task_processor.build_dataloader(
-        dataset,
-        samples_per_gpu=model_cfg.data.samples_per_gpu,
-        workers_per_gpu=model_cfg.data.workers_per_gpu)
-
-    # load the model of the backend
-    model = task_processor.init_backend_model(args.model, uri=args.uri)
->>>>>>> 83b11bc1
 
     is_device_cpu = (args.device == 'cpu')
 
