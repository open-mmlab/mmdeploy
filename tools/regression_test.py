# Copyright (c) OpenMMLab. All rights reserved.
import argparse
import glob
import json
import logging
import os
import platform
import subprocess
from datetime import datetime
from pathlib import Path
from typing import List, Union

import mmengine
import openpyxl
import pandas as pd
import yaml
from torch.hub import download_url_to_file
from torch.multiprocessing import set_start_method

import mmdeploy.version
from mmdeploy.utils import (get_backend, get_codebase, get_root_logger,
                            is_dynamic_shape)


def parse_args():
    parser = argparse.ArgumentParser(description='Regression Test')
    parser.add_argument(
        '--codebase',
        nargs='+',
        help='regression test yaml path.',
        default=[
            'mmcls', 'mmdet', 'mmseg', 'mmpose', 'mmocr', 'mmedit', 'mmrotate',
            'mmdet3d'
        ])
    parser.add_argument(
        '-p',
        '--performance',
        default=False,
        action='store_true',
        help='test performance if it set')
    parser.add_argument(
        '--backends', nargs='+', help='test specific backend(s)')
    parser.add_argument(
        '--models', nargs='+', default=['all'], help='test specific model(s)')
    parser.add_argument(
        '--work-dir',
        type=str,
        help='the dir to save logs and models',
        default='../mmdeploy_regression_working_dir')
    parser.add_argument(
        '--checkpoint-dir',
        type=str,
        help='the dir to save checkpoint for all model',
        default='../mmdeploy_checkpoints')
    parser.add_argument(
        '--device',
        type=str,
        help='Device type, cuda:id or cpu, cuda:0 as default',
        default='cuda:0')
    parser.add_argument(
        '--log-level',
        help='set log level',
        default='INFO',
        choices=list(logging._nameToLevel.keys()))
    args = parser.parse_args()

    return args


def merge_report(work_dir: str, logger: logging.Logger):
    """Merge all the report into one report.

    Args:
        work_dir (str): Work dir that including all reports.
        logger (logging.Logger): Logger handler.
    """
    work_dir = Path(work_dir)
    res_file = work_dir.joinpath(
        f'mmdeploy_regression_test_{mmdeploy.version.__version__}.xlsx')
    logger.info(f'Whole result report saving in {res_file}')
    if res_file.exists():
        # delete if it existed
        res_file.unlink()
    for report_file in work_dir.iterdir():
        if report_file.name.startswith('.~'):
            # skip unclosed temp file
            continue
        if '_report.xlsx' not in report_file.name or \
                report_file.name == res_file.name or \
                not report_file.is_file():
            # skip other file
            continue
        # get info from report
        logger.info(f'Merging {report_file}')
        df = pd.read_excel(str(report_file))
        df.rename(columns={'Unnamed: 0': 'Index'}, inplace=True)

        # get key then convert to list
        keys = list(df.keys())
        values = df.values.tolist()

        # sheet name
        sheet_name = report_file.stem.split('_')[0]

        # begin to write
        if res_file.exists():
            # load if it existed
            wb = openpyxl.load_workbook(str(res_file))
        else:
            wb = openpyxl.Workbook()

        # delete if sheet already exist
        if sheet_name in wb.sheetnames:
            wb.remove(wb[sheet_name])
        # create sheet
        wb.create_sheet(title=sheet_name, index=0)
        # write in row
        wb[sheet_name].append(keys)
        for value in values:
            wb[sheet_name].append(value)
        # delete the blank sheet
        for name in wb.sheetnames:
            ws = wb[name]
            if ws.cell(1, 1).value is None:
                wb.remove(ws)
        # save to file
        wb.save(str(res_file))

    logger.info('Report merge successful.')


def get_model_metafile_info(global_info: dict, model_info: dict,
                            logger: logging.Logger):
    """Get model metafile information.

    Args:
        global_info (dict): global info from deploy yaml.
        model_info (dict):  model info from deploy yaml.
        logger (logging.Logger): Logger handler.

    Returns:
        Dict: Meta info of each model config
    """

    # get info from global_info and model_info
    checkpoint_dir = global_info.get('checkpoint_dir', None)
    assert checkpoint_dir is not None

    codebase_dir = global_info.get('codebase_dir', None)
    assert codebase_dir is not None

    codebase_name = global_info.get('codebase_name', None)
    assert codebase_name is not None

    model_config_files = model_info.get('model_configs', [])
    assert len(model_config_files) > 0

    # make checkpoint save directory
    model_name = _filter_string(model_info.get('name', 'model'))
    checkpoint_save_dir = Path(checkpoint_dir).joinpath(
        codebase_name, model_name)
    checkpoint_save_dir.mkdir(parents=True, exist_ok=True)
    logger.info(f'Saving checkpoint in {checkpoint_save_dir}')

    # get model metafile info
    metafile_path = Path(codebase_dir).joinpath(model_info.get('metafile'))
    if not metafile_path.exists():
        logger.warning(f'Metafile not exists: {metafile_path}')
        return [], '', ''
    with open(metafile_path) as f:
        metafile_info = yaml.load(f, Loader=yaml.FullLoader)

    model_meta_info = dict()
    for meta_model in metafile_info.get('Models'):
        if str(meta_model.get('Config')) not in model_config_files:
            # skip if the model not in model_config_files
            logger.warning(f'{meta_model.get("Config")} '
                           f'not in {model_config_files}, pls check ! '
                           'Skip it...')
            continue

        # get meta info
        model_meta_info.update({meta_model.get('Config'): meta_model})

        # get weight url
        weights_url = meta_model.get('Weights')
        weights_name = str(weights_url).split('/')[-1]
        weights_save_path = checkpoint_save_dir.joinpath(weights_name)
        if weights_save_path.exists() and \
                not global_info.get('checkpoint_force_download', False):
            logger.info(f'model {weights_name} exist, skip download it...')
            continue

        # Download weight
        logger.info(f'Downloading {weights_url} to {weights_save_path}')
        download_url_to_file(
            weights_url, str(weights_save_path), progress=True)

        # check weather the weight download successful
        if not weights_save_path.exists():
            raise FileExistsError(f'Weight {weights_name} download fail')

    logger.info('All models had been downloaded successful !')
    return model_meta_info, checkpoint_save_dir, codebase_dir


def update_report(report_dict: dict, model_name: str, model_config: str,
                  task_name: str, checkpoint: str, dataset: str,
                  backend_name: str, deploy_config: str,
                  static_or_dynamic: str, precision_type: str,
                  conversion_result: str, fps: str, metric_info: list,
                  test_pass: str, report_txt_path: Path, codebase_name: str):
    """Update report information.

    Args:
        report_dict (dict): Report info dict.
        model_name (str): Model name.
        model_config (str): Model config name.
        task_name (str): Task name.
        checkpoint (str): Model checkpoint name.
        dataset (str): Dataset name.
        backend_name (str): Backend name.
        deploy_config (str): Deploy config name.
        static_or_dynamic (str): Static or dynamic.
        precision_type (str): Precision type of the model.
        conversion_result (str): Conversion result: Successful or Fail.
        fps (str): Inference speed (ms/im).
        metric_info (list): Metric info list of the ${modelName}.yml.
        test_pass (str): Test result: Pass or Fail.
        report_txt_path (Path): Report txt path.
        codebase_name (str): Codebase name.
    """
    # make model path shorter
    if '.pth' in checkpoint:
        checkpoint = Path(checkpoint).absolute().resolve()
        checkpoint = str(checkpoint).split(f'/{codebase_name}/')[-1]
        checkpoint = '${CHECKPOINT_DIR}' + f'/{codebase_name}/{checkpoint}'
    else:
        parent_dir, filename = os.path.split(checkpoint)
        parent_dir = os.path.abspath(parent_dir)
        work_dir = report_txt_path.parent.absolute().resolve()
        parent_dir = parent_dir.replace(str(work_dir), '${WORK_DIR}')
        checkpoint = os.path.join(parent_dir, filename)

    # save to tmp file
    tmp_str = f'{model_name},{model_config},{task_name},{checkpoint},' \
              f'{dataset},{backend_name},{deploy_config},' \
              f'{static_or_dynamic},{precision_type},{conversion_result},'

    # save to report
    report_dict.get('Model').append(model_name)
    report_dict.get('Model Config').append(model_config)
    report_dict.get('Task').append(task_name)
    report_dict.get('Checkpoint').append(checkpoint)
    report_dict.get('Dataset').append(dataset)
    report_dict.get('Backend').append(backend_name)
    report_dict.get('Deploy Config').append(deploy_config)
    report_dict.get('Static or Dynamic').append(static_or_dynamic)
    report_dict.get('Precision Type').append(precision_type)
    report_dict.get('Conversion Result').append(conversion_result)
    # report_dict.get('FPS').append(fps)

    for metric in metric_info:
        for metric_name, metric_value in metric.items():
            metric_name = str(metric_name)
            report_dict.get(metric_name).append(metric_value)
            tmp_str += f'{metric_value},'
    report_dict.get('Test Pass').append(test_pass)

    tmp_str += f'{test_pass}\n'

    with open(report_txt_path, 'a+', encoding='utf-8') as f:
        f.write(tmp_str)


def get_pytorch_result(model_name: str, meta_info: dict, checkpoint_path: Path,
                       model_config_path: Path, model_config_name: str,
                       test_yaml_metric_info: dict, report_dict: dict,
                       logger: logging.Logger, report_txt_path: Path,
                       codebase_name: str):
    """Get metric from metafile info of the model.

    Args:
        model_name (str): Name of model.
        meta_info (dict): Metafile info from model's metafile.yml.
        checkpoint_path (Path): Checkpoint path.
        model_config_path (Path): Model config path.
        model_config_name (str): Name of model config in meta_info.
        test_yaml_metric_info (dict): Metrics info from test yaml.
        report_dict (dict): Report info dict.
        logger (logging.Logger): Logger.
        report_txt_path (Path): Report txt path.
        codebase_name (str): Codebase name.

    Returns:
        Dict: metric info of the model
    """

    if model_config_name not in meta_info:
        logger.warning(
            f'{model_config_name} not in meta_info, which is {meta_info}')
        return {}

    # get metric
    model_info = meta_info[model_config_name]
    metafile_metric_info = model_info['Results']
    pytorch_metric = dict()
    using_dataset = set()
    using_task = set()
    datasets = []
    # Get metrics info from metafile
    for metafile_metric in metafile_metric_info:
        pytorch_metric.update(metafile_metric['Metrics'])
        dataset = metafile_metric['Dataset']
        task_name = metafile_metric['Task']
        datasets.append(dataset)
        using_task.add(task_name)
        using_dataset.add(dataset)

    dataset_type = '|'.join(list(using_dataset))
    task_type = '|'.join(list(using_task))
    metric_list = []
    for metric, metric_info in test_yaml_metric_info.items():
        value = '-'
        if metric in pytorch_metric:
            if 'dataset' in metric_info:
                idx = datasets.index(metric_info['dataset'])
                pytorch_metric.update(metafile_metric_info[idx]['Metrics'])
            value = pytorch_metric[metric]
        metric_list.append({metric: value})
    valid_pytorch_metric = {
        k: v
        for k, v in pytorch_metric.items() if k in test_yaml_metric_info
    }

    # get pytorch fps value
    fps_info = model_info.get('Metadata').get('inference time (ms/im)')
    if fps_info is None:
        fps = '-'
    elif isinstance(fps_info, list):
        fps = fps_info[0].get('value')
    else:
        fps = fps_info.get('value')

    logger.info(f'Got metric_list = {metric_list} ')
    logger.info(f'Got pytorch_metric = {pytorch_metric} ')

    # update report
    update_report(
        report_dict=report_dict,
        model_name=model_name,
        model_config=str(model_config_path),
        task_name=task_type,
        checkpoint=str(checkpoint_path),
        dataset=dataset_type,
        backend_name='Pytorch',
        deploy_config='-',
        static_or_dynamic='-',
        precision_type='-',
        conversion_result='-',
        fps=fps,
        metric_info=metric_list,
        test_pass='-',
        report_txt_path=report_txt_path,
        codebase_name=codebase_name)

    logger.info(f'Got {model_config_path} metric: {valid_pytorch_metric}')
    dataset_info = dict(dataset=dataset_type, task=task_type)
    return valid_pytorch_metric, dataset_info


def parse_test_log(work_dir: str) -> dict:
    """Parse metrics result from output json file.

    Args:
        work_dir: work directory that has output json file.

    Returns:
        dict: metric results
    """
    logger = get_root_logger()
    json_files = glob.glob(os.path.join(work_dir, '*', '*.json'))
    json_path = None
    newest_date = None
    # filter json and get latest json file
    for f in json_files:
        fname = os.path.split(f)[1].strip('.json')
        try:
            date = datetime.strptime(fname, '%Y%m%d_%H%M%S')
            if newest_date is None:
                newest_date = date
                json_path = f
            elif date > newest_date:
                newest_date = date
                json_path = f
        except Exception:
            pass
    if (not os.path.exists(work_dir)) or json_path is None:
        logger.warning(f'Not json files found in {work_dir}')
        result = {}
    else:
        logger.info(f'Parse test result from {json_path}')
        result = mmengine.load(json_path)
    return result


def get_fps_metric(shell_res: int, pytorch_metric: dict, metric_info: dict,
                   work_path: Path):
    """Get fps and metric.

    Args:
        shell_res (int): Backend convert result: 0 is success.
        pytorch_metric (dict): Metric info of pytorch metafile.
        work_path (Path): Logger path.
        metric_info (dict): Metric info.

    Returns:
        Float: fps: FPS of the model.
        List: metric_list: metric result list.
        Bool: test_pass: If the test pass or not.
    """
    # check if converted successes or not.
    fps = '-'
    if shell_res != 0:
        backend_results = {}
    else:
        backend_results = parse_test_log(work_path)
    compare_results = {}
    output_result = {}
    for metric_name, metric_value in pytorch_metric.items():
        metric_key = metric_info[metric_name]['metric_key']
        tolerance = metric_info[metric_name]['tolerance']
        multi_value = metric_info[metric_name].get('multi_value', 1.0)
        compare_flag = False
        output_result[metric_name] = 'x'
        if metric_key in backend_results:
            backend_value = backend_results[metric_key] * multi_value
            output_result[metric_name] = backend_value
            if backend_value >= metric_value - tolerance:
                compare_flag = True
        compare_results[metric_name] = compare_flag

    if len(compare_results):
        test_pass = all(list(compare_results.values()))
    else:
        test_pass = False
    return fps, output_result, test_pass


def get_backend_fps_metric(deploy_cfg_path: str, model_cfg_path: Path,
                           convert_checkpoint_path: str, device_type: str,
                           logger: logging.Logger, pytorch_metric: dict,
                           metric_info: dict, backend_name: str,
                           precision_type: str, convert_result: bool,
                           report_dict: dict, infer_type: str, log_path: Path,
                           dataset_info: dict, report_txt_path: Path,
                           model_name: str):
    """Get backend fps and metric.

    Args:
        deploy_cfg_path (str): Deploy config path.
        model_cfg_path (Path): Model config path.
        convert_checkpoint_path (str): Converted checkpoint path.
        device_type (str): Device for converting.
        logger (logging.Logger): Logger handler.
        pytorch_metric (dict): Pytorch metric info dict get from metafile.
        metric_info (dict): Metric info from test yaml.
        backend_name (str): Backend name.
        precision_type (str): Precision type for evaluation.
        convert_result (bool): Backend convert result.
        report_dict (dict): Backend convert result.
        infer_type (str): Infer type.
        log_path (Path): Logger save path.
        dataset_info (dict): Dataset info.
        report_txt_path (Path): report txt save path.
        model_name (str): Name of model in test yaml.
    """
    work_dir = log_path.parent.joinpath('test_logs')
    if not work_dir.exists():
        work_dir.mkdir(parents=True, exist_ok=True)
    cmd_lines = [
        'python3 tools/test.py', f'{deploy_cfg_path}',
        f'{str(model_cfg_path.absolute())}',
        f'--model {convert_checkpoint_path}', f'--work-dir "{work_dir}"',
        '--speed-test', f'--device {device_type}'
    ]

    codebase_name = get_codebase(str(deploy_cfg_path)).value
    # to stop Dataloader OOM in docker CI
    if codebase_name not in ['mmedit', 'mmocr', 'mmcls']:
        cfg_options = 'test_dataloader.num_workers=0 ' \
                      'test_dataloader.persistent_workers=False ' \
                      'val_dataloader.num_workers=0 ' \
                      'val_dataloader.persistent_workers=False '
        cmd_lines.append(f'--cfg-options {cfg_options}')

    # Test backend
    return_code = run_cmd(cmd_lines, log_path)
    fps, backend_metric, test_pass = get_fps_metric(return_code,
                                                    pytorch_metric,
                                                    metric_info, work_dir)
    logger.info(f'test_pass= {test_pass}, results= {backend_metric}')
    metric_list = []
    for metric in metric_info:
        value = '-'
        if metric in backend_metric:
            value = backend_metric[metric]
        metric_list.append({metric: value})
    dataset_type = dataset_info['dataset']
    task_name = dataset_info['task']
    # update the report
    update_report(
        report_dict=report_dict,
        model_name=model_name,
        model_config=str(model_cfg_path),
        task_name=task_name,
        checkpoint=convert_checkpoint_path,
        dataset=dataset_type,
        backend_name=backend_name,
        deploy_config=str(deploy_cfg_path),
        static_or_dynamic=infer_type,
        precision_type=precision_type,
        conversion_result=str(convert_result),
        fps=fps,
        metric_info=metric_list,
        test_pass=str(test_pass),
        report_txt_path=report_txt_path,
        codebase_name=codebase_name)


def get_precision_type(deploy_cfg_name: str):
    """Get backend precision_type according to the name of deploy config.

    Args:
        deploy_cfg_name (str): Name of the deploy config.

    Returns:
        Str: precision_type: Precision type of the deployment name.
    """
    if 'int8' in deploy_cfg_name:
        precision_type = 'int8'
    elif 'fp16' in deploy_cfg_name:
        precision_type = 'fp16'
    else:
        precision_type = 'fp32'

    return precision_type


def replace_top_in_pipeline_json(backend_output_path: Path,
                                 logger: logging.Logger):
    """Replace `topk` with `num_classes` in `pipeline.json`.

    Args:
        backend_output_path (Path): Backend convert result path.
        logger (logger.Logger): Logger handler.
    """

    sdk_pipeline_json_path = backend_output_path.joinpath('pipeline.json')
    sdk_pipeline_json = mmengine.load(sdk_pipeline_json_path)

    pipeline_tasks = sdk_pipeline_json.get('pipeline', {}).get('tasks', [])
    for index, task in enumerate(pipeline_tasks):
        if task.get('name', '') != 'postprocess':
            continue
        num_classes = task.get('params', {}).get('num_classes', 0)
        if 'topk' not in task.get('params', {}):
            continue
        sdk_pipeline_json['pipeline']['tasks'][index]['params']['topk'] = \
            num_classes

    logger.info(f'sdk_pipeline_json = {sdk_pipeline_json}')

    mmengine.dump(
        sdk_pipeline_json, sdk_pipeline_json_path, sort_keys=False, indent=4)

    logger.info('replace done')


def gen_log_path(backend_output_path: Path, log_name: str):
    if not backend_output_path.exists():
        backend_output_path.mkdir(parents=True, exist_ok=True)
    log_path = backend_output_path.joinpath(log_name).absolute().resolve()
    if log_path.exists():
        os.remove(str(log_path))
    return log_path


def run_cmd(cmd_lines: List[str], log_path: Path):
    """
    Args:
        cmd_lines: (list[str]): A command in multiple line style.
        log_path (Path): Path to log file.

    Returns:
        int: error code.
    """
    import platform
    system = platform.system().lower()

    if system == 'windows':
        sep = r'`'
    else:  # 'Linux', 'Darwin'
        sep = '\\'
    cmd_for_run = ' '.join(cmd_lines)
    cmd_for_log = f' {sep}\n'.join(cmd_lines) + '\n'
    parent_path = log_path.parent
    if not parent_path.exists():
        parent_path.mkdir(parents=True, exist_ok=True)
    logger = get_root_logger()
    logger.info(100 * '-')
    logger.info(f'Start running cmd\n{cmd_for_log}')
    logger.info(f'Logging log to \n{log_path}')

    with open(log_path, 'w', encoding='utf-8') as file_handler:
        # write cmd
        file_handler.write(f'Command:\n{cmd_for_log}\n')
        file_handler.flush()
        process_res = subprocess.Popen(
            cmd_for_run,
            cwd=str(Path(__file__).absolute().parent.parent),
            shell=True,
            stdout=file_handler,
            stderr=file_handler)
        process_res.wait()
        return_code = process_res.returncode

    if return_code != 0:
        logger.error(f'Got shell return code={return_code}')
        with open(log_path, 'r') as f:
            content = f.read()
            logger.error(f'Log error message\n{content}')
    return return_code


def get_backend_result(pipeline_info: dict, model_cfg_path: Path,
                       checkpoint_path: Path, work_dir: Path, device_type: str,
                       pytorch_metric: dict, metric_info: dict,
                       report_dict: dict, test_type: str,
                       logger: logging.Logger, backend_file_name: Union[str,
                                                                        list],
                       report_txt_path: Path, metafile_dataset: str,
                       model_name: str, deploee_dict: dict, dump_sdk: bool):
    """Convert model to onnx and then get metric.

    Args:
        pipeline_info (dict):  Pipeline info of test yaml.
        model_cfg_path (Path): Model config file path.
        checkpoint_path (Path): Checkpoints path.
        work_dir (Path): A working directory.
        device_type (str): A string specifying device, defaults to 'cuda'.
        pytorch_metric (dict): All pytorch metric info.
        metric_info (dict): Metrics info.
        report_dict (dict): Report info dict.
        test_type (str): Test type. 'precision' or 'convert'.
        logger (logging.Logger): Logger.
        backend_file_name (str | list): backend file save name.
        report_txt_path (Path): report txt path.
        metafile_dataset (str): Dataset type get from metafile.
        model_name (str): Name of model in test yaml.
    """
    # get backend_test info
    backend_test = pipeline_info.get('backend_test', False)

    # get convert_image info
    convert_image_info = pipeline_info.get('convert_image', None)
    if convert_image_info is not None:
        input_img_path = \
            convert_image_info.get('input_img', './tests/data/tiger.jpeg')
        test_img_path = convert_image_info.get('test_img', None)
    else:
        input_img_path = './tests/data/tiger.jpeg'
        test_img_path = None
    # get sdk_cfg info
    sdk_config = pipeline_info.get('sdk_config', None)
    if sdk_config is not None:
        sdk_config = Path(sdk_config)

    # Overwrite metric tolerance
    metric_tolerance = pipeline_info.get('metric_tolerance', None)
    if metric_tolerance is not None:
        for metric, new_tolerance in metric_tolerance.items():
            if metric not in metric_info:
                logger.debug(f'{metric} not in {metric_info},'
                             'skip compare it...')
                continue
            if new_tolerance is None:
                logger.debug('new_tolerance is None, skip it ...')
                continue
            metric_info[metric]['tolerance'] = new_tolerance
    if backend_test is False and sdk_config is None:
        test_type = 'convert'

    deploy_cfg_path = Path(pipeline_info.get('deploy_config'))
    backend_name = str(get_backend(str(deploy_cfg_path)).name).lower()

    # change device_type for special case
    if backend_name in ['ncnn', 'openvino']:
        device_type = 'cpu'
    elif backend_name == 'onnxruntime' and device_type != 'cpu':
        import onnxruntime as ort
        if ort.get_device() != 'GPU':
            device_type = 'cpu'
            logger.warning('Device type is forced to cpu '
                           'since onnxruntime-gpu is not installed')

    infer_type = \
        'dynamic' if is_dynamic_shape(str(deploy_cfg_path)) else 'static'

    precision_type = get_precision_type(deploy_cfg_path.name)
    codebase_name = get_codebase(str(deploy_cfg_path)).value

    backend_output_path = Path(work_dir). \
        joinpath(Path(checkpoint_path).parent.parent.name,
                 Path(checkpoint_path).parent.name,
                 backend_name,
                 infer_type,
                 precision_type,
                 Path(checkpoint_path).stem)
    backend_output_path.mkdir(parents=True, exist_ok=True)

    # convert cmd lines
    if dump_sdk:
        cmd_lines = [
            'python3 ./tools/deploy.py',
            f'{str(deploy_cfg_path.absolute().resolve())}',
            f'{str(model_cfg_path.absolute().resolve())}',
            f'"{str(checkpoint_path.absolute().resolve())}"',
            f'"{input_img_path}" ', f'--work-dir "{backend_output_path}" ',
            f'--device {device_type} ', '--log-level INFO', '--dump-info'
        ]
    else:
        cmd_lines = [
            'python3 ./tools/deploy.py',
            f'{str(deploy_cfg_path.absolute().resolve())}',
            f'{str(model_cfg_path.absolute().resolve())}',
            f'"{str(checkpoint_path.absolute().resolve())}"',
            f'"{input_img_path}" ', f'--work-dir "{backend_output_path}" ',
            f'--device {device_type} ', '--log-level INFO'
        ]

    if sdk_config is not None and test_type == 'precision':
        cmd_lines += ['--dump-info']

    if test_img_path is not None:
        cmd_lines += [f'--test-img {test_img_path}']

    if precision_type == 'int8':
        calib_dataset_cfg = pipeline_info.get('calib_dataset_cfg', None)
        if calib_dataset_cfg is not None:
            cmd_lines += [f'--calib-dataset-cfg {calib_dataset_cfg}']

    convert_log_path = backend_output_path.joinpath('convert.log')
    return_code = run_cmd(cmd_lines, convert_log_path)
    convert_result = return_code == 0
    logger.info(f'Got convert_result = {convert_result}')

    if isinstance(backend_file_name, list):
        report_checkpoint = backend_output_path.joinpath(backend_file_name[0])
        convert_checkpoint_path = ''
        for backend_file in backend_file_name:
            backend_path = backend_output_path.joinpath(backend_file)
            backend_path = str(backend_path.absolute().resolve())
            convert_checkpoint_path += f'{str(backend_path)} '
    else:
        report_checkpoint = backend_output_path.joinpath(backend_file_name)
        convert_checkpoint_path = \
            str(backend_output_path.joinpath(backend_file_name))
    # Test the model
    if convert_result and test_type == 'precision':
        # test the model metric
        if backend_test:
            log_path = \
                gen_log_path(backend_output_path.joinpath('backend'),
                             'test.log')
            get_backend_fps_metric(
                deploy_cfg_path=str(deploy_cfg_path),
                model_cfg_path=model_cfg_path,
                convert_checkpoint_path=convert_checkpoint_path,
                device_type=device_type,
                logger=logger,
                pytorch_metric=pytorch_metric,
                metric_info=metric_info,
                backend_name=backend_name,
                precision_type=precision_type,
                convert_result=convert_result,
                report_dict=report_dict,
                infer_type=infer_type,
                log_path=log_path,
                dataset_info=metafile_dataset,
                report_txt_path=report_txt_path,
                model_name=model_name)

        if sdk_config is not None:

            if codebase_name == 'mmcls' or codebase_name == 'mmaction':
                replace_top_in_pipeline_json(backend_output_path, logger)

            log_path = gen_log_path(
                backend_output_path.joinpath('sdk'), 'test.log')
            if backend_name == 'onnxruntime':
                # sdk only support onnxruntime of cpu
                device_type = 'cpu'
            # sdk test
            get_backend_fps_metric(
                deploy_cfg_path=str(sdk_config),
                model_cfg_path=model_cfg_path,
                convert_checkpoint_path=str(backend_output_path),
                device_type=device_type,
                logger=logger,
                pytorch_metric=pytorch_metric,
                metric_info=metric_info,
                backend_name=f'SDK-{backend_name}',
                precision_type=precision_type,
                convert_result=convert_result,
                report_dict=report_dict,
                infer_type=infer_type,
                log_path=log_path,
                dataset_info=metafile_dataset,
                report_txt_path=report_txt_path,
                model_name=model_name)
    else:
        logger.info('Only test convert, saving to report...')
        metric_list = [{metric: '-'} for metric in metric_info]
        fps = '-'
        test_pass = convert_result
        dataset_type = metafile_dataset['dataset']
        task_name = metafile_dataset['task']
        # update the report
        update_report(
            report_dict=report_dict,
            model_name=model_name,
            model_config=str(model_cfg_path),
            task_name=task_name,
            checkpoint=str(report_checkpoint),
            dataset=dataset_type,
            backend_name=backend_name,
            deploy_config=str(deploy_cfg_path),
            static_or_dynamic=infer_type,
            precision_type=precision_type,
            conversion_result=str(convert_result),
            fps=fps,
            metric_info=metric_list,
            test_pass=str(test_pass),
            report_txt_path=report_txt_path,
            codebase_name=codebase_name)
<<<<<<< HEAD
    return convert_result, backend_output_path.absolute()
=======
    return convert_result, str(backend_output_path)
>>>>>>> dc1a701b


def save_report(report_info: dict, report_save_path: Path,
                logger: logging.Logger):
    """Convert model to onnx and then get metric.

    Args:
        report_info (dict):  Report info dict.
        report_save_path (Path): Report save path.
        logger (logging.Logger): Logger.
    """
    logger.info('Saving regression test report to '
                f'{report_save_path.absolute().resolve()}, pls wait...')
    try:
        df = pd.DataFrame(report_info)
        df.to_excel(report_save_path)
    except ValueError:
        logger.info(f'Got error report_info = {report_info}')

    logger.info('Saved regression test report to '
                f'{report_save_path.absolute().resolve()}.')


def _filter_string(inputs):
    """Remove non alpha&number character from input string.

    Args:
        inputs(str): Input string.

    Returns:
        str: Output of only alpha&number string.
    """
    outputs = ''.join([i.lower() for i in inputs if i.isalnum()])
    return outputs


def env(yml: str):
    """Return some env.
    Args:
        yml(str): Input codebase yaml filename.

    Returns:
        deploee_codebase(str): Codebase string in deploee.
        codebase_version(str): Codebase version.
        torch_version(str): Pytorch version.
        dump_sdk(bool): Dump sdk or not.
    """
    codebase_map = {
        'mmaction': 'mmaction-videorec',
        'mmdet': 'mmdet-det',
        'mmdet3d': 'mmdet3d-voxel',
        'mmedit': 'mmedit-superres',
        'mmocr': 'mmocr-rec',
    }
    dump_sdk = True
    if 'mmcls' in yml:
        import mmcls
        codebase_version = mmcls.__version__
        codebase = 'mmcls'

    elif 'mmaction' in yml:
        import mmaction
        codebase_version = mmaction.__version__
        codebase = 'mmaction'

    elif 'mmdet3d' in yml:
        import mmdet3d
        codebase_version = mmdet3d.__version__
        codebase = 'mmdet3d'
        dump_sdk = False

    elif 'mmdet' in yml:
        import mmdet
        codebase_version = mmdet.__version__
        codebase = 'mmdet'

    elif 'mmedit' in yml:
        import mmedit
        codebase_version = mmedit.__version__
        codebase = 'mmedit'

    elif 'mmocr' in yml:
        import mmocr
        codebase_version = mmocr.__version__
        codebase = 'mmocr'

    elif 'mmpose' in yml:
        import mmpose
        codebase_version = mmpose.__version__
        codebase = 'mmpose'

    elif 'mmseg' in yml:
        import mmseg
        codebase_version = mmseg.__version__
        codebase = 'mmseg'

    else:
        raise Exception(
            'cannot parse codebase version from yml {}'.format(yml))

    codebase_version = 'v' + codebase_version
    deploee_codebase = codebase
    if codebase in codebase_map:
        deploee_codebase = codebase_map[codebase]

    import torch
    torch_version = 'v' + torch.__version__

    return deploee_codebase, codebase_version, torch_version, dump_sdk


def modelname(config_path: str):
    """Return model name based on config path.

    Args:
        config_path(str): Input model config.

    Returns:
        name(str): Model name.
    """
    basename = os.path.basename(config_path)
    index = basename.rfind('.')
    if index >= 0:
        basename = basename[0:index]
    return basename


def deploee_runtime(backend: str):
    runtime = backend
    if backend == 'onnxruntime':
        import onnxruntime
        runtime = 'ort{}'.format(onnxruntime.__version__)

    elif backend == 'tensorrt':
        arch = platform.machine()
        if 'aarch' in arch:
            # jetson embedded device, for example: jetson-agx+jetpack4.6
            command = [
<<<<<<< HEAD
                'bash', '-c', 'source scripts/jetson_variables.sh && env'
=======
                'bash', '-c', 'source tools/scripts/jetson_variables.sh && env'
>>>>>>> dc1a701b
            ]

            proc = subprocess.Popen(command, stdout=subprocess.PIPE)
            environment_vars = {}
            for line in proc.stdout:
                (key, _, value) = line.partition(b'=')
                environment_vars[key.decode()] = value.decode()

            proc.communicate()
            runtime = '{}+jetpack{}'.format(
                environment_vars['JETSON_MODEL'].strip().lower(),
                environment_vars['JETSON_JETPACK'].strip().lower())

        else:
            # x86 platform, for example: cu102+trt841+cudnn76+sm75
            import torch
            cuda_version = 'cu' + ''.join(torch.version.cuda.split('.'))
            cudnn_version = 'cudnn' + str(torch.backends.cudnn.version())[0:2]
            import tensorrt
            trt_version = 'trt' + ''.join(tensorrt.__version__.split('.')[0:3])
            compatibility = torch.cuda.get_device_capability()
            sm_version = 'sm'
            for val in compatibility:
                sm_version += str(val)
            runtime = '{}+{}+{}+{}'.format(cuda_version, trt_version,
                                           cudnn_version, sm_version)

    elif backend == 'ncnn':
        import ncnn
        runtime = 'ncnn' + ncnn.__version__.split('.')[-1]

    return runtime


<<<<<<< HEAD
=======
def get_device(backend: str, _input: str):
    dev = _input
    if backend == 'openvino' or backend == 'ncnn':
        dev = 'cpu'
    return dev


>>>>>>> dc1a701b
def main():
    args = parse_args()
    set_start_method('spawn')
    logger = get_root_logger(log_level=args.log_level)

    test_type = 'precision' if args.performance else 'convert'
    logger.info(f'Processing regression test in {test_type} mode.')

    backend_file_info = {
        'onnxruntime': 'end2end.onnx',
        'tensorrt': 'end2end.engine',
        'openvino': 'end2end.xml',
        'ncnn': ['end2end.param', 'end2end.bin'],
        'pplnn': ['end2end.onnx', 'end2end.json'],
        'torchscript': 'end2end.pt'
    }

    backend_list = args.backends
    if backend_list is None:
        backend_list = [
            'onnxruntime', 'tensorrt', 'openvino', 'ncnn', 'pplnn',
            'torchscript'
        ]
    assert isinstance(backend_list, list)
    logger.info(f'Regression test backend list = {backend_list}')

    args.models = [_filter_string(s) for s in args.models]
    logger.info(f'Regression test models list = {args.models}')

    assert ' ' not in args.work_dir, \
        f'No empty space included in {args.work_dir}'
    assert ' ' not in args.checkpoint_dir, \
        f'No empty space included in {args.checkpoint_dir}'

    work_dir = Path(args.work_dir)
    work_dir.mkdir(parents=True, exist_ok=True)

    deploy_yaml_list = [
        f'./tests/regression/{codebase}.yml' for codebase in args.codebase
    ]

    for deploy_yaml in deploy_yaml_list:

        deploee_codebase, codebase_version, torch_version, dump_sdk = env(
            deploy_yaml)

        if not Path(deploy_yaml).exists():
            raise FileNotFoundError(f'deploy_yaml {deploy_yaml} not found, '
                                    'please check !')

        with open(deploy_yaml) as f:
            yaml_info = yaml.load(f, Loader=yaml.FullLoader)

        report_save_path = \
            work_dir.joinpath(Path(deploy_yaml).stem + '_report.xlsx')
        report_txt_path = report_save_path.with_suffix('.txt')
        report_deploee_path = work_dir.joinpath(
<<<<<<< HEAD
            'deploee_' + deploee_codebase).with_suffix('.xlsx')
=======
            'deploee_' + deploee_codebase + '_' +
            '+'.join(args.backends)).with_suffix('.xlsx')
>>>>>>> dc1a701b

        report_dict = {
            'Model': [],
            'Model Config': [],
            'Task': [],
            'Checkpoint': [],
            'Dataset': [],
            'Backend': [],
            'Deploy Config': [],
            'Static or Dynamic': [],
            'Precision Type': [],
            'Conversion Result': [],
            # 'FPS': []
        }

        deploee_dict = {
            'name': [],
            'model_config': [],
            'dataset': [],
            'codebase': [],
            'pth_url': [],
<<<<<<< HEAD
            'data_dir': [],
=======
            'data_dir_relative': [],
>>>>>>> dc1a701b
            'runtime': [],
            'preprocess': [],
            'postprocess': [],
            'forward_param': [],
            'backward_param': [],
            'pass': []
        }

        global_info = yaml_info.get('globals')
        metric_info = global_info.get('metric_info', {})
        for metric_name in metric_info:
            report_dict.update({metric_name: []})
        report_dict.update({'Test Pass': []})

        global_info.update({'checkpoint_dir': args.checkpoint_dir})
        global_info.update(
            {'codebase_name': Path(deploy_yaml).stem.split('_')[0]})

        with open(report_txt_path, 'w') as f_report:
            title_str = ''
            for key in report_dict:
                title_str += f'{key},'
            title_str = title_str[:-1] + '\n'
            f_report.write(title_str)  # clear the report tmp file

        models_info = yaml_info.get('models')

        for models in models_info:
            model_name_origin = models.get('name', 'model')
            model_name_new = _filter_string(model_name_origin)
            if 'model_configs' not in models:
                logger.warning('Can not find field "model_configs", '
                               f'skipping {model_name_origin}...')
                continue

            if args.models != ['all'] and model_name_new not in args.models:
                logger.info(
                    f'Test specific model mode, skip {model_name_origin}...')
                continue
            try:
                model_metafile_info, checkpoint_save_dir, codebase_dir = \
                    get_model_metafile_info(global_info, models, logger)
            except Exception as e:
                logger.error(f'Failed to get meta info {e}')
                continue
            for model_config in model_metafile_info:
                logger.info(f'Processing test for {model_config}...')

                # Get backends info
                pipelines_info = models.get('pipelines', None)
                if pipelines_info is None:
                    logger.warning('pipelines_info is None, skip it...')
                    continue

                # Get model config path
                model_cfg_path = Path(codebase_dir).joinpath(model_config)
                assert model_cfg_path.exists()

                # Get checkpoint path
                checkpoint_name = Path(
                    model_metafile_info.get(model_config).get('Weights')).name

                checkpoint_path = Path(checkpoint_save_dir, checkpoint_name)
                assert checkpoint_path.exists()

                # Get pytorch from metafile.yml
                pytorch_metric, metafile_dataset = get_pytorch_result(
                    model_name_origin, model_metafile_info, checkpoint_path,
                    model_cfg_path, model_config, metric_info, report_dict,
                    logger, report_txt_path, global_info.get('codebase_name'))

                for pipeline in pipelines_info:
                    deploy_config = pipeline.get('deploy_config')
                    backend_name = get_backend(deploy_config).name.lower()
                    if backend_name not in backend_list:
                        logger.warning(f'backend_name ({backend_name}) not '
                                       f'in {backend_list}, skip it...')
                        continue

                    backend_file_name = \
                        backend_file_info.get(backend_name, None)
                    if backend_file_name is None:
                        logger.warning('backend_file_name is None, '
                                       'skip it...')
                        continue

                    # fill deploee dict

                    deploee_dict['name'].append(modelname(model_cfg_path))
                    deploee_dict['model_config'].append(model_config)
                    deploee_dict['dataset'].append(
                        metafile_dataset['dataset'].lower())
                    deploee_dict['codebase'].append(deploee_codebase)
                    pth_url = model_metafile_info.get(model_config).get(
                        'Weights')
                    deploee_dict['pth_url'].append(pth_url)
                    deploee_dict['runtime'].append(
                        deploee_runtime(backend_name))

<<<<<<< HEAD
=======
                    real_device = get_device(
                        backend=backend_name, _input=args.device)

>>>>>>> dc1a701b
                    from mmdeploy.apis import build_task_processor
                    deploy_cfg_path = mmengine.Config.fromfile(
                        pipeline.get('deploy_config'))

                    task_processor = build_task_processor(
                        model_cfg=mmengine.Config.fromfile(model_cfg_path),
                        deploy_cfg=deploy_cfg_path,
<<<<<<< HEAD
                        device=args.device)
=======
                        device=real_device)
>>>>>>> dc1a701b

                    preprocess = ''
                    postprocess = ''
                    try:
                        preprocess = task_processor.get_preprocess()
                        postprocess = task_processor.get_postprocess(work_dir)
                    except Exception:
                        # waiting for user input preproc and postproc
                        preprocess = ''
                        postprocess = ''

                    deploee_dict['preprocess'].append(preprocess)
                    deploee_dict['postprocess'].append(postprocess)

                    forward_param = dict()
                    forward_param['quant'] = 'fp32'
                    forward_param['sdk'] = dump_sdk
                    deploee_dict['forward_param'].append(
                        json.dumps(forward_param))

                    backward_param = pytorch_metric.copy()
                    backward_param[deploee_codebase] = codebase_version
                    backward_param['torch_version'] = torch_version
                    deploee_dict['backward_param'].append(
                        json.dumps(backward_param))

                    # run cmd
                    success, data_dir = get_backend_result(
                        pipeline, model_cfg_path, checkpoint_path, work_dir,
<<<<<<< HEAD
                        args.device, pytorch_metric, metric_info, report_dict,
                        test_type, logger, backend_file_name, report_txt_path,
                        metafile_dataset, model_name_origin, deploee_dict,
                        dump_sdk)
                    deploee_dict['data_dir'].append(data_dir)
=======
                        real_device, pytorch_metric, metric_info, report_dict,
                        test_type, logger, backend_file_name, report_txt_path,
                        metafile_dataset, model_name_origin, deploee_dict,
                        dump_sdk)
                    deploee_dict['data_dir_relative'].append(data_dir)
>>>>>>> dc1a701b
                    deploee_dict['pass'].append(success)

        if len(report_dict.get('Model')) > 0:
            save_report(report_dict, report_save_path, logger)
            save_report(deploee_dict, report_deploee_path, logger)

        else:
            logger.info(f'No model for {deploy_yaml}, not saving report.')

    # merge report
    merge_report(str(work_dir), logger)

    logger.info('All done.')


if __name__ == '__main__':
    main()<|MERGE_RESOLUTION|>--- conflicted
+++ resolved
@@ -844,11 +844,7 @@
             test_pass=str(test_pass),
             report_txt_path=report_txt_path,
             codebase_name=codebase_name)
-<<<<<<< HEAD
-    return convert_result, backend_output_path.absolute()
-=======
     return convert_result, str(backend_output_path)
->>>>>>> dc1a701b
 
 
 def save_report(report_info: dict, report_save_path: Path,
@@ -987,11 +983,7 @@
         if 'aarch' in arch:
             # jetson embedded device, for example: jetson-agx+jetpack4.6
             command = [
-<<<<<<< HEAD
-                'bash', '-c', 'source scripts/jetson_variables.sh && env'
-=======
                 'bash', '-c', 'source tools/scripts/jetson_variables.sh && env'
->>>>>>> dc1a701b
             ]
 
             proc = subprocess.Popen(command, stdout=subprocess.PIPE)
@@ -1026,8 +1018,6 @@
     return runtime
 
 
-<<<<<<< HEAD
-=======
 def get_device(backend: str, _input: str):
     dev = _input
     if backend == 'openvino' or backend == 'ncnn':
@@ -1035,7 +1025,6 @@
     return dev
 
 
->>>>>>> dc1a701b
 def main():
     args = parse_args()
     set_start_method('spawn')
@@ -1093,12 +1082,8 @@
             work_dir.joinpath(Path(deploy_yaml).stem + '_report.xlsx')
         report_txt_path = report_save_path.with_suffix('.txt')
         report_deploee_path = work_dir.joinpath(
-<<<<<<< HEAD
-            'deploee_' + deploee_codebase).with_suffix('.xlsx')
-=======
             'deploee_' + deploee_codebase + '_' +
             '+'.join(args.backends)).with_suffix('.xlsx')
->>>>>>> dc1a701b
 
         report_dict = {
             'Model': [],
@@ -1120,11 +1105,7 @@
             'dataset': [],
             'codebase': [],
             'pth_url': [],
-<<<<<<< HEAD
-            'data_dir': [],
-=======
             'data_dir_relative': [],
->>>>>>> dc1a701b
             'runtime': [],
             'preprocess': [],
             'postprocess': [],
@@ -1224,12 +1205,9 @@
                     deploee_dict['runtime'].append(
                         deploee_runtime(backend_name))
 
-<<<<<<< HEAD
-=======
                     real_device = get_device(
                         backend=backend_name, _input=args.device)
 
->>>>>>> dc1a701b
                     from mmdeploy.apis import build_task_processor
                     deploy_cfg_path = mmengine.Config.fromfile(
                         pipeline.get('deploy_config'))
@@ -1237,11 +1215,7 @@
                     task_processor = build_task_processor(
                         model_cfg=mmengine.Config.fromfile(model_cfg_path),
                         deploy_cfg=deploy_cfg_path,
-<<<<<<< HEAD
-                        device=args.device)
-=======
                         device=real_device)
->>>>>>> dc1a701b
 
                     preprocess = ''
                     postprocess = ''
@@ -1271,19 +1245,11 @@
                     # run cmd
                     success, data_dir = get_backend_result(
                         pipeline, model_cfg_path, checkpoint_path, work_dir,
-<<<<<<< HEAD
-                        args.device, pytorch_metric, metric_info, report_dict,
-                        test_type, logger, backend_file_name, report_txt_path,
-                        metafile_dataset, model_name_origin, deploee_dict,
-                        dump_sdk)
-                    deploee_dict['data_dir'].append(data_dir)
-=======
                         real_device, pytorch_metric, metric_info, report_dict,
                         test_type, logger, backend_file_name, report_txt_path,
                         metafile_dataset, model_name_origin, deploee_dict,
                         dump_sdk)
                     deploee_dict['data_dir_relative'].append(data_dir)
->>>>>>> dc1a701b
                     deploee_dict['pass'].append(success)
 
         if len(report_dict.get('Model')) > 0:
