# Copyright (c) OpenMMLab. All rights reserved.
import argparse
import logging
import subprocess
from pathlib import Path
from typing import Union

import mmcv
import openpyxl
import pandas as pd
import yaml
from torch.hub import download_url_to_file
from torch.multiprocessing import set_start_method

import mmdeploy.version
from mmdeploy.utils import (get_backend, get_codebase, get_root_logger,
                            is_dynamic_shape, load_config)


def parse_args():
    parser = argparse.ArgumentParser(description='Regression Test')
    parser.add_argument(
        '--codebase',
        nargs='+',
        help='regression test yaml path.',
        default=[
            'mmcls', 'mmdet', 'mmseg', 'mmpose', 'mmocr', 'mmedit', 'mmrotate'
        ])
    parser.add_argument(
        '-p',
        '--performance',
        default=False,
        action='store_true',
        help='test performance if it set')
    parser.add_argument(
        '--backends', nargs='+', help='test specific backend(s)')
    parser.add_argument('--models', nargs='+', help='test specific model(s)')
    parser.add_argument(
        '--work-dir',
        type=str,
        help='the dir to save logs and models',
        default='../mmdeploy_regression_working_dir')
    parser.add_argument(
        '--checkpoint-dir',
        type=str,
        help='the dir to save checkpoint for all model',
        default='../mmdeploy_checkpoints')
    parser.add_argument(
        '--device', type=str, help='Device type, cuda or cpu', default='cuda')
    parser.add_argument(
        '--log-level',
        help='set log level',
        default='INFO',
        choices=list(logging._nameToLevel.keys()))
    args = parser.parse_args()

    return args


def merge_report(work_dir: str, logger: logging.Logger):
    """Merge all the report into one report.

    Args:
        work_dir (str): Work dir that including all reports.
        logger (logging.Logger): Logger handler.
    """
    work_dir = Path(work_dir)
    res_file = work_dir.joinpath(
        f'mmdeploy_regression_test_{mmdeploy.version.__version__}.xlsx')
    logger.info(f'Whole result report saving in {res_file}')
    if res_file.exists():
        # delete if it existed
        res_file.unlink()
    for report_file in work_dir.iterdir():
        if report_file.name.startswith('.~'):
            # skip unclosed temp file
            continue
        if '_report.xlsx' not in report_file.name or \
                report_file.name == res_file.name or \
                not report_file.is_file():
            # skip other file
            continue
        # get info from report
        logger.info(f'Merging {report_file}')
        df = pd.read_excel(str(report_file))
        df.rename(columns={'Unnamed: 0': 'Index'}, inplace=True)

        # get key then convert to list
        keys = list(df.keys())
        values = df.values.tolist()

        # sheet name
        sheet_name = report_file.stem.split('_')[0]

        # begin to write
        if res_file.exists():
            # load if it existed
            wb = openpyxl.load_workbook(str(res_file))
        else:
            wb = openpyxl.Workbook()

        # delete if sheet already exist
        if sheet_name in wb.sheetnames:
            wb.remove(wb[sheet_name])
        # create sheet
        wb.create_sheet(title=sheet_name, index=0)
        # write in row
        wb[sheet_name].append(keys)
        for value in values:
            wb[sheet_name].append(value)
        # delete the blank sheet
        for name in wb.sheetnames:
            ws = wb[name]
            if ws.cell(1, 1).value is None:
                wb.remove(ws)
        # save to file
        wb.save(str(res_file))

    logger.info('Report merge successful.')


def get_model_metafile_info(global_info: dict, model_info: dict,
                            logger: logging.Logger):
    """Get model metafile information.

    Args:
        global_info (dict): global info from deploy yaml.
        model_info (dict):  model info from deploy yaml.
        logger (logging.Logger): Logger handler.

    Returns:
        Dict: Meta info of each model config
    """

    # get info from global_info and model_info
    checkpoint_dir = global_info.get('checkpoint_dir', None)
    assert checkpoint_dir is not None

    codebase_dir = global_info.get('codebase_dir', None)
    assert codebase_dir is not None

    codebase_name = global_info.get('codebase_name', None)
    assert codebase_name is not None

    model_config_files = model_info.get('model_configs', [])
    assert len(model_config_files) > 0

    # make checkpoint save directory
    model_name = _filter_string(model_info.get('name', 'model'))
    checkpoint_save_dir = Path(checkpoint_dir).joinpath(
        codebase_name, model_name)
    checkpoint_save_dir.mkdir(parents=True, exist_ok=True)
    logger.info(f'Saving checkpoint in {checkpoint_save_dir}')

    # get model metafile info
    metafile_path = Path(codebase_dir).joinpath(model_info.get('metafile'))
    with open(metafile_path) as f:
        metafile_info = yaml.load(f, Loader=yaml.FullLoader)

    model_meta_info = dict()
    for meta_model in metafile_info.get('Models'):
        if str(meta_model.get('Config')) not in model_config_files:
            # skip if the model not in model_config_files
            logger.warning(f'{meta_model.get("Config")} '
                           f'not in {model_config_files}, pls check ! '
                           'Skip it...')
            continue

        # get meta info
        model_meta_info.update({meta_model.get('Config'): meta_model})

        # get weight url
        weights_url = meta_model.get('Weights')
        weights_name = str(weights_url).split('/')[-1]
        weights_save_path = checkpoint_save_dir.joinpath(weights_name)
        if weights_save_path.exists() and \
                not global_info.get('checkpoint_force_download', False):
            logger.info(f'model {weights_name} exist, skip download it...')
            continue

        # Download weight
        logger.info(f'Downloading {weights_url} to {weights_save_path}')
        download_url_to_file(
            weights_url, str(weights_save_path), progress=True)

        # check weather the weight download successful
        if not weights_save_path.exists():
            raise FileExistsError(f'Weight {weights_name} download fail')

    logger.info('All models had been downloaded successful !')
    return model_meta_info, checkpoint_save_dir, codebase_dir


def update_report(report_dict: dict, model_name: str, model_config: str,
                  task_name: str, checkpoint: str, dataset: str,
                  backend_name: str, deploy_config: str,
                  static_or_dynamic: str, precision_type: str,
                  conversion_result: str, fps: str, metric_info: list,
                  test_pass: str, report_txt_path: Path, codebase_name: str):
    """Update report information.

    Args:
        report_dict (dict): Report info dict.
        model_name (str): Model name.
        model_config (str): Model config name.
        task_name (str): Task name.
        checkpoint (str): Model checkpoint name.
        dataset (str): Dataset name.
        backend_name (str): Backend name.
        deploy_config (str): Deploy config name.
        static_or_dynamic (str): Static or dynamic.
        precision_type (str): Precision type of the model.
        conversion_result (str): Conversion result: Successful or Fail.
        fps (str): Inference speed (ms/im).
        metric_info (list): Metric info list of the ${modelName}.yml.
        test_pass (str): Test result: Pass or Fail.
        report_txt_path (Path): Report txt path.
        codebase_name (str): Codebase name.
    """
    # make model path shorter
    if '.pth' in checkpoint:
        checkpoint = Path(checkpoint).absolute().resolve()
        checkpoint = str(checkpoint).split(f'/{codebase_name}/')[-1]
        checkpoint = '${CHECKPOINT_DIR}' + f'/{codebase_name}/{checkpoint}'
    else:
        if Path(checkpoint).exists():
            # To invoice the path which is 'A.a B.b' when test sdk.
            checkpoint = Path(checkpoint).absolute().resolve()
        elif backend_name == 'ncnn':
            # ncnn have 2 backend file but only need xxx.param
            checkpoint = checkpoint.split('.param')[0] + '.param'
        work_dir = report_txt_path.parent.absolute().resolve()
        checkpoint = str(checkpoint).replace(str(work_dir), '${WORK_DIR}')

    # save to tmp file
    tmp_str = f'{model_name},{model_config},{task_name},{checkpoint},' \
              f'{dataset},{backend_name},{deploy_config},' \
              f'{static_or_dynamic},{precision_type},{conversion_result},' \
              f'{fps},'

    # save to report
    report_dict.get('Model').append(model_name)
    report_dict.get('Model Config').append(model_config)
    report_dict.get('Task').append(task_name)
    report_dict.get('Checkpoint').append(checkpoint)
    report_dict.get('Dataset').append(dataset)
    report_dict.get('Backend').append(backend_name)
    report_dict.get('Deploy Config').append(deploy_config)
    report_dict.get('Static or Dynamic').append(static_or_dynamic)
    report_dict.get('Precision Type').append(precision_type)
    report_dict.get('Conversion Result').append(conversion_result)
    # report_dict.get('FPS').append(fps)

    for metric in metric_info:
        for metric_name, metric_value in metric.items():
            metric_name = str(metric_name)
            report_dict.get(metric_name).append(metric_value)
            tmp_str += f'{metric_value},'
    report_dict.get('Test Pass').append(test_pass)

    tmp_str += f'{test_pass}\n'

    with open(report_txt_path, 'a+', encoding='utf-8') as f:
        f.write(tmp_str)


def get_pytorch_result(model_name: str, meta_info: dict, checkpoint_path: Path,
                       model_config_path: Path, model_config_name: str,
                       test_yaml_metric_info: dict, report_dict: dict,
                       logger: logging.Logger, report_txt_path: Path,
                       codebase_name: str):
    """Get metric from metafile info of the model.

    Args:
        model_name (str): Name of model.
        meta_info (dict): Metafile info from model's metafile.yml.
        checkpoint_path (Path): Checkpoint path.
        model_config_path (Path): Model config path.
        model_config_name (str): Name of model config in meta_info.
        test_yaml_metric_info (dict): Metrics info from test yaml.
        report_dict (dict): Report info dict.
        logger (logging.Logger): Logger.
        report_txt_path (Path): Report txt path.
        codebase_name (str): Codebase name.

    Returns:
        Dict: metric info of the model
    """

    if model_config_name not in meta_info:
        logger.warning(
            f'{model_config_name} not in meta_info, which is {meta_info}')
        return {}

    # get metric
    model_info = meta_info.get(model_config_name, None)
    metafile_metric_info = model_info.get('Results', None)

    metric_list = []
    pytorch_metric = dict()
    dataset_type = ''
    task_type = ''

    # Get dataset
    using_dataset = dict()
    for _, v in test_yaml_metric_info.items():
        if v.get('dataset') is None:
            continue
        dataset_list = v.get('dataset', [])
        if not isinstance(dataset_list, list):
            dataset_list = [dataset_list]
        for metric_dataset in dataset_list:
            dataset_tmp = using_dataset.get(metric_dataset, [])
            if isinstance(v.get('task_name'), list):
                tasklist = v.get('task_name')
                for task in tasklist:
                    if task not in dataset_tmp:
                        dataset_tmp.append(task)
            else:
                if v.get('task_name') not in dataset_tmp:
                    dataset_tmp.append(v.get('task_name'))
            using_dataset.update({metric_dataset: dataset_tmp})
    # Get metrics info from metafile
    for metafile_metric in metafile_metric_info:
        pytorch_meta_metric = metafile_metric.get('Metrics')
        dataset = metafile_metric.get('Dataset', '')
        task_name = metafile_metric.get('Task', '')
        if task_name == 'Restorers':
            # mmedit
            dataset = 'Set5'

        if (len(using_dataset) > 1) and (dataset not in using_dataset):
            logger.info(f'dataset not in {using_dataset}, skip it...')
            continue
        dataset_type += f'{dataset} | '
        if task_name not in using_dataset.get(dataset, []):
            # only add the metric with the correct dataset
            logger.info(f'task_name ({task_name}) is not in'
                        f'{using_dataset.get(dataset, [])}, skip it...')
            continue
        task_type += f'{task_name} | '

        # remove some metric which not in metric_info from test yaml
        for k, v in pytorch_meta_metric.items():

            if k not in test_yaml_metric_info and \
                    'Restorers' not in task_type:
                continue

            if 'Restorers' in task_type and k not in dataset_type:
                # mmedit
                continue

            if isinstance(v, dict):
                # mmedit
                for sub_k, sub_v in v.items():
                    use_metric = {sub_k: sub_v}
                    metric_list.append(use_metric)
                    pytorch_metric.update(use_metric)
            else:
                use_metric = {k: v}
                metric_list.append(use_metric)
                pytorch_metric.update(use_metric)

    dataset_type = dataset_type[:-3].upper()  # remove the final ' | '
    task_type = task_type[:-3]  # remove the final ' | '

    # update useless metric
    metric_all_list = [str(metric) for metric in test_yaml_metric_info]
    metric_useless = set(metric_all_list) - set(
        [str(metric) for metric in pytorch_metric])
    for metric in metric_useless:
        metric_list.append({metric: '-'})

    # get pytorch fps value
    fps_info = model_info.get('Metadata').get('inference time (ms/im)')
    if fps_info is None:
        fps = '-'
    elif isinstance(fps_info, list):
        fps = fps_info[0].get('value')
    else:
        fps = fps_info.get('value')

    logger.info(f'Got metric_list = {metric_list} ')
    logger.info(f'Got pytorch_metric = {pytorch_metric} ')

    # update report
    update_report(
        report_dict=report_dict,
        model_name=model_name,
        model_config=str(model_config_path),
        task_name=task_type,
        checkpoint=str(checkpoint_path),
        dataset=dataset_type,
        backend_name='Pytorch',
        deploy_config='-',
        static_or_dynamic='-',
        precision_type='-',
        conversion_result='-',
        fps=fps,
        metric_info=metric_list,
        test_pass='-',
        report_txt_path=report_txt_path,
        codebase_name=codebase_name)

    logger.info(f'Got {model_config_path} metric: {pytorch_metric}')
    return pytorch_metric, dataset_type


def get_info_from_log_file(info_type: str, log_path: Path,
                           yaml_metric_key: str, logger: logging.Logger):
    """Get fps and metric result from log file.

    Args:
        info_type (str): Get which type of info: 'FPS' or 'metric'.
        log_path (Path): Logger path.
        yaml_metric_key (str): Name of metric from yaml metric_key.
        logger (logger.Logger): Logger handler.

    Returns:
        Float: Info value which get from logger file.
    """
    if log_path.exists():
        with open(log_path, 'r') as f_log:
            lines = f_log.readlines()
    else:
        logger.warning(f'{log_path} do not exist !!!')
        lines = []

    if info_type == 'FPS' and len(lines) > 1:
        # Get FPS
        line_count = 0
        fps_sum = 0.00
        fps_lines = lines[1:11]

        for line in fps_lines:
            if 'FPS' not in line:
                continue
            line_count += 1
            fps_sum += float(line.split(' ')[-2])
        if fps_sum > 0.00:
            info_value = f'{fps_sum / line_count:.2f}'
        else:
            info_value = 'x'

    elif info_type == 'metric' and len(lines) > 1:
        # To calculate the final line index
        if lines[-1] != '' and lines[-1] != '\n':
            line_index = -1
        else:
            line_index = -2
        if yaml_metric_key == 'mIoU':
            metric_line = lines[-1]
            info_value = metric_line.split('mIoU: ')[1].split(' ')[0]
            info_value = float(info_value)
            return info_value
        elif yaml_metric_key in ['accuracy_top-1', 'Eval-PSNR']:
            # info in last second line
            # mmcls, mmeg, mmedit
            metric_line = lines[line_index - 1]
        elif yaml_metric_key == 'AP':
            # info in last tenth line
            # mmpose
            metric_line = lines[line_index - 9]
        elif yaml_metric_key == 'AR':
            # info in last fifth line
            # mmpose
            metric_line = lines[line_index - 4]
        else:
            # info in final line
            # mmdet
            metric_line = lines[line_index]
        logger.info(f'Got metric_line = {metric_line}')

        metric_str = \
            metric_line.replace('\n', '').replace('\r', '').split(' - ')[-1]
        logger.info(f'Got metric_str = {metric_str}')
        logger.info(f'Got metric_info = {yaml_metric_key}')
        if 'accuracy_top' in metric_str:
            # mmcls
            metric = eval(metric_str.split(': ')[-1])
            if metric <= 1:
                metric *= 100
        elif yaml_metric_key == 'mIoU' and '|' in metric_str:
            # mmseg
            metric = eval(metric_str.strip().split('|')[2])
            if metric <= 1:
                metric *= 100
        elif yaml_metric_key in ['AP', 'AR']:
            # mmpose
            metric = eval(metric_str.split(': ')[-1])
        elif yaml_metric_key == '0_word_acc_ignore_case' or \
                yaml_metric_key == '0_hmean-iou:hmean':
            # mmocr
            evaluate_result = eval(metric_str)
            if not isinstance(evaluate_result, dict):
                logger.warning(f'Got error metric_dict = {metric_str}')
                return 'x'
            metric = evaluate_result.get(yaml_metric_key, 0.00)
            if yaml_metric_key == '0_word_acc_ignore_case':
                metric *= 100
        elif 'PSNR' in yaml_metric_key or 'SSIM' in yaml_metric_key:
            # mmedit
            metric = eval(metric_str.split(': ')[-1])
        elif 'bbox' in metric_str:
            # mmdet
            value_list = metric_str.split('  ')
            for value in value_list:
                if yaml_metric_key + ':' in value:
                    metric = float(value.split(' ')[-1]) * 100
                    break
        else:
            metric = 'x'
        info_value = metric
    else:
        info_value = 'x'

    return info_value


def compare_metric(metric_value: float, metric_name: str, pytorch_metric: dict,
                   metric_info: dict):
    """Compare metric value with the pytorch metric value and the tolerance.

    Args:
        metric_value (float): Metric value.
        metric_name (str): metric name.
        pytorch_metric (dict): Pytorch metric which get from metafile.
        metric_info (dict): Metric info from test yaml.

    Returns:
        Bool: If the test pass or not.
    """
    if metric_value == 'x':
        return False

    metric_pytorch = pytorch_metric.get(str(metric_name))
    tolerance_value = metric_info.get(metric_name, {}).get('tolerance', 0.00)
    if (metric_value - tolerance_value) <= metric_pytorch <= \
            (metric_value + tolerance_value):
        test_pass = True
    else:
        test_pass = False
    return test_pass


def get_fps_metric(shell_res: int, pytorch_metric: dict, metric_key: str,
                   yaml_metric_info_name: str, log_path: Path,
                   metrics_eval_list: dict, metric_info: dict,
                   logger: logging.Logger):
    """Get fps and metric.

    Args:
        shell_res (int): Backend convert result: 0 is success.
        pytorch_metric (dict): Metric info of pytorch metafile.
        metric_key (str):Metric info.
        yaml_metric_info_name (str): Name of metric info in test yaml.
        log_path (Path): Logger path.
        metrics_eval_list (dict): Metric list from test yaml.
        metric_info (dict): Metric info.
        logger (logger.Logger): Logger handler.

    Returns:
        Float: fps: FPS of the model.
        List: metric_list: metric result list.
        Bool: test_pass: If the test pass or not.
    """
    metric_list = []

    # check if converted successes or not.
    if shell_res != 0:
        fps = 'x'
        metric_value = 'x'
    else:
        # Got fps from log file
        fps = get_info_from_log_file('FPS', log_path, metric_key, logger)
        # logger.info(f'Got fps = {fps}')

        # Got metric from log file
        metric_value = get_info_from_log_file('metric', log_path, metric_key,
                                              logger)
        logger.info(f'Got metric = {metric_value}')

    if yaml_metric_info_name is None:
        logger.error(f'metrics_eval_list: {metrics_eval_list} '
                     'has not metric name')
    assert yaml_metric_info_name is not None

    metric_list.append({yaml_metric_info_name: metric_value})
    test_pass = compare_metric(metric_value, yaml_metric_info_name,
                               pytorch_metric, metric_info)

    # same eval_name and multi metric output in one test
    if yaml_metric_info_name == 'Top 1 Accuracy':
        # mmcls
        yaml_metric_info_name = 'Top 5 Accuracy'
        second_get_metric = True
    elif yaml_metric_info_name == 'AP':
        # mmpose
        yaml_metric_info_name = 'AR'
        second_get_metric = True
    elif yaml_metric_info_name == 'PSNR':
        # mmedit
        yaml_metric_info_name = 'SSIM'
        second_get_metric = True
    else:
        second_get_metric = False
    if second_get_metric:
        metric_key = metric_info.get(yaml_metric_info_name).get('metric_key')
        if shell_res != 0:
            metric_value = 'x'
        else:
            metric_value = get_info_from_log_file('metric', log_path,
                                                  metric_key, logger)
        metric_list.append({yaml_metric_info_name: metric_value})
        if test_pass:
            test_pass = compare_metric(metric_value, yaml_metric_info_name,
                                       pytorch_metric, metric_info)

    return fps, metric_list, test_pass


def get_backend_fps_metric(deploy_cfg_path: str, model_cfg_path: Path,
                           convert_checkpoint_path: str, device_type: str,
                           eval_name: str, logger: logging.Logger,
                           metrics_eval_list: dict, pytorch_metric: dict,
                           metric_info: dict, backend_name: str,
                           precision_type: str, metric_useless: set,
                           convert_result: bool, report_dict: dict,
                           infer_type: str, log_path: Path, dataset_type: str,
                           report_txt_path: Path, model_name: str):
    """Get backend fps and metric.

    Args:
        deploy_cfg_path (str): Deploy config path.
        model_cfg_path (Path): Model config path.
        convert_checkpoint_path (str): Converted checkpoint path.
        device_type (str): Device for converting.
        eval_name (str): Name of evaluation.
        logger (logging.Logger): Logger handler.
        metrics_eval_list (dict): Evaluation metric info dict.
        pytorch_metric (dict): Pytorch metric info dict get from metafile.
        metric_info (dict): Metric info from test yaml.
        backend_name (str): Backend name.
        precision_type (str): Precision type for evaluation.
        metric_useless (set): Useless metric for specific the model.
        convert_result (bool): Backend convert result.
        report_dict (dict): Backend convert result.
        infer_type (str): Infer type.
        log_path (Path): Logger save path.
        dataset_type (str): Dataset type.
        report_txt_path (Path): report txt save path.
        model_name (str): Name of model in test yaml.
    """
    cmd_str = 'python3 tools/test.py ' \
              f'{deploy_cfg_path} ' \
              f'{str(model_cfg_path.absolute())} ' \
              f'--model {convert_checkpoint_path} ' \
              f'--log2file "{log_path}" ' \
              f'--speed-test ' \
              f'--device {device_type} '

    codebase_name = get_codebase(str(deploy_cfg_path)).value
    logger.info(f'Process cmd = {cmd_str}')
    # Test backend
    shell_res = subprocess.run(
        cmd_str, cwd=str(Path(__file__).absolute().parent.parent),
        shell=True).returncode
    logger.info(f'Got shell_res = {shell_res}')

    metric_key = ''
    metric_name = ''
    task_name = ''
    for key, value in metric_info.items():
        if value.get('eval_name', '') == eval_name:
            metric_name = key
            metric_key = value.get('metric_key', '')
            task_name = value.get('task_name', '')
            break

    logger.info(f'Got metric_name = {metric_name}')
    logger.info(f'Got metric_key = {metric_key}')

    fps, metric_list, test_pass = \
        get_fps_metric(shell_res, pytorch_metric, metric_key, metric_name,
                       log_path, metrics_eval_list, metric_info, logger)

    # update useless metric
    for metric in metric_useless:
        metric_list.append({metric: '-'})

    if len(metrics_eval_list) > 1 and codebase_name == 'mmdet':
        # one model has more than one task, like Mask R-CNN
        for name in pytorch_metric:
            if name in metric_useless or name == metric_name:
                continue
            metric_list.append({name: '-'})

    # update the report
    update_report(
        report_dict=report_dict,
        model_name=model_name,
        model_config=str(model_cfg_path),
        task_name=task_name,
        checkpoint=convert_checkpoint_path,
        dataset=dataset_type,
        backend_name=backend_name,
        deploy_config=str(deploy_cfg_path),
        static_or_dynamic=infer_type,
        precision_type=precision_type,
        conversion_result=str(convert_result),
        fps=fps,
        metric_info=metric_list,
        test_pass=str(test_pass),
        report_txt_path=report_txt_path,
        codebase_name=codebase_name)


def get_precision_type(deploy_cfg_name: str):
    """Get backend precision_type according to the name of deploy config.

    Args:
        deploy_cfg_name (str): Name of the deploy config.

    Returns:
        Str: precision_type: Precision type of the deployment name.
    """
    if 'int8' in deploy_cfg_name:
        precision_type = 'int8'
    elif 'fp16' in deploy_cfg_name:
        precision_type = 'fp16'
    else:
        precision_type = 'fp32'

    return precision_type


def replace_top_in_pipeline_json(backend_output_path: Path,
                                 logger: logging.Logger):
    """Replace `topk` with `num_classes` in `pipeline.json`.

    Args:
        backend_output_path (Path): Backend convert result path.
        logger (logger.Logger): Logger handler.
    """

    sdk_pipeline_json_path = backend_output_path.joinpath('pipeline.json')
    sdk_pipeline_json = mmcv.load(sdk_pipeline_json_path)

    pipeline_tasks = sdk_pipeline_json.get('pipeline', {}).get('tasks', [])
    for index, task in enumerate(pipeline_tasks):
        if task.get('name', '') != 'postprocess':
            continue
        num_classes = task.get('params', {}).get('num_classes', 0)
        if 'topk' not in task.get('params', {}):
            continue
        sdk_pipeline_json['pipeline']['tasks'][index]['params']['topk'] = \
            num_classes

    logger.info(f'sdk_pipeline_json = {sdk_pipeline_json}')

    mmcv.dump(
        sdk_pipeline_json, sdk_pipeline_json_path, sort_keys=False, indent=4)

    logger.info('replace done')


def gen_log_path(backend_output_path: Path, log_name: str):
    log_path = backend_output_path.joinpath(log_name).absolute().resolve()
    if log_path.exists():
        # clear the log file
        with open(log_path, 'w') as f_log:
            f_log.write('')

    return log_path


def get_backend_result(pipeline_info: dict, model_cfg_path: Path,
                       checkpoint_path: Path, work_dir: Path, device_type: str,
                       pytorch_metric: dict, metric_info: dict,
                       report_dict: dict, test_type: str,
                       logger: logging.Logger, backend_file_name: Union[str,
                                                                        list],
                       report_txt_path: Path, metafile_dataset: str,
                       model_name: str):
    """Convert model to onnx and then get metric.

    Args:
        pipeline_info (dict):  Pipeline info of test yaml.
        model_cfg_path (Path): Model config file path.
        checkpoint_path (Path): Checkpoints path.
        work_dir (Path): A working directory.
        device_type (str): A string specifying device, defaults to 'cuda'.
        pytorch_metric (dict): All pytorch metric info.
        metric_info (dict): Metrics info.
        report_dict (dict): Report info dict.
        test_type (str): Test type. 'precision' or 'convert'.
        logger (logging.Logger): Logger.
        backend_file_name (str | list): backend file save name.
        report_txt_path (Path): report txt path.
        metafile_dataset (str): Dataset type get from metafile.
        model_name (str): Name of model in test yaml.
    """
    # get backend_test info
    backend_test = pipeline_info.get('backend_test', False)

    # get convert_image info
    convert_image_info = pipeline_info.get('convert_image', None)
    if convert_image_info is not None:
        input_img_path = \
            convert_image_info.get('input_img', './tests/data/tiger.jpeg')
        test_img_path = convert_image_info.get('test_img', None)
    else:
        input_img_path = './tests/data/tiger.jpeg'
        test_img_path = None
    # get sdk_cfg info
    sdk_config = pipeline_info.get('sdk_config', None)
    if sdk_config is not None:
        sdk_config = Path(sdk_config)

    # Overwrite metric tolerance
    metric_tolerance = pipeline_info.get('metric_tolerance', None)
    if metric_tolerance is not None:
        for metric, new_tolerance in metric_tolerance.items():
            if metric not in metric_info:
                logger.debug(f'{metric} not in {metric_info},'
                             'skip compare it...')
                continue
            if new_tolerance is None:
                logger.debug('new_tolerance is None, skip it ...')
                continue
            metric_info[metric]['tolerance'] = new_tolerance
    if backend_test is False and sdk_config is None:
        test_type = 'convert'

    metric_name_list = [str(metric) for metric in pytorch_metric]
    assert len(metric_name_list) > 0
    metric_all_list = [str(metric) for metric in metric_info]
    metric_useless = set(metric_all_list) - set(metric_name_list)

    deploy_cfg_path = Path(pipeline_info.get('deploy_config'))
    backend_name = str(get_backend(str(deploy_cfg_path)).name).lower()

    # change device_type for special case
    if backend_name in ['ncnn', 'openvino']:
        device_type = 'cpu'
    elif backend_name == 'onnxruntime' and device_type != 'cpu':
        import onnxruntime as ort
        if ort.get_device() != 'GPU':
            device_type = 'cpu'
            logger.warning('Device type is forced to cpu '
                           'since onnxruntime-gpu is not installed')

    infer_type = \
        'dynamic' if is_dynamic_shape(str(deploy_cfg_path)) else 'static'

    precision_type = get_precision_type(deploy_cfg_path.name)
    codebase_name = get_codebase(str(deploy_cfg_path)).value

    backend_output_path = Path(work_dir). \
        joinpath(Path(checkpoint_path).parent.parent.name,
                 Path(checkpoint_path).parent.name,
                 backend_name,
                 infer_type,
                 precision_type,
                 Path(checkpoint_path).stem)
    backend_output_path.mkdir(parents=True, exist_ok=True)

    # convert cmd string
    cmd_str = 'python3 ./tools/deploy.py ' \
              f'{str(deploy_cfg_path.absolute().resolve())} ' \
              f'{str(model_cfg_path.absolute().resolve())} ' \
              f'"{str(checkpoint_path.absolute().resolve())}" ' \
              f'"{input_img_path}" ' \
              f'--work-dir "{backend_output_path}" ' \
              f'--device {device_type} ' \
              '--log-level INFO'

    if sdk_config is not None:
        cmd_str += ' --dump-info'

    if test_img_path is not None:
        cmd_str += f' --test-img {test_img_path}'

    if precision_type == 'int8':
        calib_dataset_cfg = pipeline_info.get('calib_dataset_cfg', None)
        if calib_dataset_cfg is not None:
            cmd_str += f' --calib-dataset-cfg {calib_dataset_cfg}'

    logger.info(f'Process cmd = {cmd_str}')

    convert_result = False
    convert_log_path = backend_output_path.joinpath('convert_log.log')
    logger.info(f'Logging conversion log to {convert_log_path} ...')
    file_handler = open(convert_log_path, 'w', encoding='utf-8')
    try:
        # Convert the model to specific backend
        process_res = subprocess.Popen(
            cmd_str,
            cwd=str(Path(__file__).absolute().parent.parent),
            shell=True,
            stdout=file_handler,
            stderr=file_handler)
        process_res.wait()
        logger.info(f'Got shell_res = {process_res.returncode}')

        # check if converted successes or not.
        if process_res.returncode == 0:
            convert_result = True
        else:
            convert_result = False

    except Exception as e:
        print(f'process convert error: {e}')
    finally:
        file_handler.close()

    logger.info(f'Got convert_result = {convert_result}')

    if isinstance(backend_file_name, list):
        convert_checkpoint_path = ''
        for backend_file in backend_file_name:
            backend_path = backend_output_path.joinpath(backend_file)
            backend_path = str(backend_path.absolute().resolve())
            convert_checkpoint_path += f'{str(backend_path)} '
    else:
        convert_checkpoint_path = \
            str(backend_output_path.joinpath(backend_file_name))
    # load deploy_cfg
    deploy_cfg, model_cfg = \
        load_config(str(deploy_cfg_path),
                    str(model_cfg_path.absolute()))
    # get dataset type
    if 'dataset_type' in model_cfg:
        dataset_type = \
            str(model_cfg.dataset_type).upper().replace('DATASET', '')
    else:
        dataset_type = metafile_dataset
    # Test the model
    if convert_result and test_type == 'precision':
        # Get evaluation metric from model config
<<<<<<< HEAD
        metrics_eval_list = ['PSNR', 'SSIM']
        # metrics_eval_list = model_cfg.test_evaluator.get('metric', [])
=======
        if codebase_name == 'mmseg':
            metrics_eval_list = model_cfg.val_evaluator.iou_metrics
        else:
            metrics_eval_list = model_cfg.test_evaluator.get('metric', [])
>>>>>>> 633d74fb
        if isinstance(metrics_eval_list, str):
            # some config is using str only
            metrics_eval_list = [metrics_eval_list]

        # assert len(metrics_eval_list) > 0
        logger.info(f'Got metrics_eval_list = {metrics_eval_list}')
        if len(metrics_eval_list) == 0 and codebase_name == 'mmedit':
            metrics_eval_list = ['PSNR']
        # test the model metric
        for metric_name in metrics_eval_list:
            if backend_test:
                log_path = \
                    gen_log_path(backend_output_path, 'backend_test.log')
                get_backend_fps_metric(
                    deploy_cfg_path=str(deploy_cfg_path),
                    model_cfg_path=model_cfg_path,
                    convert_checkpoint_path=convert_checkpoint_path,
                    device_type=device_type,
                    eval_name=metric_name,
                    logger=logger,
                    metrics_eval_list=metrics_eval_list,
                    pytorch_metric=pytorch_metric,
                    metric_info=metric_info,
                    backend_name=backend_name,
                    precision_type=precision_type,
                    metric_useless=metric_useless,
                    convert_result=convert_result,
                    report_dict=report_dict,
                    infer_type=infer_type,
                    log_path=log_path,
                    dataset_type=dataset_type,
                    report_txt_path=report_txt_path,
                    model_name=model_name)

            if sdk_config is not None:

                if codebase_name == 'mmcls':
                    replace_top_in_pipeline_json(backend_output_path, logger)

                log_path = gen_log_path(backend_output_path, 'sdk_test.log')
                # sdk test
                get_backend_fps_metric(
                    deploy_cfg_path=str(sdk_config),
                    model_cfg_path=model_cfg_path,
                    convert_checkpoint_path=str(backend_output_path),
                    device_type=device_type,
                    eval_name=metric_name,
                    logger=logger,
                    metrics_eval_list=metrics_eval_list,
                    pytorch_metric=pytorch_metric,
                    metric_info=metric_info,
                    backend_name=f'SDK-{backend_name}',
                    precision_type=precision_type,
                    metric_useless=metric_useless,
                    convert_result=convert_result,
                    report_dict=report_dict,
                    infer_type=infer_type,
                    log_path=log_path,
                    dataset_type=dataset_type,
                    report_txt_path=report_txt_path,
                    model_name=model_name)
    else:
        logger.info('Only test convert, saving to report...')
        metric_list = []
        fps = '-'

        task_name = ''
        for metric in metric_name_list:
            metric_list.append({metric: '-'})
            metric_task_name = metric_info.get(metric, {}).get('task_name', '')
            if metric_task_name in task_name:
                logger.debug('metric_task_name exist, skip for adding it...')
                continue
            task_name += f'{metric_task_name} | '
        if ' | ' == task_name[-3:]:
            task_name = task_name[:-3]
        test_pass = True if convert_result else False

        # update useless metric
        for metric in metric_useless:
            metric_list.append({metric: '-'})

        if convert_result:
            report_checkpoint = convert_checkpoint_path
        else:
            report_checkpoint = str(checkpoint_path)

        # update the report
        update_report(
            report_dict=report_dict,
            model_name=model_name,
            model_config=str(model_cfg_path),
            task_name=task_name,
            checkpoint=report_checkpoint,
            dataset=dataset_type,
            backend_name=backend_name,
            deploy_config=str(deploy_cfg_path),
            static_or_dynamic=infer_type,
            precision_type=precision_type,
            conversion_result=str(convert_result),
            fps=fps,
            metric_info=metric_list,
            test_pass=str(test_pass),
            report_txt_path=report_txt_path,
            codebase_name=codebase_name)


def save_report(report_info: dict, report_save_path: Path,
                logger: logging.Logger):
    """Convert model to onnx and then get metric.

    Args:
        report_info (dict):  Report info dict.
        report_save_path (Path): Report save path.
        logger (logging.Logger): Logger.
    """
    logger.info('Saving regression test report to '
                f'{report_save_path.absolute().resolve()}, pls wait...')
    try:
        df = pd.DataFrame(report_info)
        df.to_excel(report_save_path)
    except ValueError:
        logger.info(f'Got error report_info = {report_info}')

    logger.info('Saved regression test report to '
                f'{report_save_path.absolute().resolve()}.')


def _filter_string(inputs):
    """Remove non alpha&number character from input string.

    Args:
        inputs(str): Input string.

    Returns:
        str: Output of only alpha&number string.
    """
    outputs = ''.join([i.lower() for i in inputs if i.isalnum()])
    return outputs


def main():
    args = parse_args()
    set_start_method('spawn')
    logger = get_root_logger(log_level=args.log_level)

    test_type = 'precision' if args.performance else 'convert'
    logger.info(f'Processing regression test in {test_type} mode.')

    backend_file_info = {
        'onnxruntime': 'end2end.onnx',
        'tensorrt': 'end2end.engine',
        'openvino': 'end2end.xml',
        'ncnn': ['end2end.param', 'end2end.bin'],
        'pplnn': ['end2end.onnx', 'end2end.json'],
        'torchscript': 'end2end.pt'
    }

    backend_list = args.backends
    if backend_list is None:
        backend_list = [
            'onnxruntime', 'tensorrt', 'openvino', 'ncnn', 'pplnn',
            'torchscript'
        ]
    assert isinstance(backend_list, list)
    logger.info(f'Regression test backend list = {backend_list}')

    if args.models is None:
        logger.info('Regression test for all models in test yaml.')
    else:
        args.models = tuple([_filter_string(s) for s in args.models])
        logger.info(f'Regression test models list = {args.models}')

    assert ' ' not in args.work_dir, \
        f'No empty space included in {args.work_dir}'
    assert ' ' not in args.checkpoint_dir, \
        f'No empty space included in {args.checkpoint_dir}'

    work_dir = Path(args.work_dir)
    work_dir.mkdir(parents=True, exist_ok=True)

    deploy_yaml_list = [
        f'./tests/regression/{codebase}.yml' for codebase in args.codebase
    ]

    for deploy_yaml in deploy_yaml_list:
        if not Path(deploy_yaml).exists():
            raise FileNotFoundError(f'deploy_yaml {deploy_yaml} not found, '
                                    'please check !')

        with open(deploy_yaml) as f:
            yaml_info = yaml.load(f, Loader=yaml.FullLoader)

        report_save_path = \
            work_dir.joinpath(Path(deploy_yaml).stem + '_report.xlsx')
        report_txt_path = report_save_path.with_suffix('.txt')

        report_dict = {
            'Model': [],
            'Model Config': [],
            'Task': [],
            'Checkpoint': [],
            'Dataset': [],
            'Backend': [],
            'Deploy Config': [],
            'Static or Dynamic': [],
            'Precision Type': [],
            'Conversion Result': [],
            # 'FPS': []
        }

        global_info = yaml_info.get('globals')
        metric_info = global_info.get('metric_info', {})
        for metric_name in metric_info:
            report_dict.update({metric_name: []})
        report_dict.update({'Test Pass': []})

        global_info.update({'checkpoint_dir': args.checkpoint_dir})
        global_info.update(
            {'codebase_name': Path(deploy_yaml).stem.split('_')[0]})

        with open(report_txt_path, 'w') as f_report:
            title_str = ''
            for key in report_dict:
                title_str += f'{key},'
            title_str = title_str[:-1] + '\n'
            f_report.write(title_str)  # clear the report tmp file

        models_info = yaml_info.get('models')
        for models in models_info:
            model_name_origin = models.get('name', 'model')
            model_name_new = _filter_string(model_name_origin)
            if 'model_configs' not in models:
                logger.warning('Can not find field "model_configs", '
                               f'skipping {model_name_origin}...')
                continue

            if args.models is not None and model_name_new not in args.models:
                logger.info(
                    f'Test specific model mode, skip {model_name_origin}...')
                continue

            model_metafile_info, checkpoint_save_dir, codebase_dir = \
                get_model_metafile_info(global_info, models, logger)
            for model_config in model_metafile_info:
                logger.info(f'Processing test for {model_config}...')

                # Get backends info
                pipelines_info = models.get('pipelines', None)
                if pipelines_info is None:
                    logger.warning('pipelines_info is None, skip it...')
                    continue

                # Get model config path
                model_cfg_path = Path(codebase_dir).joinpath(model_config)
                assert model_cfg_path.exists()

                # Get checkpoint path
                checkpoint_name = Path(
                    model_metafile_info.get(model_config).get('Weights')).name

                checkpoint_path = Path(checkpoint_save_dir, checkpoint_name)
                assert checkpoint_path.exists()

                # Get pytorch from metafile.yml
                pytorch_metric, metafile_dataset = get_pytorch_result(
                    model_name_origin, model_metafile_info, checkpoint_path,
                    model_cfg_path, model_config, metric_info, report_dict,
                    logger, report_txt_path, global_info.get('codebase_name'))
                for pipeline in pipelines_info:
                    deploy_config = pipeline.get('deploy_config')
                    backend_name = get_backend(deploy_config).name.lower()
                    if backend_name not in backend_list:
                        logger.warning(f'backend_name ({backend_name}) not '
                                       f'in {backend_list}, skip it...')
                        continue

                    backend_file_name = \
                        backend_file_info.get(backend_name, None)
                    if backend_file_name is None:
                        logger.warning('backend_file_name is None, '
                                       'skip it...')
                        continue

                    get_backend_result(pipeline, model_cfg_path,
                                       checkpoint_path, work_dir, args.device,
                                       pytorch_metric, metric_info,
                                       report_dict, test_type, logger,
                                       backend_file_name, report_txt_path,
                                       metafile_dataset, model_name_origin)
        if len(report_dict.get('Model')) > 0:
            save_report(report_dict, report_save_path, logger)
        else:
            logger.info(f'No model for {deploy_yaml}, not saving report.')

    # merge report
    merge_report(str(work_dir), logger)

    logger.info('All done.')


if __name__ == '__main__':
    main()<|MERGE_RESOLUTION|>--- conflicted
+++ resolved
@@ -939,15 +939,10 @@
     # Test the model
     if convert_result and test_type == 'precision':
         # Get evaluation metric from model config
-<<<<<<< HEAD
-        metrics_eval_list = ['PSNR', 'SSIM']
-        # metrics_eval_list = model_cfg.test_evaluator.get('metric', [])
-=======
         if codebase_name == 'mmseg':
             metrics_eval_list = model_cfg.val_evaluator.iou_metrics
         else:
             metrics_eval_list = model_cfg.test_evaluator.get('metric', [])
->>>>>>> 633d74fb
         if isinstance(metrics_eval_list, str):
             # some config is using str only
             metrics_eval_list = [metrics_eval_list]
